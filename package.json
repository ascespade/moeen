--- conflicted
+++ resolved
@@ -35,10 +35,6 @@
     "autoprefixer": "^10.4.16"
   },
   "devDependencies": {
-<<<<<<< HEAD
-    "autoprefixer": "^10.4.21",
-=======
->>>>>>> c9236c22
     "eslint": "8.56.0",
     "eslint-config-next": "14.0.4",
     "postcss": "^8.5.6",
