--- conflicted
+++ resolved
@@ -55,13 +55,6 @@
         background: "var(--background)",
         foreground: "var(--foreground)",
         panel: "var(--panel)",
-<<<<<<< HEAD
-        card: "var(--card-bg)",
-        input: "var(--input-bg)",
-        hover: "var(--hover-bg)",
-        muted: "var(--text-muted)",
-        secondary: "var(--text-secondary)",
-=======
         // Centralized aliases to keep legacy classes consistent with brand
         blue: {
           50: "color-mix(in oklab, var(--brand-primary) 5%, #fff)",
@@ -142,7 +135,6 @@
           800: "rgb(194,94,15)",
           900: "rgb(124,45,18)",
         },
->>>>>>> f1acfbcc
       },
       backgroundImage: {
         "brand-gradient": "var(--brand-gradient)",
