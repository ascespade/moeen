--- conflicted
+++ resolved
@@ -5,13 +5,10 @@
 export default function TermsPage() {
   const { t } = useT();
   return (
-<<<<<<< HEAD
     <div className="mx-auto max-w-screen-md px-4 py-12">
       <h1 className="mb-4 text-3xl font-bold">
-=======
     <div className="max-w-screen-md mx-auto px-4 py-12">
       <h1 className="text-3xl font-bold mb-4">
->>>>>>> 67619cf5
         {t("terms.title", "الشروط والأحكام")}
       </h1>
       <p className="text-gray-600 dark:text-gray-400">
