// Comprehensive Health Check System for Hemam Center
import { NextRequest, NextResponse } from "next/server";
import { realDB } from "@/lib/supabase-real";
import { performanceMonitor } from "@/lib/performance-monitor";
import { cache } from "@/lib/cache-system";

// Health check interfaces
interface HealthCheck {
  name: string;
  status: "healthy" | "unhealthy" | "degraded";
  responseTime: number;
  message?: string;
  details?: any;
}

interface SystemHealth {
  status: "healthy" | "unhealthy" | "degraded";
  timestamp: string;
  uptime: number;
  version: string;
  environment: string;
  checks: HealthCheck[];
  performance: {
    memory: NodeJS.MemoryUsage;
    cpu: NodeJS.CpuUsage;
    uptime: number;
  };
}

// Health check functions
async function checkDatabase(): Promise<HealthCheck> {
  const startTime = Date.now();

  try {
    const health = await realDB.healthCheck();
    const responseTime = Date.now() - startTime;

    return {
      name: "database",
      status: health.status === "healthy" ? "healthy" : "unhealthy",
      responseTime,
      message:
        health.status === "healthy"
          ? "Database connection successful"
          : "Database connection failed",
      details: health,
    };
  } catch (error) {
    return {
      name: "database",
      status: "unhealthy",
      responseTime: Date.now() - startTime,
      message: "Database health check failed",
      details: { error: error.message },
    };
  }
}

async function checkCache(): Promise<HealthCheck> {
  const startTime = Date.now();

  try {
    const stats = cache.getStats();
    const responseTime = Date.now() - startTime;

    return {
      name: "cache",
      status: "healthy",
      responseTime,
      message: "Cache system operational",
      details: stats,
    };
  } catch (error) {
    return {
      name: "cache",
      status: "unhealthy",
      responseTime: Date.now() - startTime,
      message: "Cache system failed",
      details: { error: error.message },
    };
  }
}

async function checkPerformance(): Promise<HealthCheck> {
  const startTime = Date.now();

  try {
    const metrics = performanceMonitor.getRealTimeMetrics();
    const responseTime = Date.now() - startTime;

    // Check if performance is within acceptable limits
    const isHealthy =
      metrics.averageResponseTime < 1000 && // Less than 1 second
      metrics.errorRate < 5 && // Less than 5% error rate
      metrics.memoryUsage.heapUsed < 512 * 1024 * 1024; // Less than 512MB

    return {
      name: "performance",
      status: isHealthy ? "healthy" : "degraded",
      responseTime,
      message: isHealthy
        ? "Performance metrics are normal"
        : "Performance metrics indicate issues",
      details: metrics,
    };
  } catch (error) {
    return {
      name: "performance",
      status: "unhealthy",
      responseTime: Date.now() - startTime,
      message: "Performance monitoring failed",
      details: { error: error.message },
    };
  }
}

async function checkExternalServices(): Promise<HealthCheck> {
  const startTime = Date.now();

  try {
    // Check WhatsApp API (if configured)
    const whatsappConfigured = !!process.env.WHATSAPP_BUSINESS_API_TOKEN;

    // Check Supabase connection
    const supabaseConfigured = !!process.env.NEXT_PUBLIC_SUPABASE_URL;

    const responseTime = Date.now() - startTime;
    const allConfigured = whatsappConfigured && supabaseConfigured;

    return {
      name: "external_services",
      status: allConfigured ? "healthy" : "degraded",
      responseTime,
      message: allConfigured
        ? "External services configured"
        : "Some external services not configured",
      details: {
        whatsapp: whatsappConfigured,
        supabase: supabaseConfigured,
      },
    };
  } catch (error) {
    return {
      name: "external_services",
      status: "unhealthy",
      responseTime: Date.now() - startTime,
      message: "External services check failed",
      details: { error: error.message },
    };
  }
}

async function checkFileSystem(): Promise<HealthCheck> {
  const startTime = Date.now();

  try {
    const fs = require("fs");
    const path = require("path");

    // Check if upload directory exists and is writable
    const uploadDir = process.env.UPLOAD_DIR || "./uploads";
    const tempDir = process.env.TEMP_DIR || "./temp";

    const uploadDirExists = fs.existsSync(uploadDir);
    const tempDirExists = fs.existsSync(tempDir);

    const responseTime = Date.now() - startTime;
    const isHealthy = uploadDirExists && tempDirExists;

    return {
      name: "filesystem",
      status: isHealthy ? "healthy" : "unhealthy",
      responseTime,
      message: isHealthy
        ? "File system accessible"
        : "File system issues detected",
      details: {
        uploadDir: uploadDirExists,
        tempDir: tempDirExists,
      },
    };
  } catch (error) {
    return {
      name: "filesystem",
      status: "unhealthy",
      responseTime: Date.now() - startTime,
      message: "File system check failed",
      details: { error: error.message },
    };
  }
}

// Main health check endpoint
export async function GET(request: NextRequest) {
  const startTime = Date.now();

  try {
    // Run all health checks in parallel
    const checks = await Promise.all([
      checkDatabase(),
      checkCache(),
      checkPerformance(),
      checkExternalServices(),
      checkFileSystem(),
    ]);

    // Determine overall system health
    const unhealthyChecks = checks.filter(
      (check) => check.status === "unhealthy",
    );
    const degradedChecks = checks.filter(
      (check) => check.status === "degraded",
    );

    let overallStatus: "healthy" | "unhealthy" | "degraded" = "healthy";
    if (unhealthyChecks.length > 0) {
      overallStatus = "unhealthy";
    } else if (degradedChecks.length > 0) {
      overallStatus = "degraded";
    }

    // Get system information
    const systemHealth: SystemHealth = {
      status: overallStatus,
      timestamp: new Date().toISOString(),
      uptime: process.uptime(),
      version: process.env.npm_package_version || "1.0.0",
      environment: process.env.NODE_ENV || "development",
      checks,
      performance: {
        memory: process.memoryUsage(),
        cpu: process.cpuUsage(),
        uptime: process.uptime(),
      },
    };

    // Set appropriate HTTP status code
    const statusCode =
      overallStatus === "healthy"
        ? 200
        : overallStatus === "degraded"
          ? 200
          : 503;

    return NextResponse.json(systemHealth, { status: statusCode });
  } catch (error) {
    console.error("Health check error:", error);

    return NextResponse.json(
      {
        status: "unhealthy",
        timestamp: new Date().toISOString(),
        uptime: process.uptime(),
        error: "Health check failed",
<<<<<<< HEAD
        details: { error: (error as Error).message },
=======
        details: { error: error.message },
>>>>>>> 67619cf5
      },
      { status: 503 },
    );
  }
}

// Detailed health check endpoint
export async function POST(request: NextRequest) {
  try {
    const body = await request.json();
    const { checkType } = body;

    let check: HealthCheck;

    switch (checkType) {
      case "database":
        check = await checkDatabase();
        break;
      case "cache":
        check = await checkCache();
        break;
      case "performance":
        check = await checkPerformance();
        break;
      case "external_services":
        check = await checkExternalServices();
        break;
      case "filesystem":
        check = await checkFileSystem();
        break;
      default:
        return NextResponse.json(
          { error: "Invalid check type" },
          { status: 400 },
        );
    }

    return NextResponse.json(check);
  } catch (error) {
    console.error("Detailed health check error:", error);

<<<<<<< HEAD
    return NextResponse.json(
      {
        error: "Health check failed",
        details: { error: (error as Error).message },
      },
      { status: 500 },
    );
=======
    return NextResponse.json({ error: "Health check failed" }, { status: 500 });
>>>>>>> 67619cf5
  }
}<|MERGE_RESOLUTION|>--- conflicted
+++ resolved
@@ -252,11 +252,8 @@
         timestamp: new Date().toISOString(),
         uptime: process.uptime(),
         error: "Health check failed",
-<<<<<<< HEAD
         details: { error: (error as Error).message },
-=======
         details: { error: error.message },
->>>>>>> 67619cf5
       },
       { status: 503 },
     );
@@ -298,7 +295,6 @@
   } catch (error) {
     console.error("Detailed health check error:", error);
 
-<<<<<<< HEAD
     return NextResponse.json(
       {
         error: "Health check failed",
@@ -306,8 +302,6 @@
       },
       { status: 500 },
     );
-=======
     return NextResponse.json({ error: "Health check failed" }, { status: 500 });
->>>>>>> 67619cf5
   }
 }