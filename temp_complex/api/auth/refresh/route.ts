--- conflicted
+++ resolved
@@ -22,11 +22,8 @@
       const decoded = jwt.verify(refreshToken, jwtSecret) as {
         userId: string;
         type: string;
-<<<<<<< HEAD
         email?: string;
         role?: string;
-=======
->>>>>>> b09a0dd9
       };
 
       if (decoded.type !== "refresh") {
@@ -44,13 +41,10 @@
       const newToken = jwt.sign(
         {
           userId: decoded.userId,
-<<<<<<< HEAD
           email: decoded.email || "",
           role: decoded.role || "patient",
-=======
           email: decoded.email,
           role: decoded.role,
->>>>>>> b09a0dd9
         },
         jwtSecret,
         { expiresIn: "7d" },
