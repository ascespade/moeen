"use client";

import { useMemo, useState, useEffect } from "react";
import EmptyState from "@/components/common/EmptyState";
import { Skeleton } from "@/components/common/Skeleton";

type LogEvent = {
  id: string;
  type: "webhook" | "ai" | "error";
  ts: string;
  message: string;
};

const seed: LogEvent[] = [
  {
    id: "1",
    type: "webhook",
    ts: new Date().toISOString(),
    message: "Received WhatsApp message",
  },
  {
    id: "2",
    type: "ai",
    ts: new Date().toISOString(),
    message: "LLM respond ok",
  },
  {
    id: "3",
    type: "error",
    ts: new Date().toISOString(),
    message: "Signature invalid",
  },
];

export default function LogsAdminPage() {
  const [loading, setLoading] = useState(true);
  useEffect(() => {
    const t = setTimeout(() => setLoading(false), 400);
    return () => clearTimeout(t);
  }, []);
  const [q, setQ] = useState("");
  const [filter, setFilter] = useState<string>("all");
  const [rows] = useState<LogEvent[]>(seed);

  const filtered = useMemo(
    () =>
      rows.filter(
        (r) =>
          (filter === "all" || r.type === filter) &&
          r.message.toLowerCase().includes(q.toLowerCase()),
      ),
    [rows, filter, q],
  );

  return (
    <main className="grid gap-4 p-6">
      <div className="grid grid-cols-1 items-center gap-3 md:grid-cols-[1fr_auto_auto]">
        <h1 className="text-2xl font-semibold">السجلات</h1>
        <select
          className="h-10 rounded-md border border-[var(--brand-border)] px-2 focus:outline-none focus:ring-2 focus:ring-[var(--focus-ring)]"
          value={filter}
          onChange={(e) => setFilter(e.target.value)}
        >
          <option value="all">الكل</option>
          <option value="webhook">Webhook</option>
          <option value="ai">AI</option>
          <option value="error">Errors</option>
        </select>
        <input
<<<<<<< HEAD
          className="h-10 w-full rounded-md border border-[var(--brand-border)] px-3 focus:outline-none focus:ring-2 focus:ring-[var(--focus-ring)] md:w-64"
=======
          className="h-10 rounded-md border border-[var(--brand-border)] px-3 w-full md:w-64 focus:outline-none focus:ring-2 focus:ring-[var(--focus-ring)]"
>>>>>>> b09a0dd9
          placeholder="بحث"
          value={q}
          onChange={(e) => setQ(e.target.value)}
        />
      </div>

      {loading ? (
        <div className="grid gap-2">
          {Array.from({ length: 6 }).map((_, i) => (
            <Skeleton key={i} className="h-12" />
          ))}
        </div>
      ) : filtered.length === 0 ? (
        <EmptyState
          title="لا توجد سجلات"
          description="جرّب تغيير المرشحات أو التوقيت."
        />
      ) : (
        <div className="overflow-x-auto rounded-xl border border-[var(--brand-border)]">
          <table className="w-full text-sm">
            <thead className="bg-gray-50 dark:bg-white/5">
              <tr>
<<<<<<< HEAD
                <th className="p-3 text-start">النوع</th>
                <th className="p-3 text-start">الوقت</th>
                <th className="p-3 text-start">الوصف</th>
=======
                <th className="text-start p-3">النوع</th>
                <th className="text-start p-3">الوقت</th>
                <th className="text-start p-3">الوصف</th>
>>>>>>> b09a0dd9
              </tr>
            </thead>
            <tbody>
              {filtered.map((r) => (
                <tr key={r.id} className="border-t">
                  <td className="p-3">{r.type}</td>
                  <td className="p-3">{new Date(r.ts).toLocaleString()}</td>
                  <td className="p-3">{r.message}</td>
                </tr>
              ))}
            </tbody>
          </table>
        </div>
      )}
    </main>
  );
}<|MERGE_RESOLUTION|>--- conflicted
+++ resolved
@@ -67,11 +67,8 @@
           <option value="error">Errors</option>
         </select>
         <input
-<<<<<<< HEAD
           className="h-10 w-full rounded-md border border-[var(--brand-border)] px-3 focus:outline-none focus:ring-2 focus:ring-[var(--focus-ring)] md:w-64"
-=======
           className="h-10 rounded-md border border-[var(--brand-border)] px-3 w-full md:w-64 focus:outline-none focus:ring-2 focus:ring-[var(--focus-ring)]"
->>>>>>> b09a0dd9
           placeholder="بحث"
           value={q}
           onChange={(e) => setQ(e.target.value)}
@@ -94,15 +91,12 @@
           <table className="w-full text-sm">
             <thead className="bg-gray-50 dark:bg-white/5">
               <tr>
-<<<<<<< HEAD
                 <th className="p-3 text-start">النوع</th>
                 <th className="p-3 text-start">الوقت</th>
                 <th className="p-3 text-start">الوصف</th>
-=======
                 <th className="text-start p-3">النوع</th>
                 <th className="text-start p-3">الوقت</th>
                 <th className="text-start p-3">الوصف</th>
->>>>>>> b09a0dd9
               </tr>
             </thead>
             <tbody>
