--- conflicted
+++ resolved
@@ -46,23 +46,17 @@
   }
 
   return (
-<<<<<<< HEAD
     <main className="mx-auto grid max-w-screen-xl gap-4 p-6">
       <div className="grid grid-cols-1 items-center gap-3 md:grid-cols-2">
-=======
     <main className="max-w-screen-xl mx-auto p-6 grid gap-4">
       <div className="grid grid-cols-1 md:grid-cols-2 gap-3 items-center">
->>>>>>> 67619cf5
         <h1 className="text-2xl font-semibold text-gray-900 dark:text-white">
           المستخدمون والأدوار
         </h1>
         <div className="justify-self-end">
           <input
-<<<<<<< HEAD
             className="h-10 w-full rounded-md border border-gray-200 bg-white px-3 focus:outline-none focus:ring-1 focus:ring-blue-500 md:w-64 dark:border-gray-800 dark:bg-gray-900"
-=======
             className="h-10 rounded-md border border-gray-200 dark:border-gray-800 px-3 w-full md:w-64 bg-white dark:bg-gray-900 focus:outline-none focus:ring-1 focus:ring-blue-500"
->>>>>>> 67619cf5
             placeholder="بحث بالبريد"
             value={q}
             onChange={(e) => setQ(e.target.value)}
@@ -81,11 +75,8 @@
           title="لا يوجد مستخدمون"
           description="أضف أعضاء جدد لبدء العمل."
           cta={
-<<<<<<< HEAD
             <button className="h-9 rounded-md border border-gray-200 px-3 focus:outline-none focus:ring-1 focus:ring-blue-500 dark:border-gray-800">
-=======
             <button className="h-9 rounded-md border border-gray-200 dark:border-gray-800 px-3 focus:outline-none focus:ring-1 focus:ring-blue-500">
->>>>>>> 67619cf5
               دعوة عضو
             </button>
           }
@@ -110,11 +101,8 @@
                   <td className="p-3">{r.email}</td>
                   <td className="p-3">
                     <select
-<<<<<<< HEAD
                       className="bg_white h-9 rounded-md border border-gray-200 px-2 focus:outline-none focus:ring-1 focus:ring-blue-500 dark:border-gray-800 dark:bg-gray-900"
-=======
                       className="h-9 rounded-md border border-gray-200 dark:border-gray-800 px-2 bg_white dark:bg-gray-900 focus:outline-none focus:ring-1 focus:ring-blue-500"
->>>>>>> 67619cf5
                       value={r.role}
                       onChange={(e) =>
                         updateRole(r.id, e.target.value as UserRow["role"])
@@ -127,11 +115,8 @@
                   </td>
                   <td className="p-3">
                     <span
-<<<<<<< HEAD
                       className={`rounded px-2 py-1 text-xs ${r.status === "active" ? "bg-green-100 text-green-700 dark:bg-green-900 dark:text-green-200" : "bg-gray-200 text-gray-700 dark:bg-gray-700 dark:text-gray-200"}`}
-=======
                       className={`px-2 py-1 rounded text-xs ${r.status === "active" ? "bg-green-100 text-green-700 dark:bg-green-900 dark:text-green-200" : "bg-gray-200 text-gray-700 dark:bg-gray-700 dark:text-gray-200"}`}
->>>>>>> 67619cf5
                     >
                       {r.status === "active" ? "نشط" : "معلّق"}
                     </span>
@@ -139,20 +124,14 @@
                   <td className="p-3">
                     <div className="flex items-center gap-2">
                       <button
-<<<<<<< HEAD
                         className="h-9 rounded-md border border-gray-200 px-3 focus:outline-none focus:ring-1 focus:ring-blue-500 dark:border-gray-800"
-=======
                         className="h-9 rounded-md border border-gray-200 dark:border-gray-800 px-3 focus:outline-none focus:ring-1 focus:ring-blue-500"
->>>>>>> 67619cf5
                         onClick={() => toggleStatus(r.id)}
                       >
                         {r.status === "active" ? "تعليق" : "تفعيل"}
                       </button>
-<<<<<<< HEAD
                       <button className="h-9 rounded-md border border-gray-200 px-3 focus:outline-none focus:ring-1 focus:ring-blue-500 dark:border-gray-800">
-=======
                       <button className="h-9 rounded-md border border-gray-200 dark:border-gray-800 px-3 focus:outline-none focus:ring-1 focus:ring-blue-500">
->>>>>>> 67619cf5
                         إرسال دعوة
                       </button>
                     </div>
