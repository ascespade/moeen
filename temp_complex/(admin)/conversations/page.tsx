"use client";

import { useState } from "react";
import Image from "next/image";
import Link from "next/link";
import Button from "@/components/ui/Button";
import { useT } from "@/components/providers/I18nProvider";
import { Search, Phone, Video, Settings, Send } from "lucide-react";

export default function ConversationsPage() {
  const [selectedConversation, setSelectedConversation] = useState<
    number | null
  >(1);
  const [searchTerm, setSearchTerm] = useState("");
  const [statusFilter, setStatusFilter] = useState("all");
  const { t } = useT();

  const conversations = [
    {
      id: 1,
      customer: "أحمد محمد",
      channel: "واتساب",
      lastMessage: "شكراً لكم على المساعدة الممتازة",
      time: "منذ 5 دقائق",
      status: "active",
      unread: 2,
      avatar: "أ",
    },
    {
      id: 2,
      customer: "فاطمة علي",
      channel: "تليجرام",
      lastMessage: "هل يمكنني تغيير الموعد؟",
      time: "منذ 15 دقيقة",
      status: "pending",
      unread: 0,
      avatar: "ف",
    },
    {
      id: 3,
      customer: "محمد السعيد",
      channel: "فيسبوك",
      lastMessage: "متى سيكون المنتج متاحاً؟",
      time: "منذ ساعة",
      status: "resolved",
      unread: 0,
      avatar: "م",
    },
    {
      id: 4,
      customer: "سارة أحمد",
      channel: "إنستغرام",
      lastMessage: "أريد معرفة المزيد عن الخدمة",
      time: "منذ ساعتين",
      status: "active",
      unread: 1,
      avatar: "س",
    },
    {
      id: 5,
      customer: "خالد حسن",
      channel: "واتساب",
      lastMessage: "شكراً على الخدمة السريعة",
      time: "منذ 3 ساعات",
      status: "resolved",
      unread: 0,
      avatar: "خ",
    },
  ];

  const messages = [
    {
      id: 1,
      sender: "customer",
      message: "مرحباً، أريد الاستفسار عن المنتج الجديد",
      time: "10:30 ص",
      avatar: "أ",
    },
    {
      id: 2,
      sender: "agent",
      message: "مرحباً أحمد! أهلاً وسهلاً بك. كيف يمكنني مساعدتك اليوم؟",
      time: "10:31 ص",
      avatar: "م",
    },
    {
      id: 3,
      sender: "customer",
      message: "أريد معرفة تفاصيل المنتج الجديد وأسعاره",
      time: "10:32 ص",
      avatar: "أ",
    },
    {
      id: 4,
      sender: "agent",
      message: "بالطبع! المنتج الجديد يتميز بـ...",
      time: "10:33 ص",
      avatar: "م",
    },
  ];

  const getStatusColor = (status: string) => {
    switch (status) {
      case "active":
        return "text-green-500 bg-green-100 dark:bg-green-900";
      case "pending":
        return "text-yellow-500 bg-yellow-100 dark:bg-yellow-900";
      case "resolved":
        return "text-blue-500 bg-blue-100 dark:bg-blue-900";
      default:
        return "text-gray-500 bg-gray-100 dark:bg-gray-900";
    }
  };

  const getStatusText = (status: string) => {
    switch (status) {
      case "active":
        return "نشط";
      case "pending":
        return "معلق";
      case "resolved":
        return "تم الحل";
      default:
        return "غير محدد";
    }
  };

  const filteredConversations = conversations.filter((conv) => {
    const matchesSearch =
      conv.customer.toLowerCase().includes(searchTerm.toLowerCase()) ||
      conv.lastMessage.toLowerCase().includes(searchTerm.toLowerCase());
    const matchesStatus =
      statusFilter === "all" || conv.status === statusFilter;
    return matchesSearch && matchesStatus;
  });

  const selectedConv = conversations.find(
    (conv) => conv.id === selectedConversation,
  );

  return (
    <div className="min-h-screen bg-gray-50 dark:bg-gray-900">
      {/* Header */}
      <header className="border-b border-gray-200 bg-white dark:border-gray-800 dark:bg-gray-900">
        <div className="mx-auto max-w-screen-xl px-4 py-4">
          <div className="flex items-center justify-between">
            <div className="flex items-center gap-4">
              <Image
                src="/logo.png"
                alt="Hemam Logo"
                width={40}
                height={40}
                className="rounded-lg"
                unoptimized
              />
              <div>
                <h1 className="text-xl font-semibold text-gray-900 dark:text-white">
                  {t("nav.conversations", "المحادثات")}
                </h1>
                <p className="text-sm text-gray-600 dark:text-gray-400">
                  {t("conv.subtitle", "إدارة جميع المحادثات")}
                </p>
              </div>
            </div>

            <div className="flex items-center gap-3">
              <Link
                href="/dashboard"
<<<<<<< HEAD
                className="px-4 py-2 text-gray-600 transition-colors dark:text-gray-300"
=======
                className="px-4 py-2 text-gray-600 dark:text-gray-300 transition-colors"
>>>>>>> 67619cf5
                style={{ color: "var(--brand-primary)" }}
              >
                ← {t("nav.dashboard", "لوحة التحكم")}
              </Link>
              <Button className="inline-flex items-center gap-2">
                + {t("conv.new", "محادثة جديدة")}
              </Button>
            </div>
          </div>
        </div>
      </header>

      <div className="flex h-[calc(100vh-80px)]">
        {/* Conversations List */}
        <div className="w-1/3 border-s border-gray-200 bg-white dark:border-gray-800 dark:bg-gray-900">
          <div className="border-b border-gray-200 p-4 dark:border-gray-800">
            <div className="mb-4 flex items-center gap-2">
              <input
                type="text"
                placeholder={t("conv.search", "البحث في المحادثات...")}
                value={searchTerm}
                onChange={(e) => setSearchTerm(e.target.value)}
                className="flex-1 rounded-md border border-gray-200 bg-white px-3 py-2 placeholder-gray-400 focus:outline-none focus:ring-1 focus:ring-blue-500 dark:border-gray-800 dark:bg-gray-900 dark:placeholder-gray-500"
              />
              <button
<<<<<<< HEAD
                className="rounded-md border border-gray-200 p-2 transition-colors hover:bg-gray-50 focus:outline-none focus:ring-1 focus:ring-blue-500 dark:border-gray-800 dark:hover:bg-gray-800"
=======
                className="p-2 border border-gray-200 dark:border-gray-800 rounded-md hover:bg-gray-50 dark:hover:bg-gray-800 transition-colors focus:outline-none focus:ring-1 focus:ring-blue-500"
>>>>>>> 67619cf5
                aria-label="Search"
              >
                <Search className="h-4 w-4" />
              </button>
            </div>

            <div className="flex gap-1">
              {["all", "active", "pending", "resolved"].map((status) => (
                <button
                  key={status}
                  onClick={() => setStatusFilter(status)}
<<<<<<< HEAD
                  className={`rounded-md px-3 py-1 text-sm font-medium transition-colors ${
                    statusFilter === status
                      ? "bg-blue-600 text-white"
                      : "text-gray-600 hover:bg-gray-100 dark:text-gray-400 dark:hover:bg-gray-800"
=======
                  className={`px-3 py-1 text-sm font-medium rounded-md transition-colors ${
                    statusFilter === status
                      ? "bg-blue-600 text-white"
                      : "text-gray-600 dark:text-gray-400 hover:bg-gray-100 dark:hover:bg-gray-800"
>>>>>>> 67619cf5
                  }`}
                >
                  {status === "all" && t("conv.filter.all", "الكل")}
                  {status === "active" && t("conv.filter.active", "نشط")}
                  {status === "pending" && t("conv.filter.pending", "معلق")}
                  {status === "resolved" &&
                    t("conv.filter.resolved", "تم الحل")}
                </button>
              ))}
            </div>
          </div>

          <div className="h-[calc(100vh-200px)] overflow-y-auto">
            {filteredConversations.map((conversation) => (
              <div
                key={conversation.id}
<<<<<<< HEAD
                className={`cursor-pointer border-b border-gray-200 p-4 transition-colors dark:border-gray-800 ${
                  selectedConversation === conversation.id
                    ? "border-e-4 border-blue-600 bg-blue-50 dark:bg-gray-800"
=======
                className={`p-4 border-b border-gray-200 dark:border-gray-800 cursor-pointer transition-colors ${
                  selectedConversation === conversation.id
                    ? "bg-blue-50 dark:bg-gray-800 border-e-4 border-blue-600"
>>>>>>> 67619cf5
                    : "hover:bg-gray-50 dark:hover:bg-gray-800"
                }`}
                onClick={() => setSelectedConversation(conversation.id)}
              >
                <div className="flex items-center gap-3">
                  <div className="relative">
                    <div className="flex h-10 w-10 items-center justify-center rounded-full bg-blue-100 font-semibold text-blue-700 dark:bg-blue-900 dark:text-blue-300">
                      {conversation.avatar}
                    </div>
                    {conversation.unread > 0 && (
                      <span className="absolute -right-1 -top-1 flex h-5 w-5 items-center justify-center rounded-full bg-red-600 text-xs text-white">
                        {conversation.unread}
                      </span>
                    )}
                  </div>
                  <div className="min-w-0 flex-1">
                    <div className="mb-1 flex items-center justify-between">
                      <p className="truncate text-sm font-semibold text-gray-900 dark:text-white">
                        {conversation.customer}
                      </p>
                      <span className="text-xs text-gray-500">
                        {conversation.time}
                      </span>
                    </div>
                    <p className="mb-1 truncate text-sm text-gray-600 dark:text-gray-400">
                      {conversation.lastMessage}
                    </p>
                    <div className="flex items-center justify-between">
                      <span className="text-xs text-gray-500">
                        {conversation.channel}
                      </span>
                      <span
<<<<<<< HEAD
                        className={`rounded-full px-2 py-1 text-xs font-medium ${getStatusColor(conversation.status)}`}
=======
                        className={`px-2 py-1 rounded-full text-xs font-medium ${getStatusColor(conversation.status)}`}
>>>>>>> 67619cf5
                      >
                        {getStatusText(conversation.status)}
                      </span>
                    </div>
                  </div>
                </div>
              </div>
            ))}
          </div>
        </div>

        {/* Chat Area */}
        <div className="flex flex-1 flex-col">
          {selectedConv ? (
            <>
              {/* Chat Header */}
              <div className="border-b border-gray-200 bg-white p-4 dark:border-gray-800 dark:bg-gray-900">
                <div className="flex items-center justify-between">
                  <div className="flex items-center gap-3">
                    <div className="flex h-10 w-10 items-center justify-center rounded-full bg-blue-100 font-semibold text-blue-700 dark:bg-blue-900 dark:text-blue-300">
                      {selectedConv.avatar}
                    </div>
                    <div>
                      <h3 className="text-lg font-semibold text-gray-900 dark:text-white">
                        {selectedConv.customer}
                      </h3>
                      <p className="text-sm text-gray-600 dark:text-gray-400">
                        {selectedConv.channel}
                      </p>
                    </div>
                  </div>
                  <div className="flex items-center gap-2">
                    <button
<<<<<<< HEAD
                      className="rounded-md border border-gray-200 p-2 transition-colors hover:bg-gray-50 focus:outline-none focus:ring-1 focus:ring-blue-500 dark:border-gray-800 dark:hover:bg-gray-800"
=======
                      className="p-2 border border-gray-200 dark:border-gray-800 rounded-md hover:bg-gray-50 dark:hover:bg-gray-800 transition-colors focus:outline-none focus:ring-1 focus:ring-blue-500"
>>>>>>> 67619cf5
                      aria-label="Call"
                    >
                      <Phone className="h-4 w-4" />
                    </button>
                    <button
<<<<<<< HEAD
                      className="rounded-md border border-gray-200 p-2 transition-colors hover:bg-gray-50 focus:outline-none focus:ring-1 focus:ring-blue-500 dark:border-gray-800 dark:hover:bg-gray-800"
=======
                      className="p-2 border border-gray-200 dark:border-gray-800 rounded-md hover:bg-gray-50 dark:hover:bg-gray-800 transition-colors focus:outline-none focus:ring-1 focus:ring-blue-500"
>>>>>>> 67619cf5
                      aria-label="Video"
                    >
                      <Video className="h-4 w-4" />
                    </button>
                    <button
<<<<<<< HEAD
                      className="rounded-md border border-gray-200 p-2 transition-colors hover:bg-gray-50 focus:outline-none focus:ring-1 focus:ring-blue-500 dark:border-gray-800 dark:hover:bg-gray-800"
=======
                      className="p-2 border border-gray-200 dark:border-gray-800 rounded-md hover:bg-gray-50 dark:hover:bg-gray-800 transition-colors focus:outline-none focus:ring-1 focus:ring-blue-500"
>>>>>>> 67619cf5
                      aria-label="Settings"
                    >
                      <Settings className="h-4 w-4" />
                    </button>
                  </div>
                </div>
              </div>

              {/* Messages */}
              <div className="flex-1 space-y-4 overflow-y-auto p-4">
                {messages.map((message) => (
                  <div
                    key={message.id}
                    className={`flex items-start gap-3 ${
                      message.sender === "customer" ? "flex-row-reverse" : ""
                    }`}
                  >
                    <div className="flex h-8 w-8 items-center justify-center rounded-full bg-gray-200 text-sm font-semibold dark:bg-gray-700">
                      {message.avatar}
                    </div>
                    <div
<<<<<<< HEAD
                      className={`max-w-xs rounded-md px-4 py-2 lg:max-w-md ${
                        message.sender === "customer"
                          ? "bg-blue-600 text-white"
                          : "bg-gray-100 text-gray-900 dark:bg-gray-800 dark:text-white"
=======
                      className={`max-w-xs lg:max-w-md px-4 py-2 rounded-md ${
                        message.sender === "customer"
                          ? "bg-blue-600 text-white"
                          : "bg-gray-100 dark:bg-gray-800 text-gray-900 dark:text-white"
>>>>>>> 67619cf5
                      }`}
                    >
                      <p className="text-sm">{message.message}</p>
                      <p className="mt-1 text-xs opacity-70">{message.time}</p>
                    </div>
                  </div>
                ))}
              </div>

              {/* Message Input */}
              <div className="border-t border-gray-200 bg-white p-4 dark:border-gray-800 dark:bg-gray-900">
                <div className="flex items-center gap-2">
                  <button className="p-2 text-gray-600 transition-colors hover:text-[var(--brand-primary)]">
                    📎
                  </button>
                  <button className="p-2 text-gray-600 transition-colors hover:text-[var(--brand-primary)]">
                    😊
                  </button>
                  <input
                    type="text"
                    placeholder="اكتب رسالتك هنا..."
                    className="flex-1 rounded-md border border-gray-200 bg-white px-3 py-2 placeholder-gray-400 focus:outline-none focus:ring-1 focus:ring-blue-500 dark:border-gray-800 dark:bg-gray-900 dark:placeholder-gray-500"
                  />
                  <Button className="inline-flex items-center justify-center gap-2 px-6 py-2">
                    <Send className="h-4 w-4" /> إرسال
                  </Button>
                </div>
              </div>
            </>
          ) : (
            <div className="flex flex-1 items-center justify-center">
              <div className="text-center">
                <div className="mb-4 text-6xl">💬</div>
                <h3 className="mb-2 text-lg font-semibold text-gray-900 dark:text-white">
                  اختر محادثة للبدء
                </h3>
                <p className="text-gray-600 dark:text-gray-400">
                  اختر إحدى المحادثات من القائمة الجانبية لبدء المحادثة
                </p>
              </div>
            </div>
          )}
        </div>
      </div>
    </div>
  );
}<|MERGE_RESOLUTION|>--- conflicted
+++ resolved
@@ -166,11 +166,8 @@
             <div className="flex items-center gap-3">
               <Link
                 href="/dashboard"
-<<<<<<< HEAD
                 className="px-4 py-2 text-gray-600 transition-colors dark:text-gray-300"
-=======
                 className="px-4 py-2 text-gray-600 dark:text-gray-300 transition-colors"
->>>>>>> 67619cf5
                 style={{ color: "var(--brand-primary)" }}
               >
                 ← {t("nav.dashboard", "لوحة التحكم")}
@@ -196,11 +193,8 @@
                 className="flex-1 rounded-md border border-gray-200 bg-white px-3 py-2 placeholder-gray-400 focus:outline-none focus:ring-1 focus:ring-blue-500 dark:border-gray-800 dark:bg-gray-900 dark:placeholder-gray-500"
               />
               <button
-<<<<<<< HEAD
                 className="rounded-md border border-gray-200 p-2 transition-colors hover:bg-gray-50 focus:outline-none focus:ring-1 focus:ring-blue-500 dark:border-gray-800 dark:hover:bg-gray-800"
-=======
                 className="p-2 border border-gray-200 dark:border-gray-800 rounded-md hover:bg-gray-50 dark:hover:bg-gray-800 transition-colors focus:outline-none focus:ring-1 focus:ring-blue-500"
->>>>>>> 67619cf5
                 aria-label="Search"
               >
                 <Search className="h-4 w-4" />
@@ -212,17 +206,14 @@
                 <button
                   key={status}
                   onClick={() => setStatusFilter(status)}
-<<<<<<< HEAD
                   className={`rounded-md px-3 py-1 text-sm font-medium transition-colors ${
                     statusFilter === status
                       ? "bg-blue-600 text-white"
                       : "text-gray-600 hover:bg-gray-100 dark:text-gray-400 dark:hover:bg-gray-800"
-=======
                   className={`px-3 py-1 text-sm font-medium rounded-md transition-colors ${
                     statusFilter === status
                       ? "bg-blue-600 text-white"
                       : "text-gray-600 dark:text-gray-400 hover:bg-gray-100 dark:hover:bg-gray-800"
->>>>>>> 67619cf5
                   }`}
                 >
                   {status === "all" && t("conv.filter.all", "الكل")}
@@ -239,15 +230,12 @@
             {filteredConversations.map((conversation) => (
               <div
                 key={conversation.id}
-<<<<<<< HEAD
                 className={`cursor-pointer border-b border-gray-200 p-4 transition-colors dark:border-gray-800 ${
                   selectedConversation === conversation.id
                     ? "border-e-4 border-blue-600 bg-blue-50 dark:bg-gray-800"
-=======
                 className={`p-4 border-b border-gray-200 dark:border-gray-800 cursor-pointer transition-colors ${
                   selectedConversation === conversation.id
                     ? "bg-blue-50 dark:bg-gray-800 border-e-4 border-blue-600"
->>>>>>> 67619cf5
                     : "hover:bg-gray-50 dark:hover:bg-gray-800"
                 }`}
                 onClick={() => setSelectedConversation(conversation.id)}
@@ -280,11 +268,8 @@
                         {conversation.channel}
                       </span>
                       <span
-<<<<<<< HEAD
                         className={`rounded-full px-2 py-1 text-xs font-medium ${getStatusColor(conversation.status)}`}
-=======
                         className={`px-2 py-1 rounded-full text-xs font-medium ${getStatusColor(conversation.status)}`}
->>>>>>> 67619cf5
                       >
                         {getStatusText(conversation.status)}
                       </span>
@@ -318,31 +303,22 @@
                   </div>
                   <div className="flex items-center gap-2">
                     <button
-<<<<<<< HEAD
                       className="rounded-md border border-gray-200 p-2 transition-colors hover:bg-gray-50 focus:outline-none focus:ring-1 focus:ring-blue-500 dark:border-gray-800 dark:hover:bg-gray-800"
-=======
                       className="p-2 border border-gray-200 dark:border-gray-800 rounded-md hover:bg-gray-50 dark:hover:bg-gray-800 transition-colors focus:outline-none focus:ring-1 focus:ring-blue-500"
->>>>>>> 67619cf5
                       aria-label="Call"
                     >
                       <Phone className="h-4 w-4" />
                     </button>
                     <button
-<<<<<<< HEAD
                       className="rounded-md border border-gray-200 p-2 transition-colors hover:bg-gray-50 focus:outline-none focus:ring-1 focus:ring-blue-500 dark:border-gray-800 dark:hover:bg-gray-800"
-=======
                       className="p-2 border border-gray-200 dark:border-gray-800 rounded-md hover:bg-gray-50 dark:hover:bg-gray-800 transition-colors focus:outline-none focus:ring-1 focus:ring-blue-500"
->>>>>>> 67619cf5
                       aria-label="Video"
                     >
                       <Video className="h-4 w-4" />
                     </button>
                     <button
-<<<<<<< HEAD
                       className="rounded-md border border-gray-200 p-2 transition-colors hover:bg-gray-50 focus:outline-none focus:ring-1 focus:ring-blue-500 dark:border-gray-800 dark:hover:bg-gray-800"
-=======
                       className="p-2 border border-gray-200 dark:border-gray-800 rounded-md hover:bg-gray-50 dark:hover:bg-gray-800 transition-colors focus:outline-none focus:ring-1 focus:ring-blue-500"
->>>>>>> 67619cf5
                       aria-label="Settings"
                     >
                       <Settings className="h-4 w-4" />
@@ -364,17 +340,14 @@
                       {message.avatar}
                     </div>
                     <div
-<<<<<<< HEAD
                       className={`max-w-xs rounded-md px-4 py-2 lg:max-w-md ${
                         message.sender === "customer"
                           ? "bg-blue-600 text-white"
                           : "bg-gray-100 text-gray-900 dark:bg-gray-800 dark:text-white"
-=======
                       className={`max-w-xs lg:max-w-md px-4 py-2 rounded-md ${
                         message.sender === "customer"
                           ? "bg-blue-600 text-white"
                           : "bg-gray-100 dark:bg-gray-800 text-gray-900 dark:text-white"
->>>>>>> 67619cf5
                       }`}
                     >
                       <p className="text-sm">{message.message}</p>
