--- conflicted
+++ resolved
@@ -77,24 +77,18 @@
   const missingInEn = [...arKeys].filter((k) => !enKeys.has(k));
 
   return (
-<<<<<<< HEAD
     <div className="mx-auto grid max-w-screen-xl gap-6 px-4 py-6">
       <div className="grid gap-3 md:grid-cols-4">
-=======
     <div className="max-w-screen-xl mx-auto px-4 py-6 grid gap-6">
       <div className="grid md:grid-cols-4 gap-3">
->>>>>>> 67619cf5
         <Input
           placeholder="بحث في المفاتيح/القيم"
           value={filter}
           onChange={(e) => setFilter(e.target.value)}
         />
         <select
-<<<<<<< HEAD
           className="rounded-md border px-3"
-=======
           className="border rounded-md px-3"
->>>>>>> 67619cf5
           value={locale}
           onChange={(e) => setLocale(e.target.value as "ar" | "en")}
         >
@@ -124,34 +118,28 @@
 
       <div className="grid gap-4 md:grid-cols-2">
         <div className="rounded-xl border border-brand-border p-4">
-<<<<<<< HEAD
           <div className="mb-2 font-semibold">
             مفقود بالعربية ({missingInAr.length})
           </div>
           <ul className="list-disc ps-5 text-sm text-gray-600 dark:text-gray-400">
-=======
           <div className="font-semibold mb-2">
             مفقود بالعربية ({missingInAr.length})
           </div>
           <ul className="text-sm text-gray-600 dark:text-gray-400 list-disc ps-5">
->>>>>>> 67619cf5
             {missingInAr.map((k) => (
               <li key={k}>{k}</li>
             ))}
           </ul>
         </div>
         <div className="rounded-xl border border-brand-border p-4">
-<<<<<<< HEAD
           <div className="mb-2 font-semibold">
             مفقود بالإنجليزية ({missingInEn.length})
           </div>
           <ul className="list-disc ps-5 text-sm text-gray-600 dark:text-gray-400">
-=======
           <div className="font-semibold mb-2">
             مفقود بالإنجليزية ({missingInEn.length})
           </div>
           <ul className="text-sm text-gray-600 dark:text-gray-400 list-disc ps-5">
->>>>>>> 67619cf5
             {missingInEn.map((k) => (
               <li key={k}>{k}</li>
             ))}
