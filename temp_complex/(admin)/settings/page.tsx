"use client";

import { useState } from "react";
import Image from "next/image";
import Link from "next/link";
import { Save, ArrowLeft } from "lucide-react";
// Brand icons removed to avoid heavy dependencies; using simple badges instead

export default function SettingsPage() {
  const [activeTab, setActiveTab] = useState("general");
  const [settings, setSettings] = useState({
    // General Settings
    siteName: "مُعين",
    siteDescription: "منصة دردشة متعددة القنوات مدعومة بالذكاء الاصطناعي",
    language: "ar",
    timezone: "Asia/Riyadh",
    theme: "light",

    // Notification Settings
    emailNotifications: true,
    pushNotifications: true,
    smsNotifications: false,
    notificationSound: true,

    // Security Settings
    twoFactorAuth: false,
    sessionTimeout: 30,
    passwordExpiry: 90,

    // Integration Settings
    whatsappEnabled: true,
    telegramEnabled: true,
    facebookEnabled: true,
    instagramEnabled: true,
    webhookUrl: "",

    // AI Settings
    aiEnabled: true,
    aiModel: "gpt-4",
    aiTemperature: 0.7,
    autoResponse: true,
  });

  const tabs = [
    { id: "general", name: "عام", icon: "⚙️" },
    { id: "notifications", name: "الإشعارات", icon: "🔔" },
    { id: "security", name: "الأمان", icon: "🔒" },
    { id: "integrations", name: "التكاملات", icon: "🔗" },
    { id: "ai", name: "الذكاء الاصطناعي", icon: "🤖" },
  ];

  const handleSettingChange = (key: string, value: any) => {
    setSettings((prev) => ({ ...prev, [key]: value }));
  };

  const handleSave = () => {
    // Here you would typically save to your backend
    console.log("Saving settings:", settings);
    alert("تم حفظ الإعدادات بنج��ح!");
  };

  return (
    <div className="min-h-screen bg-gray-50 dark:bg-gray-900">
      {/* Header */}
      <header className="border-b border-gray-200 bg-white dark:border-gray-800 dark:bg-gray-900">
        <div className="mx-auto max-w-screen-xl px-4 py-4">
          <div className="flex items-center justify-between">
            <div className="flex items-center space-x-4 space-x-reverse">
              <Image
                src="/logo.png"
                alt="Hemam Logo"
                width={40}
                height={40}
                className="rounded-lg"
                unoptimized
              />
              <div>
                <h1 className="text-xl font-semibold text-gray-900 dark:text-white">
                  الإعدادات
                </h1>
                <p className="text-sm text-gray-600 dark:text-gray-400">
                  إدارة إعدادات النظام
                </p>
              </div>
            </div>

            <div className="flex items-center space-x-4 space-x-reverse">
              <Link
                href="/dashboard"
                className="inline-flex items-center gap-2 px-4 py-2 text-gray-600 transition-colors hover:text-blue-600 dark:text-gray-300"
              >
                <ArrowLeft className="h-4 w-4" /> العودة للوحة التحكم
              </Link>
              <button
                onClick={handleSave}
                className="inline-flex items-center justify-center gap-2 rounded-md bg-blue-600 px-6 py-2 font-medium text-white hover:bg-blue-700 focus:outline-none focus:ring-2 focus:ring-blue-500 focus:ring-offset-2"
              >
                <Save className="h-4 w-4" /> حفظ التغييرات
              </button>
            </div>
          </div>
        </div>
      </header>

      <div className="mx-auto max-w-screen-xl px-4 py-6">
        <div className="grid grid-cols-1 gap-6 lg:grid-cols-4">
          {/* Sidebar */}
          <div className="lg:col-span-1">
<<<<<<< HEAD
            <div className="rounded-xl border border-gray-200 bg-white p-4 shadow-sm dark:border-gray-800 dark:bg-gray-900">
              <h3 className="mb-4 text-lg font-semibold text-gray-900 dark:text-white">
=======
            <div className="rounded-xl border border-gray-200 dark:border-gray-800 bg-white dark:bg-gray-900 p-4 shadow-sm">
              <h3 className="text-lg font-semibold text-gray-900 dark:text-white mb-4">
>>>>>>> b09a0dd9
                الإعدادات
              </h3>
              <nav className="space-y-2">
                {tabs.map((tab) => (
                  <button
                    key={tab.id}
                    onClick={() => setActiveTab(tab.id)}
<<<<<<< HEAD
                    className={`flex w-full items-center gap-3 rounded-md px-3 py-2 text-right transition-colors ${
                      activeTab === tab.id
                        ? "bg-blue-600 text-white"
                        : "text-gray-600 hover:bg-gray-100 dark:text-gray-400 dark:hover:bg-gray-800"
=======
                    className={`w-full flex items-center gap-3 px-3 py-2 rounded-md text-right transition-colors ${
                      activeTab === tab.id
                        ? "bg-blue-600 text-white"
                        : "text-gray-600 dark:text-gray-400 hover:bg-gray-100 dark:hover:bg-gray-800"
>>>>>>> b09a0dd9
                    }`}
                  >
                    <span className="text-lg">{tab.icon}</span>
                    <span className="font-medium">{tab.name}</span>
                  </button>
                ))}
              </nav>
            </div>
          </div>

          {/* Settings Content */}
          <div className="lg:col-span-3">
            <div className="rounded-xl border border-gray-200 bg-white p-4 shadow-sm dark:border-gray-800 dark:bg-gray-900">
              {/* General Settings */}
              {activeTab === "general" && (
                <div className="space-y-6">
                  <h2 className="text-xl font-semibold text-gray-900 dark:text-white">
                    الإعدادات العامة
                  </h2>

                  <div className="grid grid-cols-1 gap-6 md:grid-cols-2">
                    <div>
                      <label className="mb-2 block text-sm font-medium text-gray-700 dark:text-gray-300">
                        اسم الموقع
                      </label>
                      <input
                        type="text"
                        value={settings.siteName}
                        onChange={(e) =>
                          handleSettingChange("siteName", e.target.value)
                        }
<<<<<<< HEAD
                        className="w-full rounded-md border border-gray-200 bg-white px-3 py-2 focus:border-transparent focus:ring-1 focus:ring-blue-500 dark:border-gray-800 dark:bg-gray-900"
=======
                        className="w-full px-3 py-2 border border-gray-200 dark:border-gray-800 rounded-md focus:ring-1 focus:ring-blue-500 focus:border-transparent bg-white dark:bg-gray-900"
>>>>>>> b09a0dd9
                      />
                    </div>

                    <div>
                      <label className="mb-2 block text-sm font-medium text-gray-700 dark:text-gray-300">
                        اللغة
                      </label>
                      <select
                        value={settings.language}
                        onChange={(e) =>
                          handleSettingChange("language", e.target.value)
                        }
<<<<<<< HEAD
                        className="w-full rounded-md border border-gray-200 bg-white px-3 py-2 focus:border-transparent focus:ring-1 focus:ring-blue-500 dark:border-gray-800 dark:bg-gray-900"
=======
                        className="w-full px-3 py-2 border border-gray-200 dark:border-gray-800 rounded-md focus:ring-1 focus:ring-blue-500 focus:border-transparent bg-white dark:bg-gray-900"
>>>>>>> b09a0dd9
                      >
                        <option value="ar">العربية</option>
                        <option value="en">English</option>
                      </select>
                    </div>

                    <div>
                      <label className="mb-2 block text-sm font-medium text-gray-700 dark:text-gray-300">
                        المنطقة الزمنية
                      </label>
                      <select
                        value={settings.timezone}
                        onChange={(e) =>
                          handleSettingChange("timezone", e.target.value)
                        }
<<<<<<< HEAD
                        className="w-full rounded-md border border-gray-200 bg-white px-3 py-2 focus:border-transparent focus:ring-1 focus:ring-blue-500 dark:border-gray-800 dark:bg-gray-900"
=======
                        className="w-full px-3 py-2 border border-gray-200 dark:border-gray-800 rounded-md focus:ring-1 focus:ring-blue-500 focus:border-transparent bg-white dark:bg-gray-900"
>>>>>>> b09a0dd9
                      >
                        <option value="Asia/Riyadh">الرياض (GMT+3)</option>
                        <option value="Asia/Dubai">دبي (GMT+4)</option>
                        <option value="Europe/London">لندن (GMT+0)</option>
                      </select>
                    </div>

                    <div>
                      <label className="mb-2 block text-sm font-medium text-gray-700 dark:text-gray-300">
                        المظهر
                      </label>
                      <select
                        value={settings.theme}
                        onChange={(e) =>
                          handleSettingChange("theme", e.target.value)
                        }
<<<<<<< HEAD
                        className="w-full rounded-md border border-gray-200 bg-white px-3 py-2 focus:border-transparent focus:ring-1 focus:ring-blue-500 dark:border-gray-800 dark:bg-gray-900"
=======
                        className="w-full px-3 py-2 border border-gray-200 dark:border-gray-800 rounded-md focus:ring-1 focus:ring-blue-500 focus:border-transparent bg-white dark:bg-gray-900"
>>>>>>> b09a0dd9
                      >
                        <option value="light">فاتح</option>
                        <option value="dark">داكن</option>
                        <option value="auto">تلقائي</option>
                      </select>
                    </div>
                  </div>

                  <div>
                    <label className="mb-2 block text-sm font-medium text-gray-700 dark:text-gray-300">
                      وصف الموقع
                    </label>
                    <textarea
                      value={settings.siteDescription}
                      onChange={(e) =>
                        handleSettingChange("siteDescription", e.target.value)
                      }
                      rows={3}
                      className="w-full rounded-md border border-gray-200 bg-white px-3 py-2 focus:border-transparent focus:ring-1 focus:ring-blue-500 dark:border-gray-800 dark:bg-gray-900"
                    />
                  </div>
                </div>
              )}

              {/* Notification Settings */}
              {activeTab === "notifications" && (
                <div className="space-y-6">
                  <h2 className="text-xl font-semibold text-gray-900 dark:text-white">
                    إعدادات الإشعارات
                  </h2>

                  <div className="space-y-4">
                    <div className="flex items-center justify-between rounded-lg border border-[var(--brand-border)] p-4">
                      <div>
                        <h3 className="font-medium text-gray-900 dark:text-white">
                          إشعارات البريد الإلكتروني
                        </h3>
                        <p className="text-sm text-gray-600 dark:text-gray-400">
                          تلقي إشعارات عبر البريد الإلكتروني
                        </p>
                      </div>
                      <label className="relative inline-flex cursor-pointer items-center">
                        <input
                          type="checkbox"
                          checked={settings.emailNotifications}
                          onChange={(e) =>
                            handleSettingChange(
                              "emailNotifications",
                              e.target.checked,
                            )
                          }
<<<<<<< HEAD
                          className="peer sr-only"
=======
                          className="sr-only peer"
>>>>>>> b09a0dd9
                        />
                        <div className="peer-focus:ring-brand-primary/20 peer h-6 w-11 rounded-full bg-gray-200 after:absolute after:left-[2px] after:top-[2px] after:h-5 after:w-5 after:rounded-full after:border after:border-gray-300 after:bg-white after:transition-all after:content-[''] peer-checked:bg-[var(--brand-primary)] peer-checked:after:translate-x-full peer-checked:after:border-white peer-focus:outline-none peer-focus:ring-4"></div>
                      </label>
                    </div>

                    <div className="flex items-center justify-between rounded-lg border border-[var(--brand-border)] p-4">
                      <div>
                        <h3 className="font-medium text-gray-900 dark:text-white">
                          الإشعارات الفورية
                        </h3>
                        <p className="text-sm text-gray-600 dark:text-gray-400">
                          تلقي إشعارات فورية في المتصفح
                        </p>
                      </div>
                      <label className="relative inline-flex cursor-pointer items-center">
                        <input
                          type="checkbox"
                          checked={settings.pushNotifications}
                          onChange={(e) =>
                            handleSettingChange(
                              "pushNotifications",
                              e.target.checked,
                            )
                          }
<<<<<<< HEAD
                          className="peer sr-only"
=======
                          className="sr-only peer"
>>>>>>> b09a0dd9
                        />
                        <div className="peer-focus:ring-brand-primary/20 peer h-6 w-11 rounded-full bg-gray-200 after:absolute after:left-[2px] after:top-[2px] after:h-5 after:w-5 after:rounded-full after:border after:border-gray-300 after:bg-white after:transition-all after:content-[''] peer-checked:bg-[var(--brand-primary)] peer-checked:after:translate-x-full peer-checked:after:border-white peer-focus:outline-none peer-focus:ring-4"></div>
                      </label>
                    </div>

                    <div className="flex items-center justify-between rounded-lg border border-[var(--brand-border)] p-4">
                      <div>
                        <h3 className="font-medium text-gray-900 dark:text-white">
                          إشعارات SMS
                        </h3>
                        <p className="text-sm text-gray-600 dark:text-gray-400">
                          تلقي إشعارات عبر الرسائل النصية
                        </p>
                      </div>
                      <label className="relative inline-flex cursor-pointer items-center">
                        <input
                          type="checkbox"
                          checked={settings.smsNotifications}
                          onChange={(e) =>
                            handleSettingChange(
                              "smsNotifications",
                              e.target.checked,
                            )
                          }
<<<<<<< HEAD
                          className="peer sr-only"
=======
                          className="sr-only peer"
>>>>>>> b09a0dd9
                        />
                        <div className="peer-focus:ring-brand-primary/20 peer h-6 w-11 rounded-full bg-gray-200 after:absolute after:left-[2px] after:top-[2px] after:h-5 after:w-5 after:rounded-full after:border after:border-gray-300 after:bg-white after:transition-all after:content-[''] peer-checked:bg-[var(--brand-primary)] peer-checked:after:translate-x-full peer-checked:after:border-white peer-focus:outline-none peer-focus:ring-4"></div>
                      </label>
                    </div>
                  </div>
                </div>
              )}

              {/* Security Settings */}
              {activeTab === "security" && (
                <div className="space-y-6">
                  <h2 className="text-xl font-semibold text-gray-900 dark:text-white">
                    إعدادات الأمان
                  </h2>

                  <div className="space-y-4">
                    <div className="flex items-center justify-between rounded-lg border border-[var(--brand-border)] p-4">
                      <div>
                        <h3 className="font-medium text-gray-900 dark:text-white">
                          المصادقة الثنائية
                        </h3>
                        <p className="text-sm text-gray-600 dark:text-gray-400">
                          إضافة طبقة أمان إضافية لحسابك
                        </p>
                      </div>
                      <label className="relative inline-flex cursor-pointer items-center">
                        <input
                          type="checkbox"
                          checked={settings.twoFactorAuth}
                          onChange={(e) =>
                            handleSettingChange(
                              "twoFactorAuth",
                              e.target.checked,
                            )
                          }
<<<<<<< HEAD
                          className="peer sr-only"
=======
                          className="sr-only peer"
>>>>>>> b09a0dd9
                        />
                        <div className="peer-focus:ring-brand-primary/20 peer h-6 w-11 rounded-full bg-gray-200 after:absolute after:left-[2px] after:top-[2px] after:h-5 after:w-5 after:rounded-full after:border after:border-gray-300 after:bg-white after:transition-all after:content-[''] peer-checked:bg-[var(--brand-primary)] peer-checked:after:translate-x-full peer-checked:after:border-white peer-focus:outline-none peer-focus:ring-4"></div>
                      </label>
                    </div>

                    <div className="grid grid-cols-1 gap-4 md:grid-cols-2">
                      <div>
                        <label className="mb-2 block text-sm font-medium text-gray-700 dark:text-gray-300">
                          انتهاء الجلسة (دقيقة)
                        </label>
                        <input
                          type="number"
                          value={settings.sessionTimeout}
                          onChange={(e) =>
                            handleSettingChange(
                              "sessionTimeout",
                              parseInt(e.target.value),
                            )
                          }
<<<<<<< HEAD
                          className="w-full rounded-lg border border-[var(--brand-border)] px-3 py-2 focus:border-transparent focus:ring-2 focus:ring-brand-primary"
=======
                          className="w-full px-3 py-2 border border-[var(--brand-border)] rounded-lg focus:ring-2 focus:ring-brand-primary focus:border-transparent"
>>>>>>> b09a0dd9
                        />
                      </div>

                      <div>
                        <label className="mb-2 block text-sm font-medium text-gray-700 dark:text-gray-300">
                          انتهاء كلمة المرور (يوم)
                        </label>
                        <input
                          type="number"
                          value={settings.passwordExpiry}
                          onChange={(e) =>
                            handleSettingChange(
                              "passwordExpiry",
                              parseInt(e.target.value),
                            )
                          }
<<<<<<< HEAD
                          className="w-full rounded-lg border border-[var(--brand-border)] px-3 py-2 focus:border-transparent focus:ring-2 focus:ring-brand-primary"
=======
                          className="w-full px-3 py-2 border border-[var(--brand-border)] rounded-lg focus:ring-2 focus:ring-brand-primary focus:border-transparent"
>>>>>>> b09a0dd9
                        />
                      </div>
                    </div>
                  </div>
                </div>
              )}

              {/* Integration Settings */}
              {activeTab === "integrations" && (
                <div className="space-y-6">
                  <h2 className="text-xl font-semibold text-gray-900 dark:text-white">
                    إعدادات التكاملات
                  </h2>

                  <div className="space-y-4">
                    <div className="grid grid-cols-1 gap-4 md:grid-cols-2">
                      <div className="flex items-center justify-between rounded-lg border border-[var(--brand-border)] p-4">
                        <div className="flex items-center space-x-3 space-x-reverse">
<<<<<<< HEAD
                          <div className="grid h-6 w-6 place-items-center rounded bg-green-600 text-[10px] font-bold text-white">
=======
                          <div className="h-6 w-6 rounded bg-green-600 text-white grid place-items-center text-[10px] font-bold">
>>>>>>> b09a0dd9
                            WA
                          </div>
                          <div>
                            <h3 className="font-medium text-gray-900 dark:text-white">
                              واتساب
                            </h3>
                            <p className="text-sm text-gray-600 dark:text-gray-400">
                              تكامل مع واتساب
                            </p>
                          </div>
                        </div>
                        <label className="relative inline-flex cursor-pointer items-center">
                          <input
                            type="checkbox"
                            checked={settings.whatsappEnabled}
                            onChange={(e) =>
                              handleSettingChange(
                                "whatsappEnabled",
                                e.target.checked,
                              )
                            }
<<<<<<< HEAD
                            className="peer sr-only"
=======
                            className="sr-only peer"
>>>>>>> b09a0dd9
                          />
                          <div className="peer-focus:ring-brand-primary/20 peer h-6 w-11 rounded-full bg-gray-200 after:absolute after:left-[2px] after:top-[2px] after:h-5 after:w-5 after:rounded-full after:border after:border-gray-300 after:bg-white after:transition-all after:content-[''] peer-checked:bg-[var(--brand-primary)] peer-checked:after:translate-x-full peer-checked:after:border-white peer-focus:outline-none peer-focus:ring-4"></div>
                        </label>
                      </div>

                      <div className="flex items-center justify-between rounded-lg border border-[var(--brand-border)] p-4">
                        <div className="flex items-center space-x-3 space-x-reverse">
<<<<<<< HEAD
                          <div className="grid h-6 w-6 place-items-center rounded bg-sky-600 text-[10px] font-bold text-white">
=======
                          <div className="h-6 w-6 rounded bg-sky-600 text-white grid place-items-center text-[10px] font-bold">
>>>>>>> b09a0dd9
                            TG
                          </div>
                          <div>
                            <h3 className="font-medium text-gray-900 dark:text-white">
                              تليجرام
                            </h3>
                            <p className="text-sm text-gray-600 dark:text-gray-400">
                              تكامل مع تليجرام
                            </p>
                          </div>
                        </div>
                        <label className="relative inline-flex cursor-pointer items-center">
                          <input
                            type="checkbox"
                            checked={settings.telegramEnabled}
                            onChange={(e) =>
                              handleSettingChange(
                                "telegramEnabled",
                                e.target.checked,
                              )
                            }
<<<<<<< HEAD
                            className="peer sr-only"
=======
                            className="sr-only peer"
>>>>>>> b09a0dd9
                          />
                          <div className="peer-focus:ring-brand-primary/20 peer h-6 w-11 rounded-full bg-gray-200 after:absolute after:left-[2px] after:top-[2px] after:h-5 after:w-5 after:rounded-full after:border after:border-gray-300 after:bg-white after:transition-all after:content-[''] peer-checked:bg-[var(--brand-primary)] peer-checked:after:translate-x-full peer-checked:after:border-white peer-focus:outline-none peer-focus:ring-4"></div>
                        </label>
                      </div>

                      <div className="flex items-center justify-between rounded-lg border border-[var(--brand-border)] p-4">
                        <div className="flex items-center space-x-3 space-x-reverse">
<<<<<<< HEAD
                          <div className="grid h-6 w-6 place-items-center rounded bg-blue-700 text-[10px] font-bold text-white">
=======
                          <div className="h-6 w-6 rounded bg-blue-700 text-white grid place-items-center text-[10px] font-bold">
>>>>>>> b09a0dd9
                            FB
                          </div>
                          <div>
                            <h3 className="font-medium text-gray-900 dark:text-white">
                              فيسبوك
                            </h3>
                            <p className="text-sm text-gray-600 dark:text-gray-400">
                              تكامل مع فيسبوك
                            </p>
                          </div>
                        </div>
                        <label className="relative inline-flex cursor-pointer items-center">
                          <input
                            type="checkbox"
                            checked={settings.facebookEnabled}
                            onChange={(e) =>
                              handleSettingChange(
                                "facebookEnabled",
                                e.target.checked,
                              )
                            }
<<<<<<< HEAD
                            className="peer sr-only"
=======
                            className="sr-only peer"
>>>>>>> b09a0dd9
                          />
                          <div className="peer-focus:ring-brand-primary/20 peer h-6 w-11 rounded-full bg-gray-200 after:absolute after:left-[2px] after:top-[2px] after:h-5 after:w-5 after:rounded-full after:border after:border-gray-300 after:bg-white after:transition-all after:content-[''] peer-checked:bg-[var(--brand-primary)] peer-checked:after:translate-x-full peer-checked:after:border-white peer-focus:outline-none peer-focus:ring-4"></div>
                        </label>
                      </div>

                      <div className="flex items-center justify-between rounded-lg border border-[var(--brand-border)] p-4">
                        <div className="flex items-center space-x-3 space-x-reverse">
<<<<<<< HEAD
                          <div className="grid h-6 w-6 place-items-center rounded bg-pink-600 text-[10px] font-bold text-white">
=======
                          <div className="h-6 w-6 rounded bg-pink-600 text-white grid place-items-center text-[10px] font-bold">
>>>>>>> b09a0dd9
                            IG
                          </div>
                          <div>
                            <h3 className="font-medium text-gray-900 dark:text-white">
                              إنستغرام
                            </h3>
                            <p className="text-sm text-gray-600 dark:text-gray-400">
                              تكامل مع إنستغرام
                            </p>
                          </div>
                        </div>
                        <label className="relative inline-flex cursor-pointer items-center">
                          <input
                            type="checkbox"
                            checked={settings.instagramEnabled}
                            onChange={(e) =>
                              handleSettingChange(
                                "instagramEnabled",
                                e.target.checked,
                              )
                            }
<<<<<<< HEAD
                            className="peer sr-only"
=======
                            className="sr-only peer"
>>>>>>> b09a0dd9
                          />
                          <div className="peer-focus:ring-brand-primary/20 peer h-6 w-11 rounded-full bg-gray-200 after:absolute after:left-[2px] after:top-[2px] after:h-5 after:w-5 after:rounded-full after:border after:border-gray-300 after:bg-white after:transition-all after:content-[''] peer-checked:bg-[var(--brand-primary)] peer-checked:after:translate-x-full peer-checked:after:border-white peer-focus:outline-none peer-focus:ring-4"></div>
                        </label>
                      </div>
                    </div>

                    <div>
                      <label className="mb-2 block text-sm font-medium text-gray-700 dark:text-gray-300">
                        رابط Webhook
                      </label>
                      <input
                        type="url"
                        value={settings.webhookUrl}
                        onChange={(e) =>
                          handleSettingChange("webhookUrl", e.target.value)
                        }
                        placeholder="https://example.com/webhook"
                        className="w-full rounded-lg border border-[var(--brand-border)] px-3 py-2 focus:border-transparent focus:ring-2 focus:ring-brand-primary"
                      />
                    </div>
                  </div>
                </div>
              )}

              {/* AI Settings */}
              {activeTab === "ai" && (
                <div className="space-y-6">
                  <h2 className="text-xl font-semibold text-gray-900 dark:text-white">
                    إعدادات الذكاء الاصطناعي
                  </h2>

                  <div className="space-y-4">
                    <div className="flex items-center justify-between rounded-lg border border-[var(--brand-border)] p-4">
                      <div>
                        <h3 className="font-medium text-gray-900 dark:text-white">
                          تفعيل الذكاء الاصطناعي
                        </h3>
                        <p className="text-sm text-gray-600 dark:text-gray-400">
                          استخدام الذكاء الاصطناعي في الر��ود
                        </p>
                      </div>
                      <label className="relative inline-flex cursor-pointer items-center">
                        <input
                          type="checkbox"
                          checked={settings.aiEnabled}
                          onChange={(e) =>
                            handleSettingChange("aiEnabled", e.target.checked)
                          }
<<<<<<< HEAD
                          className="peer sr-only"
=======
                          className="sr-only peer"
>>>>>>> b09a0dd9
                        />
                        <div className="peer-focus:ring-brand-primary/20 peer h-6 w-11 rounded-full bg-gray-200 after:absolute after:left-[2px] after:top-[2px] after:h-5 after:w-5 after:rounded-full after:border after:border-gray-300 after:bg-white after:transition-all after:content-[''] peer-checked:bg-[var(--brand-primary)] peer-checked:after:translate-x-full peer-checked:after:border-white peer-focus:outline-none peer-focus:ring-4"></div>
                      </label>
                    </div>

                    <div className="grid grid-cols-1 gap-4 md:grid-cols-2">
                      <div>
                        <label className="mb-2 block text-sm font-medium text-gray-700 dark:text-gray-300">
                          نموذج الذكاء الاصطناعي
                        </label>
                        <select
                          value={settings.aiModel}
                          onChange={(e) =>
                            handleSettingChange("aiModel", e.target.value)
                          }
<<<<<<< HEAD
                          className="w-full rounded-lg border border-[var(--brand-border)] px-3 py-2 focus:border-transparent focus:ring-2 focus:ring-brand-primary"
=======
                          className="w-full px-3 py-2 border border-[var(--brand-border)] rounded-lg focus:ring-2 focus:ring-brand-primary focus:border-transparent"
>>>>>>> b09a0dd9
                        >
                          <option value="gpt-4">GPT-4</option>
                          <option value="gpt-3.5-turbo">GPT-3.5 Turbo</option>
                          <option value="claude-3">Claude 3</option>
                        </select>
                      </div>

                      <div>
                        <label className="mb-2 block text-sm font-medium text-gray-700 dark:text-gray-300">
                          درجة الإبداع (0-1)
                        </label>
                        <input
                          type="range"
                          min="0"
                          max="1"
                          step="0.1"
                          value={settings.aiTemperature}
                          onChange={(e) =>
                            handleSettingChange(
                              "aiTemperature",
                              parseFloat(e.target.value),
                            )
                          }
                          className="w-full"
                        />
                        <span className="text-sm text-gray-600 dark:text-gray-400">
                          {settings.aiTemperature}
                        </span>
                      </div>
                    </div>

                    <div className="flex items-center justify-between rounded-lg border border-[var(--brand-border)] p-4">
                      <div>
                        <h3 className="font-medium text-gray-900 dark:text-white">
                          الرد التلقائي
                        </h3>
                        <p className="text-sm text-gray-600 dark:text-gray-400">
                          السماح للذكاء الاصطناعي بالرد تلقائياً
                        </p>
                      </div>
                      <label className="relative inline-flex cursor-pointer items-center">
                        <input
                          type="checkbox"
                          checked={settings.autoResponse}
                          onChange={(e) =>
                            handleSettingChange(
                              "autoResponse",
                              e.target.checked,
                            )
                          }
<<<<<<< HEAD
                          className="peer sr-only"
=======
                          className="sr-only peer"
>>>>>>> b09a0dd9
                        />
                        <div className="peer-focus:ring-brand-primary/20 peer h-6 w-11 rounded-full bg-gray-200 after:absolute after:left-[2px] after:top-[2px] after:h-5 after:w-5 after:rounded-full after:border after:border-gray-300 after:bg-white after:transition-all after:content-[''] peer-checked:bg-[var(--brand-primary)] peer-checked:after:translate-x-full peer-checked:after:border-white peer-focus:outline-none peer-focus:ring-4"></div>
                      </label>
                    </div>
                  </div>
                </div>
              )}
            </div>
          </div>
        </div>
      </div>
    </div>
  );
}<|MERGE_RESOLUTION|>--- conflicted
+++ resolved
@@ -106,13 +106,10 @@
         <div className="grid grid-cols-1 gap-6 lg:grid-cols-4">
           {/* Sidebar */}
           <div className="lg:col-span-1">
-<<<<<<< HEAD
             <div className="rounded-xl border border-gray-200 bg-white p-4 shadow-sm dark:border-gray-800 dark:bg-gray-900">
               <h3 className="mb-4 text-lg font-semibold text-gray-900 dark:text-white">
-=======
             <div className="rounded-xl border border-gray-200 dark:border-gray-800 bg-white dark:bg-gray-900 p-4 shadow-sm">
               <h3 className="text-lg font-semibold text-gray-900 dark:text-white mb-4">
->>>>>>> b09a0dd9
                 الإعدادات
               </h3>
               <nav className="space-y-2">
@@ -120,17 +117,14 @@
                   <button
                     key={tab.id}
                     onClick={() => setActiveTab(tab.id)}
-<<<<<<< HEAD
                     className={`flex w-full items-center gap-3 rounded-md px-3 py-2 text-right transition-colors ${
                       activeTab === tab.id
                         ? "bg-blue-600 text-white"
                         : "text-gray-600 hover:bg-gray-100 dark:text-gray-400 dark:hover:bg-gray-800"
-=======
                     className={`w-full flex items-center gap-3 px-3 py-2 rounded-md text-right transition-colors ${
                       activeTab === tab.id
                         ? "bg-blue-600 text-white"
                         : "text-gray-600 dark:text-gray-400 hover:bg-gray-100 dark:hover:bg-gray-800"
->>>>>>> b09a0dd9
                     }`}
                   >
                     <span className="text-lg">{tab.icon}</span>
@@ -162,11 +156,8 @@
                         onChange={(e) =>
                           handleSettingChange("siteName", e.target.value)
                         }
-<<<<<<< HEAD
                         className="w-full rounded-md border border-gray-200 bg-white px-3 py-2 focus:border-transparent focus:ring-1 focus:ring-blue-500 dark:border-gray-800 dark:bg-gray-900"
-=======
                         className="w-full px-3 py-2 border border-gray-200 dark:border-gray-800 rounded-md focus:ring-1 focus:ring-blue-500 focus:border-transparent bg-white dark:bg-gray-900"
->>>>>>> b09a0dd9
                       />
                     </div>
 
@@ -179,11 +170,8 @@
                         onChange={(e) =>
                           handleSettingChange("language", e.target.value)
                         }
-<<<<<<< HEAD
                         className="w-full rounded-md border border-gray-200 bg-white px-3 py-2 focus:border-transparent focus:ring-1 focus:ring-blue-500 dark:border-gray-800 dark:bg-gray-900"
-=======
                         className="w-full px-3 py-2 border border-gray-200 dark:border-gray-800 rounded-md focus:ring-1 focus:ring-blue-500 focus:border-transparent bg-white dark:bg-gray-900"
->>>>>>> b09a0dd9
                       >
                         <option value="ar">العربية</option>
                         <option value="en">English</option>
@@ -199,11 +187,8 @@
                         onChange={(e) =>
                           handleSettingChange("timezone", e.target.value)
                         }
-<<<<<<< HEAD
                         className="w-full rounded-md border border-gray-200 bg-white px-3 py-2 focus:border-transparent focus:ring-1 focus:ring-blue-500 dark:border-gray-800 dark:bg-gray-900"
-=======
                         className="w-full px-3 py-2 border border-gray-200 dark:border-gray-800 rounded-md focus:ring-1 focus:ring-blue-500 focus:border-transparent bg-white dark:bg-gray-900"
->>>>>>> b09a0dd9
                       >
                         <option value="Asia/Riyadh">الرياض (GMT+3)</option>
                         <option value="Asia/Dubai">دبي (GMT+4)</option>
@@ -220,11 +205,8 @@
                         onChange={(e) =>
                           handleSettingChange("theme", e.target.value)
                         }
-<<<<<<< HEAD
                         className="w-full rounded-md border border-gray-200 bg-white px-3 py-2 focus:border-transparent focus:ring-1 focus:ring-blue-500 dark:border-gray-800 dark:bg-gray-900"
-=======
                         className="w-full px-3 py-2 border border-gray-200 dark:border-gray-800 rounded-md focus:ring-1 focus:ring-blue-500 focus:border-transparent bg-white dark:bg-gray-900"
->>>>>>> b09a0dd9
                       >
                         <option value="light">فاتح</option>
                         <option value="dark">داكن</option>
@@ -276,11 +258,8 @@
                               e.target.checked,
                             )
                           }
-<<<<<<< HEAD
                           className="peer sr-only"
-=======
                           className="sr-only peer"
->>>>>>> b09a0dd9
                         />
                         <div className="peer-focus:ring-brand-primary/20 peer h-6 w-11 rounded-full bg-gray-200 after:absolute after:left-[2px] after:top-[2px] after:h-5 after:w-5 after:rounded-full after:border after:border-gray-300 after:bg-white after:transition-all after:content-[''] peer-checked:bg-[var(--brand-primary)] peer-checked:after:translate-x-full peer-checked:after:border-white peer-focus:outline-none peer-focus:ring-4"></div>
                       </label>
@@ -305,11 +284,8 @@
                               e.target.checked,
                             )
                           }
-<<<<<<< HEAD
                           className="peer sr-only"
-=======
                           className="sr-only peer"
->>>>>>> b09a0dd9
                         />
                         <div className="peer-focus:ring-brand-primary/20 peer h-6 w-11 rounded-full bg-gray-200 after:absolute after:left-[2px] after:top-[2px] after:h-5 after:w-5 after:rounded-full after:border after:border-gray-300 after:bg-white after:transition-all after:content-[''] peer-checked:bg-[var(--brand-primary)] peer-checked:after:translate-x-full peer-checked:after:border-white peer-focus:outline-none peer-focus:ring-4"></div>
                       </label>
@@ -334,11 +310,8 @@
                               e.target.checked,
                             )
                           }
-<<<<<<< HEAD
                           className="peer sr-only"
-=======
                           className="sr-only peer"
->>>>>>> b09a0dd9
                         />
                         <div className="peer-focus:ring-brand-primary/20 peer h-6 w-11 rounded-full bg-gray-200 after:absolute after:left-[2px] after:top-[2px] after:h-5 after:w-5 after:rounded-full after:border after:border-gray-300 after:bg-white after:transition-all after:content-[''] peer-checked:bg-[var(--brand-primary)] peer-checked:after:translate-x-full peer-checked:after:border-white peer-focus:outline-none peer-focus:ring-4"></div>
                       </label>
@@ -374,11 +347,8 @@
                               e.target.checked,
                             )
                           }
-<<<<<<< HEAD
                           className="peer sr-only"
-=======
                           className="sr-only peer"
->>>>>>> b09a0dd9
                         />
                         <div className="peer-focus:ring-brand-primary/20 peer h-6 w-11 rounded-full bg-gray-200 after:absolute after:left-[2px] after:top-[2px] after:h-5 after:w-5 after:rounded-full after:border after:border-gray-300 after:bg-white after:transition-all after:content-[''] peer-checked:bg-[var(--brand-primary)] peer-checked:after:translate-x-full peer-checked:after:border-white peer-focus:outline-none peer-focus:ring-4"></div>
                       </label>
@@ -398,11 +368,8 @@
                               parseInt(e.target.value),
                             )
                           }
-<<<<<<< HEAD
                           className="w-full rounded-lg border border-[var(--brand-border)] px-3 py-2 focus:border-transparent focus:ring-2 focus:ring-brand-primary"
-=======
                           className="w-full px-3 py-2 border border-[var(--brand-border)] rounded-lg focus:ring-2 focus:ring-brand-primary focus:border-transparent"
->>>>>>> b09a0dd9
                         />
                       </div>
 
@@ -419,11 +386,8 @@
                               parseInt(e.target.value),
                             )
                           }
-<<<<<<< HEAD
                           className="w-full rounded-lg border border-[var(--brand-border)] px-3 py-2 focus:border-transparent focus:ring-2 focus:ring-brand-primary"
-=======
                           className="w-full px-3 py-2 border border-[var(--brand-border)] rounded-lg focus:ring-2 focus:ring-brand-primary focus:border-transparent"
->>>>>>> b09a0dd9
                         />
                       </div>
                     </div>
@@ -442,11 +406,8 @@
                     <div className="grid grid-cols-1 gap-4 md:grid-cols-2">
                       <div className="flex items-center justify-between rounded-lg border border-[var(--brand-border)] p-4">
                         <div className="flex items-center space-x-3 space-x-reverse">
-<<<<<<< HEAD
                           <div className="grid h-6 w-6 place-items-center rounded bg-green-600 text-[10px] font-bold text-white">
-=======
                           <div className="h-6 w-6 rounded bg-green-600 text-white grid place-items-center text-[10px] font-bold">
->>>>>>> b09a0dd9
                             WA
                           </div>
                           <div>
@@ -468,11 +429,8 @@
                                 e.target.checked,
                               )
                             }
-<<<<<<< HEAD
                             className="peer sr-only"
-=======
                             className="sr-only peer"
->>>>>>> b09a0dd9
                           />
                           <div className="peer-focus:ring-brand-primary/20 peer h-6 w-11 rounded-full bg-gray-200 after:absolute after:left-[2px] after:top-[2px] after:h-5 after:w-5 after:rounded-full after:border after:border-gray-300 after:bg-white after:transition-all after:content-[''] peer-checked:bg-[var(--brand-primary)] peer-checked:after:translate-x-full peer-checked:after:border-white peer-focus:outline-none peer-focus:ring-4"></div>
                         </label>
@@ -480,11 +438,8 @@
 
                       <div className="flex items-center justify-between rounded-lg border border-[var(--brand-border)] p-4">
                         <div className="flex items-center space-x-3 space-x-reverse">
-<<<<<<< HEAD
                           <div className="grid h-6 w-6 place-items-center rounded bg-sky-600 text-[10px] font-bold text-white">
-=======
                           <div className="h-6 w-6 rounded bg-sky-600 text-white grid place-items-center text-[10px] font-bold">
->>>>>>> b09a0dd9
                             TG
                           </div>
                           <div>
@@ -506,11 +461,8 @@
                                 e.target.checked,
                               )
                             }
-<<<<<<< HEAD
                             className="peer sr-only"
-=======
                             className="sr-only peer"
->>>>>>> b09a0dd9
                           />
                           <div className="peer-focus:ring-brand-primary/20 peer h-6 w-11 rounded-full bg-gray-200 after:absolute after:left-[2px] after:top-[2px] after:h-5 after:w-5 after:rounded-full after:border after:border-gray-300 after:bg-white after:transition-all after:content-[''] peer-checked:bg-[var(--brand-primary)] peer-checked:after:translate-x-full peer-checked:after:border-white peer-focus:outline-none peer-focus:ring-4"></div>
                         </label>
@@ -518,11 +470,8 @@
 
                       <div className="flex items-center justify-between rounded-lg border border-[var(--brand-border)] p-4">
                         <div className="flex items-center space-x-3 space-x-reverse">
-<<<<<<< HEAD
                           <div className="grid h-6 w-6 place-items-center rounded bg-blue-700 text-[10px] font-bold text-white">
-=======
                           <div className="h-6 w-6 rounded bg-blue-700 text-white grid place-items-center text-[10px] font-bold">
->>>>>>> b09a0dd9
                             FB
                           </div>
                           <div>
@@ -544,11 +493,8 @@
                                 e.target.checked,
                               )
                             }
-<<<<<<< HEAD
                             className="peer sr-only"
-=======
                             className="sr-only peer"
->>>>>>> b09a0dd9
                           />
                           <div className="peer-focus:ring-brand-primary/20 peer h-6 w-11 rounded-full bg-gray-200 after:absolute after:left-[2px] after:top-[2px] after:h-5 after:w-5 after:rounded-full after:border after:border-gray-300 after:bg-white after:transition-all after:content-[''] peer-checked:bg-[var(--brand-primary)] peer-checked:after:translate-x-full peer-checked:after:border-white peer-focus:outline-none peer-focus:ring-4"></div>
                         </label>
@@ -556,11 +502,8 @@
 
                       <div className="flex items-center justify-between rounded-lg border border-[var(--brand-border)] p-4">
                         <div className="flex items-center space-x-3 space-x-reverse">
-<<<<<<< HEAD
                           <div className="grid h-6 w-6 place-items-center rounded bg-pink-600 text-[10px] font-bold text-white">
-=======
                           <div className="h-6 w-6 rounded bg-pink-600 text-white grid place-items-center text-[10px] font-bold">
->>>>>>> b09a0dd9
                             IG
                           </div>
                           <div>
@@ -582,11 +525,8 @@
                                 e.target.checked,
                               )
                             }
-<<<<<<< HEAD
                             className="peer sr-only"
-=======
                             className="sr-only peer"
->>>>>>> b09a0dd9
                           />
                           <div className="peer-focus:ring-brand-primary/20 peer h-6 w-11 rounded-full bg-gray-200 after:absolute after:left-[2px] after:top-[2px] after:h-5 after:w-5 after:rounded-full after:border after:border-gray-300 after:bg-white after:transition-all after:content-[''] peer-checked:bg-[var(--brand-primary)] peer-checked:after:translate-x-full peer-checked:after:border-white peer-focus:outline-none peer-focus:ring-4"></div>
                         </label>
@@ -635,11 +575,8 @@
                           onChange={(e) =>
                             handleSettingChange("aiEnabled", e.target.checked)
                           }
-<<<<<<< HEAD
                           className="peer sr-only"
-=======
                           className="sr-only peer"
->>>>>>> b09a0dd9
                         />
                         <div className="peer-focus:ring-brand-primary/20 peer h-6 w-11 rounded-full bg-gray-200 after:absolute after:left-[2px] after:top-[2px] after:h-5 after:w-5 after:rounded-full after:border after:border-gray-300 after:bg-white after:transition-all after:content-[''] peer-checked:bg-[var(--brand-primary)] peer-checked:after:translate-x-full peer-checked:after:border-white peer-focus:outline-none peer-focus:ring-4"></div>
                       </label>
@@ -655,11 +592,8 @@
                           onChange={(e) =>
                             handleSettingChange("aiModel", e.target.value)
                           }
-<<<<<<< HEAD
                           className="w-full rounded-lg border border-[var(--brand-border)] px-3 py-2 focus:border-transparent focus:ring-2 focus:ring-brand-primary"
-=======
                           className="w-full px-3 py-2 border border-[var(--brand-border)] rounded-lg focus:ring-2 focus:ring-brand-primary focus:border-transparent"
->>>>>>> b09a0dd9
                         >
                           <option value="gpt-4">GPT-4</option>
                           <option value="gpt-3.5-turbo">GPT-3.5 Turbo</option>
@@ -710,11 +644,8 @@
                               e.target.checked,
                             )
                           }
-<<<<<<< HEAD
                           className="peer sr-only"
-=======
                           className="sr-only peer"
->>>>>>> b09a0dd9
                         />
                         <div className="peer-focus:ring-brand-primary/20 peer h-6 w-11 rounded-full bg-gray-200 after:absolute after:left-[2px] after:top-[2px] after:h-5 after:w-5 after:rounded-full after:border after:border-gray-300 after:bg-white after:transition-all after:content-[''] peer-checked:bg-[var(--brand-primary)] peer-checked:after:translate-x-full peer-checked:after:border-white peer-focus:outline-none peer-focus:ring-4"></div>
                       </label>
