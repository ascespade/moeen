"use client";

import { useState, useEffect } from "react";
import {
  Users,
  Calendar,
  MessageSquare,
  AlertTriangle,
  TrendingUp,
  Clock,
  CheckCircle,
  XCircle,
  Activity,
  BarChart3,
  PieChart,
  LineChart,
} from "lucide-react";

interface AnalyticsData {
  patients: {
    total: number;
    newLast30Days: number;
    newLast7Days: number;
  };
  appointments: {
    total: number;
    recent: number;
    completed: number;
    cancelled: number;
  };
  sessions: {
    total_sessions: number;
    completed_sessions: number;
    recent_sessions: number;
  };
  conversations: {
    total: number;
    crisis: number;
    recent: number;
  };
  systemHealth: {
    status: string;
    connected: boolean;
  };
}

export default function AnalyticsPage() {
  const [analyticsData, setAnalyticsData] = useState<AnalyticsData | null>(
    null,
  );
  const [loading, setLoading] = useState(true);
  const [selectedPeriod, setSelectedPeriod] = useState("30");
  const [selectedType, setSelectedType] = useState("overview");

  useEffect(() => {
    fetchAnalytics();
  }, [selectedPeriod, selectedType]);

  const fetchAnalytics = async () => {
    try {
      setLoading(true);
      const response = await fetch(
        `/api/analytics/dashboard?period=${selectedPeriod}&type=${selectedType}`,
      );
      const data = await response.json();

      if (data.success) {
        setAnalyticsData(data.data);
      }
    } catch (error) {
      console.error("Error fetching analytics:", error);
    } finally {
      setLoading(false);
    }
  };

  if (loading) {
    return (
      <div className="flex min-h-screen items-center justify-center bg-gray-50">
        <div className="text-center">
          <div className="mx-auto h-32 w-32 animate-spin rounded-full border-b-2 border-orange-500"></div>
          <p className="mt-4 text-gray-600">جاري تحميل البيانات...</p>
        </div>
      </div>
    );
  }

  return (
    <div className="min-h-screen bg-gray-50">
      {/* Header */}
      <div className="border-b bg-white shadow-sm">
        <div className="mx-auto max-w-7xl px-4 py-6">
          <div className="flex items-center justify-between">
            <div>
              <h1 className="text-3xl font-bold text-gray-900">
                لوحة التحليلات
              </h1>
              <p className="text-gray-600">مركز الهمم - إحصائيات شاملة</p>
            </div>
            <div className="flex items-center space-x-4 space-x-reverse">
              <select
                value={selectedPeriod}
                onChange={(e) => setSelectedPeriod(e.target.value)}
                className="rounded-lg border border-gray-300 px-4 py-2 focus:border-orange-500 focus:ring-2 focus:ring-orange-500"
              >
                <option value="7">آخر 7 أيام</option>
                <option value="30">آخر 30 يوم</option>
                <option value="90">آخر 90 يوم</option>
                <option value="365">آخر سنة</option>
              </select>
              <select
                value={selectedType}
                onChange={(e) => setSelectedType(e.target.value)}
                className="rounded-lg border border-gray-300 px-4 py-2 focus:border-orange-500 focus:ring-2 focus:ring-orange-500"
              >
                <option value="overview">نظرة عامة</option>
                <option value="patients">المرضى</option>
                <option value="appointments">المواعيد</option>
                <option value="conversations">المحادثات</option>
                <option value="crisis">الأزمات</option>
              </select>
            </div>
          </div>
        </div>
      </div>

      <div className="mx-auto max-w-7xl px-4 py-8">
        {analyticsData && (
          <>
            {/* Overview Cards */}
            <div className="mb-8 grid grid-cols-1 gap-6 md:grid-cols-2 lg:grid-cols-4">
              <div className="rounded-xl bg-white p-6 shadow-lg">
                <div className="flex items-center justify-between">
                  <div>
                    <p className="text-sm font-medium text-gray-600">
                      إجمالي المرضى
                    </p>
                    <p className="text-3xl font-bold text-gray-900">
                      {analyticsData.patients.total}
                    </p>
                    <p className="text-sm text-green-600">
                      +{analyticsData.patients.newLast30Days} هذا الشهر
                    </p>
                  </div>
                  <div className="flex h-12 w-12 items-center justify-center rounded-lg bg-blue-100">
                    <Users className="h-6 w-6 text-blue-600" />
                  </div>
                </div>
              </div>

              <div className="rounded-xl bg-white p-6 shadow-lg">
                <div className="flex items-center justify-between">
                  <div>
                    <p className="text-sm font-medium text-gray-600">
                      المواعيد
                    </p>
                    <p className="text-3xl font-bold text-gray-900">
                      {analyticsData.appointments.recent}
                    </p>
                    <p className="text-sm text-green-600">
                      {analyticsData.appointments.completed} مكتملة
                    </p>
                  </div>
                  <div className="flex h-12 w-12 items-center justify-center rounded-lg bg-green-100">
                    <Calendar className="h-6 w-6 text-green-600" />
                  </div>
                </div>
              </div>

              <div className="rounded-xl bg-white p-6 shadow-lg">
                <div className="flex items-center justify-between">
                  <div>
                    <p className="text-sm font-medium text-gray-600">
                      المحادثات
                    </p>
                    <p className="text-3xl font-bold text-gray-900">
                      {analyticsData.conversations.recent}
                    </p>
                    <p className="text-sm text-orange-600">
                      {analyticsData.conversations.crisis} أزمة
                    </p>
                  </div>
                  <div className="flex h-12 w-12 items-center justify-center rounded-lg bg-orange-100">
                    <MessageSquare className="h-6 w-6 text-orange-600" />
                  </div>
                </div>
              </div>

              <div className="rounded-xl bg-white p-6 shadow-lg">
                <div className="flex items-center justify-between">
                  <div>
                    <p className="text-sm font-medium text-gray-600">الجلسات</p>
                    <p className="text-3xl font-bold text-gray-900">
                      {analyticsData.sessions.total_sessions}
                    </p>
                    <p className="text-sm text-green-600">
                      {analyticsData.sessions.completed_sessions} مكتملة
                    </p>
                  </div>
                  <div className="flex h-12 w-12 items-center justify-center rounded-lg bg-purple-100">
                    <Activity className="h-6 w-6 text-purple-600" />
                  </div>
                </div>
              </div>
            </div>

            {/* System Health */}
<<<<<<< HEAD
            <div className="mb-8 rounded-xl bg-white p-6 shadow-lg">
              <div className="mb-4 flex items-center justify-between">
=======
            <div className="bg-white rounded-xl shadow-lg p-6 mb-8">
              <div className="flex items-center justify-between mb-4">
>>>>>>> b09a0dd9
                <h3 className="text-lg font-semibold text-gray-900">
                  حالة النظام
                </h3>
                <div
<<<<<<< HEAD
                  className={`rounded-full px-3 py-1 text-sm font-medium ${
=======
                  className={`px-3 py-1 rounded-full text-sm font-medium ${
>>>>>>> b09a0dd9
                    analyticsData.systemHealth.status === "healthy"
                      ? "bg-green-100 text-green-800"
                      : "bg-red-100 text-red-800"
                  }`}
                >
                  {analyticsData.systemHealth.status === "healthy"
                    ? "سليم"
                    : "مشكلة"}
                </div>
              </div>
              <div className="grid grid-cols-1 gap-4 md:grid-cols-3">
                <div className="flex items-center space-x-3 space-x-reverse">
                  <div
<<<<<<< HEAD
                    className={`h-3 w-3 rounded-full ${
=======
                    className={`w-3 h-3 rounded-full ${
>>>>>>> b09a0dd9
                      analyticsData.systemHealth.connected
                        ? "bg-green-500"
                        : "bg-red-500"
                    }`}
                  ></div>
                  <span className="text-sm text-gray-600">
                    اتصال قاعدة البيانات
                  </span>
                </div>
                <div className="flex items-center space-x-3 space-x-reverse">
<<<<<<< HEAD
                  <div className="h-3 w-3 rounded-full bg-green-500"></div>
=======
                  <div className="w-3 h-3 rounded-full bg-green-500"></div>
>>>>>>> b09a0dd9
                  <span className="text-sm text-gray-600">
                    خدمة الذكاء الاصطناعي
                  </span>
                </div>
                <div className="flex items-center space-x-3 space-x-reverse">
                  <div className="h-3 w-3 rounded-full bg-green-500"></div>
                  <span className="text-sm text-gray-600">تكامل واتساب</span>
                </div>
              </div>
            </div>

            {/* Charts Section */}
            <div className="grid grid-cols-1 gap-8 lg:grid-cols-2">
              {/* Patient Growth Chart */}
<<<<<<< HEAD
              <div className="rounded-xl bg-white p-6 shadow-lg">
                <div className="mb-4 flex items-center justify-between">
                  <h3 className="text-lg font-semibold text-gray-900">
                    نمو المرضى
                  </h3>
                  <TrendingUp className="h-5 w-5 text-green-600" />
=======
              <div className="bg-white rounded-xl shadow-lg p-6">
                <div className="flex items-center justify-between mb-4">
                  <h3 className="text-lg font-semibold text-gray-900">
                    نمو المرضى
                  </h3>
                  <TrendingUp className="w-5 h-5 text-green-600" />
>>>>>>> b09a0dd9
                </div>
                <div className="flex h-64 items-center justify-center rounded-lg bg-gray-50">
                  <div className="text-center">
                    <BarChart3 className="mx-auto mb-2 h-12 w-12 text-gray-400" />
                    <p className="text-gray-500">رسم بياني لنمو المرضى</p>
                  </div>
                </div>
              </div>

              {/* Appointment Status Chart */}
<<<<<<< HEAD
              <div className="rounded-xl bg-white p-6 shadow-lg">
                <div className="mb-4 flex items-center justify-between">
                  <h3 className="text-lg font-semibold text-gray-900">
                    حالة المواعيد
                  </h3>
                  <PieChart className="h-5 w-5 text-blue-600" />
=======
              <div className="bg-white rounded-xl shadow-lg p-6">
                <div className="flex items-center justify-between mb-4">
                  <h3 className="text-lg font-semibold text-gray-900">
                    حالة المواعيد
                  </h3>
                  <PieChart className="w-5 h-5 text-blue-600" />
>>>>>>> b09a0dd9
                </div>
                <div className="flex h-64 items-center justify-center rounded-lg bg-gray-50">
                  <div className="text-center">
                    <PieChart className="mx-auto mb-2 h-12 w-12 text-gray-400" />
                    <p className="text-gray-500">رسم بياني لحالة المواعيد</p>
                  </div>
                </div>
              </div>

              {/* Conversation Trends */}
<<<<<<< HEAD
              <div className="rounded-xl bg-white p-6 shadow-lg">
                <div className="mb-4 flex items-center justify-between">
                  <h3 className="text-lg font-semibold text-gray-900">
                    اتجاهات المحادثات
                  </h3>
                  <LineChart className="h-5 w-5 text-orange-600" />
=======
              <div className="bg-white rounded-xl shadow-lg p-6">
                <div className="flex items-center justify-between mb-4">
                  <h3 className="text-lg font-semibold text-gray-900">
                    اتجاهات المحادثات
                  </h3>
                  <LineChart className="w-5 h-5 text-orange-600" />
>>>>>>> b09a0dd9
                </div>
                <div className="flex h-64 items-center justify-center rounded-lg bg-gray-50">
                  <div className="text-center">
<<<<<<< HEAD
                    <LineChart className="mx-auto mb-2 h-12 w-12 text-gray-400" />
=======
                    <LineChart className="w-12 h-12 text-gray-400 mx-auto mb-2" />
>>>>>>> b09a0dd9
                    <p className="text-gray-500">
                      رسم بياني لاتجاهات المحادثات
                    </p>
                  </div>
                </div>
              </div>

              {/* Crisis Response Times */}
<<<<<<< HEAD
              <div className="rounded-xl bg-white p-6 shadow-lg">
                <div className="mb-4 flex items-center justify-between">
                  <h3 className="text-lg font-semibold text-gray-900">
                    أوقات الاستجابة للأزمات
                  </h3>
                  <Clock className="h-5 w-5 text-red-600" />
=======
              <div className="bg-white rounded-xl shadow-lg p-6">
                <div className="flex items-center justify-between mb-4">
                  <h3 className="text-lg font-semibold text-gray-900">
                    أوقات الاستجابة للأزمات
                  </h3>
                  <Clock className="w-5 h-5 text-red-600" />
>>>>>>> b09a0dd9
                </div>
                <div className="flex h-64 items-center justify-center rounded-lg bg-gray-50">
                  <div className="text-center">
                    <Clock className="mx-auto mb-2 h-12 w-12 text-gray-400" />
                    <p className="text-gray-500">رسم بياني لأوقات الاستجابة</p>
                  </div>
                </div>
              </div>
            </div>

            {/* Recent Activity */}
<<<<<<< HEAD
            <div className="mt-8 rounded-xl bg-white p-6 shadow-lg">
              <h3 className="mb-4 text-lg font-semibold text-gray-900">
=======
            <div className="bg-white rounded-xl shadow-lg p-6 mt-8">
              <h3 className="text-lg font-semibold text-gray-900 mb-4">
>>>>>>> b09a0dd9
                النشاط الأخير
              </h3>
              <div className="space-y-4">
                <div className="flex items-center space-x-3 space-x-reverse rounded-lg bg-gray-50 p-3">
                  <div className="flex h-8 w-8 items-center justify-center rounded-full bg-green-100">
                    <CheckCircle className="h-4 w-4 text-green-600" />
                  </div>
                  <div>
                    <p className="text-sm font-medium text-gray-900">
                      تم إكمال جلسة علاج طبيعي
                    </p>
                    <p className="text-xs text-gray-500">
                      أحمد محمد - منذ 2 ساعة
                    </p>
                  </div>
                </div>
                <div className="flex items-center space-x-3 space-x-reverse rounded-lg bg-gray-50 p-3">
                  <div className="flex h-8 w-8 items-center justify-center rounded-full bg-blue-100">
                    <Calendar className="h-4 w-4 text-blue-600" />
                  </div>
                  <div>
                    <p className="text-sm font-medium text-gray-900">
                      تم حجز موعد جديد
                    </p>
                    <p className="text-xs text-gray-500">
                      فاطمة علي - منذ 4 ساعات
                    </p>
                  </div>
                </div>
                <div className="flex items-center space-x-3 space-x-reverse rounded-lg bg-gray-50 p-3">
                  <div className="flex h-8 w-8 items-center justify-center rounded-full bg-orange-100">
                    <MessageSquare className="h-4 w-4 text-orange-600" />
                  </div>
                  <div>
                    <p className="text-sm font-medium text-gray-900">
                      محادثة جديدة مع المساعد الذكي
                    </p>
                    <p className="text-xs text-gray-500">
                      سارة أحمد - منذ 6 ساعات
                    </p>
                  </div>
                </div>
              </div>
            </div>
          </>
        )}
      </div>
    </div>
  );
}<|MERGE_RESOLUTION|>--- conflicted
+++ resolved
@@ -205,22 +205,16 @@
             </div>
 
             {/* System Health */}
-<<<<<<< HEAD
             <div className="mb-8 rounded-xl bg-white p-6 shadow-lg">
               <div className="mb-4 flex items-center justify-between">
-=======
             <div className="bg-white rounded-xl shadow-lg p-6 mb-8">
               <div className="flex items-center justify-between mb-4">
->>>>>>> b09a0dd9
                 <h3 className="text-lg font-semibold text-gray-900">
                   حالة النظام
                 </h3>
                 <div
-<<<<<<< HEAD
                   className={`rounded-full px-3 py-1 text-sm font-medium ${
-=======
                   className={`px-3 py-1 rounded-full text-sm font-medium ${
->>>>>>> b09a0dd9
                     analyticsData.systemHealth.status === "healthy"
                       ? "bg-green-100 text-green-800"
                       : "bg-red-100 text-red-800"
@@ -234,11 +228,8 @@
               <div className="grid grid-cols-1 gap-4 md:grid-cols-3">
                 <div className="flex items-center space-x-3 space-x-reverse">
                   <div
-<<<<<<< HEAD
                     className={`h-3 w-3 rounded-full ${
-=======
                     className={`w-3 h-3 rounded-full ${
->>>>>>> b09a0dd9
                       analyticsData.systemHealth.connected
                         ? "bg-green-500"
                         : "bg-red-500"
@@ -249,11 +240,8 @@
                   </span>
                 </div>
                 <div className="flex items-center space-x-3 space-x-reverse">
-<<<<<<< HEAD
                   <div className="h-3 w-3 rounded-full bg-green-500"></div>
-=======
                   <div className="w-3 h-3 rounded-full bg-green-500"></div>
->>>>>>> b09a0dd9
                   <span className="text-sm text-gray-600">
                     خدمة الذكاء الاصطناعي
                   </span>
@@ -268,21 +256,18 @@
             {/* Charts Section */}
             <div className="grid grid-cols-1 gap-8 lg:grid-cols-2">
               {/* Patient Growth Chart */}
-<<<<<<< HEAD
               <div className="rounded-xl bg-white p-6 shadow-lg">
                 <div className="mb-4 flex items-center justify-between">
                   <h3 className="text-lg font-semibold text-gray-900">
                     نمو المرضى
                   </h3>
                   <TrendingUp className="h-5 w-5 text-green-600" />
-=======
               <div className="bg-white rounded-xl shadow-lg p-6">
                 <div className="flex items-center justify-between mb-4">
                   <h3 className="text-lg font-semibold text-gray-900">
                     نمو المرضى
                   </h3>
                   <TrendingUp className="w-5 h-5 text-green-600" />
->>>>>>> b09a0dd9
                 </div>
                 <div className="flex h-64 items-center justify-center rounded-lg bg-gray-50">
                   <div className="text-center">
@@ -293,21 +278,18 @@
               </div>
 
               {/* Appointment Status Chart */}
-<<<<<<< HEAD
               <div className="rounded-xl bg-white p-6 shadow-lg">
                 <div className="mb-4 flex items-center justify-between">
                   <h3 className="text-lg font-semibold text-gray-900">
                     حالة المواعيد
                   </h3>
                   <PieChart className="h-5 w-5 text-blue-600" />
-=======
               <div className="bg-white rounded-xl shadow-lg p-6">
                 <div className="flex items-center justify-between mb-4">
                   <h3 className="text-lg font-semibold text-gray-900">
                     حالة المواعيد
                   </h3>
                   <PieChart className="w-5 h-5 text-blue-600" />
->>>>>>> b09a0dd9
                 </div>
                 <div className="flex h-64 items-center justify-center rounded-lg bg-gray-50">
                   <div className="text-center">
@@ -318,29 +300,23 @@
               </div>
 
               {/* Conversation Trends */}
-<<<<<<< HEAD
               <div className="rounded-xl bg-white p-6 shadow-lg">
                 <div className="mb-4 flex items-center justify-between">
                   <h3 className="text-lg font-semibold text-gray-900">
                     اتجاهات المحادثات
                   </h3>
                   <LineChart className="h-5 w-5 text-orange-600" />
-=======
               <div className="bg-white rounded-xl shadow-lg p-6">
                 <div className="flex items-center justify-between mb-4">
                   <h3 className="text-lg font-semibold text-gray-900">
                     اتجاهات المحادثات
                   </h3>
                   <LineChart className="w-5 h-5 text-orange-600" />
->>>>>>> b09a0dd9
                 </div>
                 <div className="flex h-64 items-center justify-center rounded-lg bg-gray-50">
                   <div className="text-center">
-<<<<<<< HEAD
                     <LineChart className="mx-auto mb-2 h-12 w-12 text-gray-400" />
-=======
                     <LineChart className="w-12 h-12 text-gray-400 mx-auto mb-2" />
->>>>>>> b09a0dd9
                     <p className="text-gray-500">
                       رسم بياني لاتجاهات المحادثات
                     </p>
@@ -349,21 +325,18 @@
               </div>
 
               {/* Crisis Response Times */}
-<<<<<<< HEAD
               <div className="rounded-xl bg-white p-6 shadow-lg">
                 <div className="mb-4 flex items-center justify-between">
                   <h3 className="text-lg font-semibold text-gray-900">
                     أوقات الاستجابة للأزمات
                   </h3>
                   <Clock className="h-5 w-5 text-red-600" />
-=======
               <div className="bg-white rounded-xl shadow-lg p-6">
                 <div className="flex items-center justify-between mb-4">
                   <h3 className="text-lg font-semibold text-gray-900">
                     أوقات الاستجابة للأزمات
                   </h3>
                   <Clock className="w-5 h-5 text-red-600" />
->>>>>>> b09a0dd9
                 </div>
                 <div className="flex h-64 items-center justify-center rounded-lg bg-gray-50">
                   <div className="text-center">
@@ -375,13 +348,10 @@
             </div>
 
             {/* Recent Activity */}
-<<<<<<< HEAD
             <div className="mt-8 rounded-xl bg-white p-6 shadow-lg">
               <h3 className="mb-4 text-lg font-semibold text-gray-900">
-=======
             <div className="bg-white rounded-xl shadow-lg p-6 mt-8">
               <h3 className="text-lg font-semibold text-gray-900 mb-4">
->>>>>>> b09a0dd9
                 النشاط الأخير
               </h3>
               <div className="space-y-4">
