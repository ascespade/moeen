"use client";

import { useState, useEffect } from "react";
import Image from "next/image";
import { Bell, Settings, BarChart, MessageSquare, Users } from "lucide-react";
import { Card, CardContent } from "@/components/ui/Card";
import Button from "@/components/ui/Button";
import { useT } from "@/components/providers/I18nProvider";
import { useAuth } from "@/hooks/useAuth";
import { useRouter } from "next/navigation";
// import Link from "next/link"; // Unused import removed

export default function DashboardPage() {
  const [activeTab, setActiveTab] = useState("all");
  const { t } = useT();
  const { isAuthenticated, isLoading } = useAuth();
  const router = useRouter();

  // Redirect to login if not authenticated
  useEffect(() => {
    if (!isLoading && !isAuthenticated) {
      router.push("/login");
    }
  }, [isAuthenticated, isLoading, router]);

  // Show loading while checking authentication
  if (isLoading) {
    return (
      <div className="flex min-h-screen items-center justify-center bg-gray-50 dark:bg-gray-900">
        <div className="text-center">
          <div className="inline-block h-8 w-8 animate-spin rounded-full border-4 border-solid border-current border-r-transparent motion-reduce:animate-[spin_1.5s_linear_infinite]"></div>
          <p className="mt-4 text-gray-600 dark:text-gray-400">
            جاري التحميل...
          </p>
        </div>
      </div>
    );
  }

  // Don't render if not authenticated
  if (!isAuthenticated) {
    return null;
  }

  const stats = [
    { title: "المرضى النشطون", value: "1,234", change: "+12%" },
    { title: "المواعيد اليوم", value: "45", change: "+8%" },
    { title: "معدل الرضا", value: "94%", change: "+2%" },
    { title: "وقت الانتظار", value: "15د", change: "-15%" },
  ];

  const conversations = [
    {
      id: 1,
      name: "أحمد محمد",
      channel: "واتساب",
      lastMessage: "شكراً لكم على العلاج",
      time: "منذ 5 دقائق",
      status: "new",
      unread: 2,
    },
    {
      id: 2,
      name: "فاطمة علي",
      channel: "واتساب",
      lastMessage: "هل يمكنني تغيير الموعد؟",
      time: "منذ 15 دقيقة",
      status: "pending",
      unread: 0,
    },
    {
      id: 3,
      name: "محمد السعيد",
      channel: "واتساب",
      lastMessage: "متى سيكون موعدي القادم؟",
      time: "منذ ساعة",
      status: "resolved",
      unread: 0,
    },
    {
      id: 4,
      name: "سارة أحمد",
      channel: "واتساب",
      lastMessage: "أريد معرفة المزيد عن العلاج",
      time: "منذ ساعتين",
      status: "new",
      unread: 1,
    },
  ];

  const getStatusColor = (status: string) => {
    switch (status) {
      case "new":
        return "text-red-500";
      case "pending":
        return "text-yellow-500";
      case "resolved":
        return "text-green-500";
      default:
        return "text-gray-500";
    }
  };

  return (
    <div className="min-h-screen bg-gray-50 dark:bg-gray-900">
      {/* Page Intro */}
      <section className="border-b border-gray-200 bg-white dark:border-gray-800 dark:bg-gray-900">
        <div className="mx-auto max-w-screen-xl px-4 py-4">
          <div className="flex items-center justify-between">
            <div className="flex items-center gap-4">
              <Image
                src="/logo.png"
                alt="Hemam Logo"
                width={40}
                height={40}
                className="rounded-lg"
                unoptimized
              />
              <div>
                <h1 className="text-xl font-semibold text-gray-900 dark:text-white">
                  مركز الهمم
                </h1>
                <p className="text-sm text-gray-600 dark:text-gray-400">
                  لوحة التحكم الطبية
                </p>
              </div>
            </div>

            <div className="flex items-center gap-3">
              <div className="relative">
                <input
                  type="search"
                  placeholder="ابحث في المحادثات..."
<<<<<<< HEAD
                  className="block w-64 rounded-md border border-gray-200 bg-white py-2 pe-10 ps-3 text-sm text-gray-800 placeholder-gray-400 focus:border-blue-500 focus:ring-1 focus:ring-blue-500 dark:border-gray-700 dark:bg-gray-900 dark:text-gray-200 dark:placeholder-gray-500"
=======
                  className="py-2 pe-10 ps-3 block w-64 border border-gray-200 dark:border-gray-700 rounded-md text-sm text-gray-800 dark:text-gray-200 placeholder-gray-400 dark:placeholder-gray-500 bg-white dark:bg-gray-900 focus:border-blue-500 focus:ring-1 focus:ring-blue-500"
>>>>>>> b09a0dd9
                />
              </div>

              <button
<<<<<<< HEAD
                className="relative p-2 text-gray-600 transition-colors dark:text-gray-300"
=======
                className="relative p-2 text-gray-600 dark:text-gray-300 transition-colors"
>>>>>>> b09a0dd9
                aria-label="Notifications"
                style={{ color: "var(--brand-primary)" }}
              >
                <Bell className="h-5 w-5" />
<<<<<<< HEAD
                <span className="absolute -right-1 -top-1 flex h-5 w-5 items-center justify-center rounded-full bg-[var(--brand-error)] text-xs text-white">
=======
                <span className="absolute -top-1 -right-1 bg-[var(--brand-error)] text-white text-xs rounded-full w-5 h-5 flex items-center justify-center">
>>>>>>> b09a0dd9
                  3
                </span>
              </button>

              <button
<<<<<<< HEAD
                className="p-2 text-gray-600 transition-colors dark:text-gray-300"
=======
                className="p-2 text-gray-600 dark:text-gray-300 transition-colors"
>>>>>>> b09a0dd9
                aria-label="Settings"
                style={{ color: "var(--brand-primary)" }}
              >
                <Settings className="h-5 w-5" />
              </button>
            </div>
          </div>
        </div>
      </section>

      <div className="mx-auto max-w-screen-xl px-4 py-6">
        {/* Stats Cards */}
        <div className="mb-8 grid grid-cols-1 gap-6 md:grid-cols-2 lg:grid-cols-4">
          {stats.map((stat, index) => (
            <Card key={index}>
              <CardContent className="p-4">
<<<<<<< HEAD
                <div className="mb-2 flex items-center justify-between">
=======
                <div className="flex items-center justify-between mb-2">
>>>>>>> b09a0dd9
                  <h3 className="text-sm font-medium text-gray-600 dark:text-gray-400">
                    {stat.title}
                  </h3>
                  <BarChart className="h-5 w-5 text-green-500" />
                </div>
                <div className="flex items-center justify-between">
                  <span className="text-2xl font-bold text-gray-900 dark:text-white">
                    {stat.value}
                  </span>
                  <span
                    className={`text-sm font-medium ${stat.change.includes("+") ? "text-green-600" : "text-red-600"}`}
                  >
                    {stat.change}
                  </span>
                </div>
              </CardContent>
            </Card>
          ))}
        </div>

        <div className="grid grid-cols-1 gap-6 lg:grid-cols-3">
          {/* Conversations List */}
          <div className="lg:col-span-2">
            <Card>
              <CardContent className="p-0">
<<<<<<< HEAD
                <div className="border-b border-gray-200 p-6 dark:border-gray-800">
                  <div className="mb-4 flex items-center justify-between">
=======
                <div className="p-6 border-b border-gray-200 dark:border-gray-800">
                  <div className="flex items-center justify-between mb-4">
>>>>>>> b09a0dd9
                    <h2 className="text-lg font-semibold text-gray-900 dark:text-white">
                      المحادثات الطبية
                    </h2>
                    <div className="flex items-center space-x-2 space-x-reverse">
                      <Button className="inline-flex items-center gap-2 text-sm">
                        ➕ محادثة جديدة
                      </Button>
                      <Button variant="secondary" className="h-10 w-10">
                        🔍
                      </Button>
                    </div>
                  </div>

                  {/* Tabs */}
                  <div className="hs-tab flex gap-1">
                    {[
                      { id: "all", label: "الكل", count: 24 },
                      { id: "new", label: "جديدة", count: 8 },
                      { id: "pending", label: "معلقة", count: 12 },
                      { id: "resolved", label: "مكتملة", count: 4 },
                    ].map((tab) => (
                      <button
                        key={tab.id}
                        onClick={() => setActiveTab(tab.id)}
<<<<<<< HEAD
                        className={`rounded-md px-4 py-2 text-sm font-medium transition-colors ${
                          activeTab === tab.id
                            ? "bg-blue-600 text-white"
                            : "text-gray-600 hover:bg-gray-100 dark:text-gray-400 dark:hover:bg-gray-800"
=======
                        className={`px-4 py-2 rounded-md text-sm font-medium transition-colors ${
                          activeTab === tab.id
                            ? "bg-blue-600 text-white"
                            : "text-gray-600 dark:text-gray-400 hover:bg-gray-100 dark:hover:bg-gray-800"
>>>>>>> b09a0dd9
                        }`}
                      >
                        {tab.label} ({tab.count})
                      </button>
                    ))}
                  </div>
                </div>

                {/* Conversations */}
                <div className="divide-y divide-gray-200 dark:divide-gray-800">
                  {conversations.map((conversation) => (
                    <div
                      key={conversation.id}
<<<<<<< HEAD
                      className="cursor-pointer p-6 transition-colors hover:bg-gray-50 dark:hover:bg-gray-800"
                    >
                      <div className="flex items-center justify-between">
                        <div className="flex items-center gap-4">
                          <div className="flex h-12 w-12 items-center justify-center rounded-full bg-[var(--brand-primary)] font-semibold text-white">
=======
                      className="p-6 hover:bg-gray-50 dark:hover:bg-gray-800 transition-colors cursor-pointer"
                    >
                      <div className="flex items-center justify-between">
                        <div className="flex items-center gap-4">
                          <div className="w-12 h-12 rounded-full flex items-center justify-center text-white font-semibold bg-[var(--brand-primary)]">
>>>>>>> b09a0dd9
                            {conversation.name.charAt(0)}
                          </div>
                          <div>
                            <div className="flex items-center space-x-2 space-x-reverse">
                              <h3 className="font-medium text-gray-900 dark:text-white">
                                {conversation.name}
                              </h3>
<<<<<<< HEAD
                              <span className="rounded-full bg-gray-100 px-2 py-1 text-xs text-blue-700 dark:bg-gray-800 dark:text-blue-300">
                                {conversation.channel}
                              </span>
                              {conversation.unread > 0 && (
                                <span className="flex h-5 w-5 items-center justify-center rounded-full bg-red-600 text-xs text-white">
=======
                              <span className="text-xs bg-gray-100 dark:bg-gray-800 text-blue-700 dark:text-blue-300 px-2 py-1 rounded-full">
                                {conversation.channel}
                              </span>
                              {conversation.unread > 0 && (
                                <span className="bg-red-600 text-white text-xs rounded-full w-5 h-5 flex items-center justify-center">
>>>>>>> b09a0dd9
                                  {conversation.unread}
                                </span>
                              )}
                            </div>
<<<<<<< HEAD
                            <p className="mt-1 text-sm text-gray-600 dark:text-gray-400">
=======
                            <p className="text-sm text-gray-600 dark:text-gray-400 mt-1">
>>>>>>> b09a0dd9
                              {conversation.lastMessage}
                            </p>
                          </div>
                        </div>

                        <div className="flex items-center gap-3">
                          <div
                            className={`flex items-center space-x-1 space-x-reverse ${getStatusColor(conversation.status)}`}
                          >
                            <span className="text-sm font-medium capitalize">
                              {conversation.status}
                            </span>
                          </div>
                          <span className="text-sm text-gray-500">
                            {conversation.time}
                          </span>
<<<<<<< HEAD
                          <button className="rounded p-1 hover:bg-gray-100 dark:hover:bg-gray-800">
=======
                          <button className="p-1 hover:bg-gray-100 dark:hover:bg-gray-800 rounded">
>>>>>>> b09a0dd9
                            ⚙️
                          </button>
                        </div>
                      </div>
                    </div>
                  ))}
                </div>
              </CardContent>
            </Card>
          </div>

          {/* Sidebar */}
          <div className="space-y-6">
            {/* Quick Actions */}
            <Card>
              <CardContent className="p-4">
<<<<<<< HEAD
                <h3 className="mb-4 text-lg font-semibold text-gray-900 dark:text-white">
                  إجراءات سريعة
                </h3>
                <div className="space-y-3">
                  <Button className="inline-flex w-full items-center justify-center gap-2">
=======
                <h3 className="text-lg font-semibold text-gray-900 dark:text-white mb-4">
                  إجراءات سريعة
                </h3>
                <div className="space-y-3">
                  <Button className="w-full inline-flex items-center justify-center gap-2">
>>>>>>> b09a0dd9
                    <MessageSquare className="h-5 w-5" /> بدء محادثة طبية
                  </Button>
                  <Button
                    variant="secondary"
<<<<<<< HEAD
                    className="inline-flex w-full items-center justify-center gap-2"
=======
                    className="w-full inline-flex items-center justify-center gap-2"
>>>>>>> b09a0dd9
                  >
                    <Users className="h-5 w-5" /> إدارة المرضى
                  </Button>
                  <Button
                    variant="secondary"
<<<<<<< HEAD
                    className="inline-flex w-full items-center justify-center gap-2"
=======
                    className="w-full inline-flex items-center justify-center gap-2"
>>>>>>> b09a0dd9
                  >
                    <BarChart className="h-5 w-5" /> التقارير الطبية
                  </Button>
                </div>
              </CardContent>
            </Card>

            {/* Recent Activity */}
            <Card>
              <CardContent className="p-4">
<<<<<<< HEAD
                <h3 className="mb-4 text-lg font-semibold text-gray-900 dark:text-white">
=======
                <h3 className="text-lg font-semibold text-gray-900 dark:text-white mb-4">
>>>>>>> b09a0dd9
                  النشاط الطبي
                </h3>
                <div className="space-y-4">
                  <div className="flex items-start gap-3">
<<<<<<< HEAD
                    <div className="mt-2 h-2 w-2 rounded-full bg-green-500"></div>
=======
                    <div className="w-2 h-2 bg-green-500 rounded-full mt-2"></div>
>>>>>>> b09a0dd9
                    <div>
                      <p className="text-sm text-gray-600 dark:text-gray-400">
                        تم إكمال جلسة علاج مع أحمد محمد
                      </p>
                      <span className="text-xs text-gray-500">
                        منذ 10 دقائق
                      </span>
                    </div>
                  </div>
                  <div className="flex items-start gap-3">
<<<<<<< HEAD
                    <div className="mt-2 h-2 w-2 rounded-full bg-yellow-500"></div>
=======
                    <div className="w-2 h-2 bg-yellow-500 rounded-full mt-2"></div>
>>>>>>> b09a0dd9
                    <div>
                      <p className="text-sm text-gray-600 dark:text-gray-400">
                        موعد جديد مع فاطمة علي
                      </p>
                      <span className="text-xs text-gray-500">
                        منذ 25 دقيقة
                      </span>
                    </div>
                  </div>
                  <div className="flex items-start gap-3">
<<<<<<< HEAD
                    <div className="mt-2 h-2 w-2 rounded-full bg-blue-600"></div>
=======
                    <div className="w-2 h-2 bg-blue-600 rounded-full mt-2"></div>
>>>>>>> b09a0dd9
                    <div>
                      <p className="text-sm text-gray-600 dark:text-gray-400">
                        تم إنشاء تقرير طبي شهري
                      </p>
                      <span className="text-xs text-gray-500">منذ ساعة</span>
                    </div>
                  </div>
                </div>
              </CardContent>
            </Card>
          </div>
        </div>
      </div>
    </div>
  );
}<|MERGE_RESOLUTION|>--- conflicted
+++ resolved
@@ -131,39 +131,27 @@
                 <input
                   type="search"
                   placeholder="ابحث في المحادثات..."
-<<<<<<< HEAD
                   className="block w-64 rounded-md border border-gray-200 bg-white py-2 pe-10 ps-3 text-sm text-gray-800 placeholder-gray-400 focus:border-blue-500 focus:ring-1 focus:ring-blue-500 dark:border-gray-700 dark:bg-gray-900 dark:text-gray-200 dark:placeholder-gray-500"
-=======
                   className="py-2 pe-10 ps-3 block w-64 border border-gray-200 dark:border-gray-700 rounded-md text-sm text-gray-800 dark:text-gray-200 placeholder-gray-400 dark:placeholder-gray-500 bg-white dark:bg-gray-900 focus:border-blue-500 focus:ring-1 focus:ring-blue-500"
->>>>>>> b09a0dd9
                 />
               </div>
 
               <button
-<<<<<<< HEAD
                 className="relative p-2 text-gray-600 transition-colors dark:text-gray-300"
-=======
                 className="relative p-2 text-gray-600 dark:text-gray-300 transition-colors"
->>>>>>> b09a0dd9
                 aria-label="Notifications"
                 style={{ color: "var(--brand-primary)" }}
               >
                 <Bell className="h-5 w-5" />
-<<<<<<< HEAD
                 <span className="absolute -right-1 -top-1 flex h-5 w-5 items-center justify-center rounded-full bg-[var(--brand-error)] text-xs text-white">
-=======
                 <span className="absolute -top-1 -right-1 bg-[var(--brand-error)] text-white text-xs rounded-full w-5 h-5 flex items-center justify-center">
->>>>>>> b09a0dd9
                   3
                 </span>
               </button>
 
               <button
-<<<<<<< HEAD
                 className="p-2 text-gray-600 transition-colors dark:text-gray-300"
-=======
                 className="p-2 text-gray-600 dark:text-gray-300 transition-colors"
->>>>>>> b09a0dd9
                 aria-label="Settings"
                 style={{ color: "var(--brand-primary)" }}
               >
@@ -180,11 +168,8 @@
           {stats.map((stat, index) => (
             <Card key={index}>
               <CardContent className="p-4">
-<<<<<<< HEAD
                 <div className="mb-2 flex items-center justify-between">
-=======
                 <div className="flex items-center justify-between mb-2">
->>>>>>> b09a0dd9
                   <h3 className="text-sm font-medium text-gray-600 dark:text-gray-400">
                     {stat.title}
                   </h3>
@@ -210,13 +195,10 @@
           <div className="lg:col-span-2">
             <Card>
               <CardContent className="p-0">
-<<<<<<< HEAD
                 <div className="border-b border-gray-200 p-6 dark:border-gray-800">
                   <div className="mb-4 flex items-center justify-between">
-=======
                 <div className="p-6 border-b border-gray-200 dark:border-gray-800">
                   <div className="flex items-center justify-between mb-4">
->>>>>>> b09a0dd9
                     <h2 className="text-lg font-semibold text-gray-900 dark:text-white">
                       المحادثات الطبية
                     </h2>
@@ -241,17 +223,14 @@
                       <button
                         key={tab.id}
                         onClick={() => setActiveTab(tab.id)}
-<<<<<<< HEAD
                         className={`rounded-md px-4 py-2 text-sm font-medium transition-colors ${
                           activeTab === tab.id
                             ? "bg-blue-600 text-white"
                             : "text-gray-600 hover:bg-gray-100 dark:text-gray-400 dark:hover:bg-gray-800"
-=======
                         className={`px-4 py-2 rounded-md text-sm font-medium transition-colors ${
                           activeTab === tab.id
                             ? "bg-blue-600 text-white"
                             : "text-gray-600 dark:text-gray-400 hover:bg-gray-100 dark:hover:bg-gray-800"
->>>>>>> b09a0dd9
                         }`}
                       >
                         {tab.label} ({tab.count})
@@ -265,19 +244,16 @@
                   {conversations.map((conversation) => (
                     <div
                       key={conversation.id}
-<<<<<<< HEAD
                       className="cursor-pointer p-6 transition-colors hover:bg-gray-50 dark:hover:bg-gray-800"
                     >
                       <div className="flex items-center justify-between">
                         <div className="flex items-center gap-4">
                           <div className="flex h-12 w-12 items-center justify-center rounded-full bg-[var(--brand-primary)] font-semibold text-white">
-=======
                       className="p-6 hover:bg-gray-50 dark:hover:bg-gray-800 transition-colors cursor-pointer"
                     >
                       <div className="flex items-center justify-between">
                         <div className="flex items-center gap-4">
                           <div className="w-12 h-12 rounded-full flex items-center justify-center text-white font-semibold bg-[var(--brand-primary)]">
->>>>>>> b09a0dd9
                             {conversation.name.charAt(0)}
                           </div>
                           <div>
@@ -285,28 +261,22 @@
                               <h3 className="font-medium text-gray-900 dark:text-white">
                                 {conversation.name}
                               </h3>
-<<<<<<< HEAD
                               <span className="rounded-full bg-gray-100 px-2 py-1 text-xs text-blue-700 dark:bg-gray-800 dark:text-blue-300">
                                 {conversation.channel}
                               </span>
                               {conversation.unread > 0 && (
                                 <span className="flex h-5 w-5 items-center justify-center rounded-full bg-red-600 text-xs text-white">
-=======
                               <span className="text-xs bg-gray-100 dark:bg-gray-800 text-blue-700 dark:text-blue-300 px-2 py-1 rounded-full">
                                 {conversation.channel}
                               </span>
                               {conversation.unread > 0 && (
                                 <span className="bg-red-600 text-white text-xs rounded-full w-5 h-5 flex items-center justify-center">
->>>>>>> b09a0dd9
                                   {conversation.unread}
                                 </span>
                               )}
                             </div>
-<<<<<<< HEAD
                             <p className="mt-1 text-sm text-gray-600 dark:text-gray-400">
-=======
                             <p className="text-sm text-gray-600 dark:text-gray-400 mt-1">
->>>>>>> b09a0dd9
                               {conversation.lastMessage}
                             </p>
                           </div>
@@ -323,11 +293,8 @@
                           <span className="text-sm text-gray-500">
                             {conversation.time}
                           </span>
-<<<<<<< HEAD
                           <button className="rounded p-1 hover:bg-gray-100 dark:hover:bg-gray-800">
-=======
                           <button className="p-1 hover:bg-gray-100 dark:hover:bg-gray-800 rounded">
->>>>>>> b09a0dd9
                             ⚙️
                           </button>
                         </div>
@@ -344,38 +311,29 @@
             {/* Quick Actions */}
             <Card>
               <CardContent className="p-4">
-<<<<<<< HEAD
                 <h3 className="mb-4 text-lg font-semibold text-gray-900 dark:text-white">
                   إجراءات سريعة
                 </h3>
                 <div className="space-y-3">
                   <Button className="inline-flex w-full items-center justify-center gap-2">
-=======
                 <h3 className="text-lg font-semibold text-gray-900 dark:text-white mb-4">
                   إجراءات سريعة
                 </h3>
                 <div className="space-y-3">
                   <Button className="w-full inline-flex items-center justify-center gap-2">
->>>>>>> b09a0dd9
                     <MessageSquare className="h-5 w-5" /> بدء محادثة طبية
                   </Button>
                   <Button
                     variant="secondary"
-<<<<<<< HEAD
                     className="inline-flex w-full items-center justify-center gap-2"
-=======
                     className="w-full inline-flex items-center justify-center gap-2"
->>>>>>> b09a0dd9
                   >
                     <Users className="h-5 w-5" /> إدارة المرضى
                   </Button>
                   <Button
                     variant="secondary"
-<<<<<<< HEAD
                     className="inline-flex w-full items-center justify-center gap-2"
-=======
                     className="w-full inline-flex items-center justify-center gap-2"
->>>>>>> b09a0dd9
                   >
                     <BarChart className="h-5 w-5" /> التقارير الطبية
                   </Button>
@@ -386,20 +344,14 @@
             {/* Recent Activity */}
             <Card>
               <CardContent className="p-4">
-<<<<<<< HEAD
                 <h3 className="mb-4 text-lg font-semibold text-gray-900 dark:text-white">
-=======
                 <h3 className="text-lg font-semibold text-gray-900 dark:text-white mb-4">
->>>>>>> b09a0dd9
                   النشاط الطبي
                 </h3>
                 <div className="space-y-4">
                   <div className="flex items-start gap-3">
-<<<<<<< HEAD
                     <div className="mt-2 h-2 w-2 rounded-full bg-green-500"></div>
-=======
                     <div className="w-2 h-2 bg-green-500 rounded-full mt-2"></div>
->>>>>>> b09a0dd9
                     <div>
                       <p className="text-sm text-gray-600 dark:text-gray-400">
                         تم إكمال جلسة علاج مع أحمد محمد
@@ -410,11 +362,8 @@
                     </div>
                   </div>
                   <div className="flex items-start gap-3">
-<<<<<<< HEAD
                     <div className="mt-2 h-2 w-2 rounded-full bg-yellow-500"></div>
-=======
                     <div className="w-2 h-2 bg-yellow-500 rounded-full mt-2"></div>
->>>>>>> b09a0dd9
                     <div>
                       <p className="text-sm text-gray-600 dark:text-gray-400">
                         موعد جديد مع فاطمة علي
@@ -425,11 +374,8 @@
                     </div>
                   </div>
                   <div className="flex items-start gap-3">
-<<<<<<< HEAD
                     <div className="mt-2 h-2 w-2 rounded-full bg-blue-600"></div>
-=======
                     <div className="w-2 h-2 bg-blue-600 rounded-full mt-2"></div>
->>>>>>> b09a0dd9
                     <div>
                       <p className="text-sm text-gray-600 dark:text-gray-400">
                         تم إنشاء تقرير طبي شهري
