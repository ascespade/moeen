--- conflicted
+++ resolved
@@ -46,7 +46,6 @@
 
   if (isSuccess) {
     return (
-<<<<<<< HEAD
       <div className="flex min-h-screen items-center justify-center bg-gray-50 p-4 dark:bg-gray-900">
         <div className="w-full max-w-md">
           <div className="mb-8 text-center">
@@ -58,7 +57,6 @@
               className="mx-auto mb-4 rounded"
             />
             <h1 className="mb-2 text-2xl font-bold text-gray-900 dark:text-white">
-=======
       <div className="min-h-screen bg-gray-50 dark:bg-gray-900 flex items-center justify-center p-4">
         <div className="max-w-md w-full">
           <div className="text-center mb-8">
@@ -70,7 +68,6 @@
               className="mx-auto rounded mb-4"
             />
             <h1 className="text-2xl font-bold text-gray-900 dark:text-white mb-2">
->>>>>>> 67619cf5
               تم تغيير كلمة المرور
             </h1>
             <p className="text-gray-600 dark:text-gray-400">
@@ -78,11 +75,8 @@
             </p>
           </div>
 
-<<<<<<< HEAD
           <div className="rounded-xl border border-gray-200 bg-white p-6 shadow-sm dark:border-gray-700 dark:bg-gray-800">
-=======
           <div className="bg-white dark:bg-gray-800 rounded-xl p-6 shadow-sm border border-gray-200 dark:border-gray-700">
->>>>>>> 67619cf5
             <div className="text-center">
               <div className="mx-auto mb-4 flex h-16 w-16 items-center justify-center rounded-full bg-green-100 dark:bg-green-900">
                 <CheckCircle className="h-8 w-8 text-green-600 dark:text-green-400" />
@@ -90,11 +84,8 @@
               <h2 className="mb-2 text-lg font-semibold text-gray-900 dark:text-white">
                 تم بنجاح!
               </h2>
-<<<<<<< HEAD
               <p className="mb-6 text-gray-600 dark:text-gray-400">
-=======
               <p className="text-gray-600 dark:text-gray-400 mb-6">
->>>>>>> 67619cf5
                 تم تغيير كلمة المرور بنجاح. يمكنك الآن تسجيل الدخول بحسابك
                 الجديد.
               </p>
@@ -112,7 +103,6 @@
   }
 
   return (
-<<<<<<< HEAD
     <div className="flex min-h-screen items-center justify-center bg-gray-50 p-4 dark:bg-gray-900">
       <div className="w-full max-w-md">
         <div className="mb-8 text-center">
@@ -124,7 +114,6 @@
             className="mx-auto mb-4 rounded"
           />
           <h1 className="mb-2 text-2xl font-bold text-gray-900 dark:text-white">
-=======
     <div className="min-h-screen bg-gray-50 dark:bg-gray-900 flex items-center justify-center p-4">
       <div className="max-w-md w-full">
         <div className="text-center mb-8">
@@ -136,7 +125,6 @@
             className="mx-auto rounded mb-4"
           />
           <h1 className="text-2xl font-bold text-gray-900 dark:text-white mb-2">
->>>>>>> 67619cf5
             إعادة تعيين كلمة المرور
           </h1>
           <p className="text-gray-600 dark:text-gray-400">
@@ -144,20 +132,14 @@
           </p>
         </div>
 
-<<<<<<< HEAD
         <div className="rounded-xl border border-gray-200 bg-white p-6 shadow-sm dark:border-gray-700 dark:bg-gray-800">
-=======
         <div className="bg-white dark:bg-gray-800 rounded-xl p-6 shadow-sm border border-gray-200 dark:border-gray-700">
->>>>>>> 67619cf5
           <form onSubmit={handleSubmit} className="space-y-4">
             <div>
               <label
                 htmlFor="password"
-<<<<<<< HEAD
                 className="mb-2 block text-sm font-medium text-gray-700 dark:text-gray-300"
-=======
                 className="block text-sm font-medium text-gray-700 dark:text-gray-300 mb-2"
->>>>>>> 67619cf5
               >
                 كلمة المرور الجديدة
               </label>
@@ -189,11 +171,8 @@
             <div>
               <label
                 htmlFor="confirmPassword"
-<<<<<<< HEAD
                 className="mb-2 block text-sm font-medium text-gray-700 dark:text-gray-300"
-=======
                 className="block text-sm font-medium text-gray-700 dark:text-gray-300 mb-2"
->>>>>>> 67619cf5
               >
                 تأكيد كلمة المرور
               </label>
@@ -222,13 +201,10 @@
               </div>
             </div>
 
-<<<<<<< HEAD
             <div className="rounded-lg bg-blue-50 p-4 dark:bg-blue-900">
               <h4 className="mb-2 text-sm font-medium text-blue-900 dark:text-blue-100">
-=======
             <div className="bg-blue-50 dark:bg-blue-900 p-4 rounded-lg">
               <h4 className="text-sm font-medium text-blue-900 dark:text-blue-100 mb-2">
->>>>>>> 67619cf5
                 متطلبات كلمة المرور:
               </h4>
               <ul className="space-y-1 text-sm text-blue-800 dark:text-blue-200">
