"use client";

import { useState } from "react";
import Link from "next/link";
import Image from "next/image";
import { Mail, CheckCircle, RefreshCw } from "lucide-react";

export default function VerifyEmailPage() {
  const [isResending, setIsResending] = useState(false);
  const [isResent, setIsResent] = useState(false);

  const handleResend = async () => {
    setIsResending(true);

    // محاكاة إعادة إرسال رابط التحقق
    await new Promise((resolve) => setTimeout(resolve, 2000));

    setIsResending(false);
    setIsResent(true);
  };

  return (
<<<<<<< HEAD
    <div className="flex min-h-screen items-center justify-center bg-gray-50 p-4 dark:bg-gray-900">
      <div className="w-full max-w-md">
        <div className="mb-8 text-center">
          <Image
            src="/logo.png"
            alt="Hemam Logo"
            width={64}
            height={64}
            className="mx-auto mb-4 rounded"
          />
          <h1 className="mb-2 text-2xl font-bold text-gray-900 dark:text-white">
=======
    <div className="min-h-screen bg-gray-50 dark:bg-gray-900 flex items-center justify-center p-4">
      <div className="max-w-md w-full">
        <div className="text-center mb-8">
          <Image
            src="/logo.jpg"
            alt="Hemam Logo"
            width={64}
            height={64}
            className="mx-auto rounded mb-4"
          />
          <h1 className="text-2xl font-bold text-gray-900 dark:text-white mb-2">
>>>>>>> 67619cf5
            تحقق من بريدك الإلكتروني
          </h1>
          <p className="text-gray-600 dark:text-gray-400">
            تم إرسال رابط التحقق إلى بريدك الإلكتروني
          </p>
        </div>

<<<<<<< HEAD
        <div className="rounded-xl border border-gray-200 bg-white p-6 shadow-sm dark:border-gray-700 dark:bg-gray-800">
=======
        <div className="bg-white dark:bg-gray-800 rounded-xl p-6 shadow-sm border border-gray-200 dark:border-gray-700">
>>>>>>> 67619cf5
          <div className="text-center">
            <div className="mx-auto mb-4 flex h-16 w-16 items-center justify-center rounded-full bg-blue-100 dark:bg-blue-900">
              <Mail className="h-8 w-8 text-blue-600 dark:text-blue-400" />
            </div>

<<<<<<< HEAD
            <h2 className="mb-2 text-lg font-semibold text-gray-900 dark:text-white">
              تحقق من بريدك الإلكتروني
            </h2>
            <p className="mb-6 text-gray-600 dark:text-gray-400">
=======
            <h2 className="text-lg font-semibold text-gray-900 dark:text-white mb-2">
              تحقق من بريدك الإلكتروني
            </h2>
            <p className="text-gray-600 dark:text-gray-400 mb-6">
>>>>>>> 67619cf5
              تم إرسال رابط التحقق إلى بريدك الإلكتروني. يرجى فتح الرسالة والنقر
              على الرابط لتفعيل حسابك.
            </p>

<<<<<<< HEAD
            <div className="mb-6 rounded-lg bg-gray-50 p-4 dark:bg-gray-700">
              <h4 className="mb-2 text-sm font-medium text-gray-900 dark:text-white">
=======
            <div className="bg-gray-50 dark:bg-gray-700 rounded-lg p-4 mb-6">
              <h4 className="text-sm font-medium text-gray-900 dark:text-white mb-2">
>>>>>>> 67619cf5
                لم تجد الرسالة؟
              </h4>
              <ul className="space-y-1 text-sm text-gray-600 dark:text-gray-400">
                <li>• تحقق من مجلد الرسائل المهملة</li>
                <li>• تأكد من صحة عنوان البريد الإلكتروني</li>
                <li>• انتظر بضع دقائق ثم حاول مرة أخرى</li>
              </ul>
            </div>

            <div className="space-y-3">
              <button
                onClick={handleResend}
                disabled={isResending || isResent}
                className="flex w-full items-center justify-center gap-2 rounded-lg bg-[var(--brand-primary)] px-4 py-2 text-white transition-colors hover:bg-[var(--brand-primary-hover)] disabled:cursor-not-allowed disabled:opacity-50"
              >
                {isResending ? (
                  <>
                    <div className="h-4 w-4 animate-spin rounded-full border-2 border-white border-t-transparent"></div>
                    جاري الإرسال...
                  </>
                ) : isResent ? (
                  <>
                    <CheckCircle className="h-4 w-4" />
                    تم الإرسال مرة أخرى
                  </>
                ) : (
                  <>
                    <RefreshCw className="h-4 w-4" />
                    إعادة إرسال الرابط
                  </>
                )}
              </button>

              <Link
                href="/login"
                className="block w-full py-2 text-center text-sm text-[var(--brand-primary)] hover:text-[var(--brand-primary-hover)]"
              >
                العودة لتسجيل الدخول
              </Link>
            </div>
          </div>
        </div>

        <div className="mt-6 text-center">
          <p className="text-sm text-gray-500 dark:text-gray-400">
            إذا واجهت مشاكل، يرجى{" "}
            <Link
              href="/contact"
              className="text-[var(--brand-primary)] hover:underline"
            >
              التواصل معنا
            </Link>
          </p>
        </div>
      </div>
    </div>
  );
}<|MERGE_RESOLUTION|>--- conflicted
+++ resolved
@@ -20,7 +20,6 @@
   };
 
   return (
-<<<<<<< HEAD
     <div className="flex min-h-screen items-center justify-center bg-gray-50 p-4 dark:bg-gray-900">
       <div className="w-full max-w-md">
         <div className="mb-8 text-center">
@@ -32,7 +31,6 @@
             className="mx-auto mb-4 rounded"
           />
           <h1 className="mb-2 text-2xl font-bold text-gray-900 dark:text-white">
-=======
     <div className="min-h-screen bg-gray-50 dark:bg-gray-900 flex items-center justify-center p-4">
       <div className="max-w-md w-full">
         <div className="text-center mb-8">
@@ -44,7 +42,6 @@
             className="mx-auto rounded mb-4"
           />
           <h1 className="text-2xl font-bold text-gray-900 dark:text-white mb-2">
->>>>>>> 67619cf5
             تحقق من بريدك الإلكتروني
           </h1>
           <p className="text-gray-600 dark:text-gray-400">
@@ -52,38 +49,29 @@
           </p>
         </div>
 
-<<<<<<< HEAD
         <div className="rounded-xl border border-gray-200 bg-white p-6 shadow-sm dark:border-gray-700 dark:bg-gray-800">
-=======
         <div className="bg-white dark:bg-gray-800 rounded-xl p-6 shadow-sm border border-gray-200 dark:border-gray-700">
->>>>>>> 67619cf5
           <div className="text-center">
             <div className="mx-auto mb-4 flex h-16 w-16 items-center justify-center rounded-full bg-blue-100 dark:bg-blue-900">
               <Mail className="h-8 w-8 text-blue-600 dark:text-blue-400" />
             </div>
 
-<<<<<<< HEAD
             <h2 className="mb-2 text-lg font-semibold text-gray-900 dark:text-white">
               تحقق من بريدك الإلكتروني
             </h2>
             <p className="mb-6 text-gray-600 dark:text-gray-400">
-=======
             <h2 className="text-lg font-semibold text-gray-900 dark:text-white mb-2">
               تحقق من بريدك الإلكتروني
             </h2>
             <p className="text-gray-600 dark:text-gray-400 mb-6">
->>>>>>> 67619cf5
               تم إرسال رابط التحقق إلى بريدك الإلكتروني. يرجى فتح الرسالة والنقر
               على الرابط لتفعيل حسابك.
             </p>
 
-<<<<<<< HEAD
             <div className="mb-6 rounded-lg bg-gray-50 p-4 dark:bg-gray-700">
               <h4 className="mb-2 text-sm font-medium text-gray-900 dark:text-white">
-=======
             <div className="bg-gray-50 dark:bg-gray-700 rounded-lg p-4 mb-6">
               <h4 className="text-sm font-medium text-gray-900 dark:text-white mb-2">
->>>>>>> 67619cf5
                 لم تجد الرسالة؟
               </h4>
               <ul className="space-y-1 text-sm text-gray-600 dark:text-gray-400">
