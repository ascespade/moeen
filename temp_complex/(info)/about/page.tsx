--- conflicted
+++ resolved
@@ -57,11 +57,8 @@
           <div className="flex items-center justify-between">
             <div className="flex items-center gap-3">
               <Image
-<<<<<<< HEAD
                 src="/logo.png"
-=======
                 src="/logo.jpg"
->>>>>>> 67619cf5
                 alt="Hemam Logo"
                 width={40}
                 height={40}
@@ -74,37 +71,28 @@
                 مُعين
               </span>
             </div>
-<<<<<<< HEAD
             <nav className="hidden items-center gap-6 md:flex">
               <Link
                 href="/"
                 className="text-gray-600 hover:text-[var(--brand-primary)] dark:text-gray-400"
-=======
             <nav className="hidden md:flex items-center gap-6">
               <Link
                 href="/"
                 className="text-gray-600 dark:text-gray-400 hover:text-[var(--brand-primary)]"
->>>>>>> 67619cf5
               >
                 الرئيسية
               </Link>
               <Link
                 href="/about"
-<<<<<<< HEAD
                 className="font-medium text-[var(--brand-primary)]"
-=======
                 className="text-[var(--brand-primary)] font-medium"
->>>>>>> 67619cf5
               >
                 من نحن
               </Link>
               <Link
                 href="/contact"
-<<<<<<< HEAD
                 className="text-gray-600 hover:text-[var(--brand-primary)] dark:text-gray-400"
-=======
                 className="text-gray-600 dark:text-gray-400 hover:text-[var(--brand-primary)]"
->>>>>>> 67619cf5
               >
                 تواصل
               </Link>
@@ -120,11 +108,8 @@
           <p className="mb-8 text-xl opacity-90 md:text-2xl">
             منصة مُعين - جسر التواصل بين المحتاجين والمتطوعين والمتبرعين
           </p>
-<<<<<<< HEAD
           <p className="mx-auto max-w-3xl text-lg opacity-80">
-=======
           <p className="text-lg opacity-80 max-w-3xl mx-auto">
->>>>>>> 67619cf5
             نحن نؤمن بقوة التضامن والتعاون في بناء مجتمع أفضل. منصة مُعين تجمع
             بين المستفيدين والمتطوعين والمتبرعين لتقديم الدعم والمساعدة للجميع.
           </p>
@@ -156,17 +141,13 @@
             <h2 className="mb-4 text-3xl font-bold text-gray-900 md:text-4xl dark:text-white">
               رؤيتنا ورسالتنا
             </h2>
-<<<<<<< HEAD
             <p className="mx-auto max-w-3xl text-lg text-gray-600 dark:text-gray-400">
-=======
             <p className="text-lg text-gray-600 dark:text-gray-400 max-w-3xl mx-auto">
->>>>>>> 67619cf5
               نسعى لبناء مجتمع متكامل يجمع بين جميع فئات المجتمع لتحقيق التضامن
               والتعاون
             </p>
           </div>
 
-<<<<<<< HEAD
           <div className="grid gap-8 md:grid-cols-2 lg:grid-cols-3">
             {features.map((feature, index) => (
               <div
@@ -174,7 +155,6 @@
                 className="rounded-xl border border-gray-200 bg-white p-6 shadow-sm dark:border-gray-700 dark:bg-gray-800"
               >
                 <div className="mb-4 text-[var(--brand-primary)]">
-=======
           <div className="grid md:grid-cols-2 lg:grid-cols-3 gap-8">
             {features.map((feature, index) => (
               <div
@@ -182,7 +162,6 @@
                 className="bg-white dark:bg-gray-800 rounded-xl p-6 shadow-sm border border-gray-200 dark:border-gray-700"
               >
                 <div className="text-[var(--brand-primary)] mb-4">
->>>>>>> 67619cf5
                   {feature.icon}
                 </div>
                 <h3 className="mb-3 text-xl font-semibold text-gray-900 dark:text-white">
@@ -205,11 +184,8 @@
               <h2 className="mb-6 text-3xl font-bold text-gray-900 md:text-4xl dark:text-white">
                 مهمتنا
               </h2>
-<<<<<<< HEAD
               <p className="mb-6 text-lg text-gray-600 dark:text-gray-400">
-=======
               <p className="text-lg text-gray-600 dark:text-gray-400 mb-6">
->>>>>>> 67619cf5
                 نعمل على تسهيل التواصل بين المحتاجين والمتطوعين والمتبرعين من
                 خلال منصة موحدة وآمنة تتيح للجميع المشاركة في بناء مجتمع أفضل.
               </p>
@@ -236,11 +212,8 @@
             </div>
             <div className="relative">
               <Image
-<<<<<<< HEAD
                 src="/logo.png"
-=======
                 src="/logo.jpg"
->>>>>>> 67619cf5
                 alt="Hemam Logo"
                 width={400}
                 height={400}
@@ -260,11 +233,8 @@
           <p className="mb-8 text-xl opacity-90">
             كن جزءاً من مجتمع مُعين وساعد في بناء عالم أفضل للجميع
           </p>
-<<<<<<< HEAD
           <div className="flex flex-col justify-center gap-4 sm:flex-row">
-=======
           <div className="flex flex-col sm:flex-row gap-4 justify-center">
->>>>>>> 67619cf5
             <Link
               href="/register"
               className="rounded-lg bg-white px-8 py-3 font-semibold text-[var(--brand-primary)] transition-colors hover:bg-gray-100"
@@ -286,15 +256,12 @@
         <div className="mx-auto max-w-screen-xl px-4">
           <div className="grid gap-8 md:grid-cols-3">
             <div>
-<<<<<<< HEAD
               <div className="mb-4 flex items-center gap-3">
                 <Image
                   src="/logo.png"
-=======
               <div className="flex items-center gap-3 mb-4">
                 <Image
                   src="/logo.jpg"
->>>>>>> 67619cf5
                   alt="Hemam Logo"
                   width={32}
                   height={32}
