--- conflicted
+++ resolved
@@ -22,7 +22,6 @@
     },
   ];
   return (
-<<<<<<< HEAD
     <div className="mx-auto max-w-screen-xl px-4 py-12">
       <h1 className="mb-6 text-3xl font-bold">
         {t("features.title", "المميزات")}
@@ -34,7 +33,6 @@
             className="rounded-xl border border-brand-border bg-[var(--panel)] p-5"
           >
             <h3 className="mb-2 text-lg font-semibold">{f.title}</h3>
-=======
     <div className="max-w-screen-xl mx-auto px-4 py-12">
       <h1 className="text-3xl font-bold mb-6">
         {t("features.title", "المميزات")}
@@ -46,7 +44,6 @@
             className="rounded-xl border border-brand-border p-5 bg-[var(--panel)]"
           >
             <h3 className="text-lg font-semibold mb-2">{f.title}</h3>
->>>>>>> 67619cf5
             <p className="text-gray-600 dark:text-gray-400">{f.desc}</p>
           </div>
         ))}
