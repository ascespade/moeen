"use client";

import { useT } from "@/components/providers/I18nProvider";

export default function FAQPage() {
  const { t } = useT();
  const faqs = [
    {
      q: t("faq.q1", "هل تدعمون RTL؟"),
      a: t("faq.a1", "نعم، دعم كامل للعربية مع تبديل تلقائي للاتجاه."),
    },
    {
      q: t("faq.q2", "هل يوجد نسخة مجانية؟"),
      a: t("faq.a2", "نعم، خطة أساسية مجانية للبدء السريع."),
    },
    {
      q: t("faq.q3", "كيف أفعّل القنوات؟"),
      a: t("faq.a3", "من صفحة القنوات داخل لوحة التحكم."),
    },
  ];
  return (
<<<<<<< HEAD
    <div className="mx-auto max-w-screen-md px-4 py-12">
      <h1 className="mb-6 text-3xl font-bold">
=======
    <div className="max-w-screen-md mx-auto px-4 py-12">
      <h1 className="text-3xl font-bold mb-6">
>>>>>>> b09a0dd9
        {t("faq.title", "الأسئلة الشائعة")}
      </h1>
      <div className="space-y-4">
        {faqs.map((f, i) => (
          <details
            key={i}
<<<<<<< HEAD
            className="rounded-lg border border-brand-border bg-[var(--panel)] p-4"
          >
            <summary className="cursor-pointer font-semibold">{f.q}</summary>
=======
            className="rounded-lg border border-brand-border p-4 bg-[var(--panel)]"
          >
            <summary className="font-semibold cursor-pointer">{f.q}</summary>
>>>>>>> b09a0dd9
            <p className="mt-2 text-gray-600 dark:text-gray-400">{f.a}</p>
          </details>
        ))}
      </div>
    </div>
  );
}<|MERGE_RESOLUTION|>--- conflicted
+++ resolved
@@ -19,28 +19,22 @@
     },
   ];
   return (
-<<<<<<< HEAD
     <div className="mx-auto max-w-screen-md px-4 py-12">
       <h1 className="mb-6 text-3xl font-bold">
-=======
     <div className="max-w-screen-md mx-auto px-4 py-12">
       <h1 className="text-3xl font-bold mb-6">
->>>>>>> b09a0dd9
         {t("faq.title", "الأسئلة الشائعة")}
       </h1>
       <div className="space-y-4">
         {faqs.map((f, i) => (
           <details
             key={i}
-<<<<<<< HEAD
             className="rounded-lg border border-brand-border bg-[var(--panel)] p-4"
           >
             <summary className="cursor-pointer font-semibold">{f.q}</summary>
-=======
             className="rounded-lg border border-brand-border p-4 bg-[var(--panel)]"
           >
             <summary className="font-semibold cursor-pointer">{f.q}</summary>
->>>>>>> b09a0dd9
             <p className="mt-2 text-gray-600 dark:text-gray-400">{f.a}</p>
           </details>
         ))}
