--- conflicted
+++ resolved
@@ -28,7 +28,6 @@
     },
   ];
   return (
-<<<<<<< HEAD
     <div className="mx-auto max-w-screen-xl px-4 py-12">
       <h1 className="mb-6 text-3xl font-bold">
         {t("pricing.title", "الأسعار")}
@@ -42,7 +41,6 @@
             <div className="mb-2 text-xl font-semibold">{t.name}</div>
             <div className="mb-4 text-2xl font-bold">{t.price}</div>
             <ul className="space-y-1 text-sm text-gray-600 dark:text-gray-400">
-=======
     <div className="max-w-screen-xl mx-auto px-4 py-12">
       <h1 className="text-3xl font-bold mb-6">
         {t("pricing.title", "الأسعار")}
@@ -56,7 +54,6 @@
             <div className="text-xl font-semibold mb-2">{t.name}</div>
             <div className="text-2xl font-bold mb-4">{t.price}</div>
             <ul className="text-sm text-gray-600 dark:text-gray-400 space-y-1">
->>>>>>> 67619cf5
               {t.features.map((f) => (
                 <li key={f}>• {f}</li>
               ))}
