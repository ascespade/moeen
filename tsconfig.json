--- conflicted
+++ resolved
@@ -1,10 +1,7 @@
 {
   "compilerOptions": {
-<<<<<<< HEAD
     "target": "ES2022",
-=======
     "target": "ES2020",
->>>>>>> b09a0dd9
     "lib": ["dom", "dom.iterable", "esnext"],
     "allowJs": true,
     "skipLibCheck": true,
@@ -33,7 +30,6 @@
     ],
     "baseUrl": ".",
     "paths": {
-<<<<<<< HEAD
       "@/*": ["./src/*"]
     },
     "types": ["node"]
@@ -70,7 +66,6 @@
     "src/__tests__/**",
     "temp_complex/**"
   ]
-=======
       "@/*": ["./src/*"],
       "@/components/*": ["./src/components/*"],
       "@/utils/*": ["./src/utils/*"],
@@ -84,5 +79,4 @@
   },
   "include": ["next-env.d.ts", "**/*.ts", "**/*.tsx", ".next/types/**/*.ts"],
   "exclude": ["node_modules", ".next", "out", "dist"]
->>>>>>> b09a0dd9
 }