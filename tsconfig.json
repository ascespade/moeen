--- conflicted
+++ resolved
@@ -15,15 +15,12 @@
     "jsx": "preserve",
     "incremental": true,
     "forceConsistentCasingInFileNames": true,
-<<<<<<< HEAD
-=======
     "noUnusedLocals": false,
     "noUnusedParameters": false,
     "exactOptionalPropertyTypes": false,
     "noImplicitReturns": true,
     "noFallthroughCasesInSwitch": true,
     "noUncheckedIndexedAccess": true,
->>>>>>> f1acfbcc
     "plugins": [
       {
         "name": "next"
