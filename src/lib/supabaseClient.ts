import { createBrowserClient, createServerClient } from "@supabase/ssr";
<<<<<<< HEAD
import { cookies, headers } from "next/headers";
=======
import { cookies } from "next/headers";

>>>>>>> c5320968
export function getBrowserSupabase() {
  const url =
    process.env.NEXT_PUBLIC_SUPABASE_URL || "https://placeholder.supabase.co";
  const anon = process.env.NEXT_PUBLIC_SUPABASE_ANON_KEY || "placeholder-key";
  return createBrowserClient(url, anon);
}

export async function getServerSupabase() {
  const url =
    process.env.NEXT_PUBLIC_SUPABASE_URL || "https://placeholder.supabase.co";
  const anon = process.env.NEXT_PUBLIC_SUPABASE_ANON_KEY || "placeholder-key";
  const cookieStore = await cookies();
  return createServerClient(url, anon, {
    cookies: {
      getAll() {
        return cookieStore.getAll();
      },
      setAll(cookiesToSet) {
        cookiesToSet.forEach(({ name, value, options }) => {
          cookieStore.set(name, value, options);
        });
      },
    },
  });
}

export function getServiceSupabase() {
  const { createClient } = require("@supabase/supabase-js");
  const url =
    process.env.NEXT_PUBLIC_SUPABASE_URL || "https://placeholder.supabase.co";
  const service =
    process.env.SUPABASE_SERVICE_ROLE || "placeholder-service-key";
  return createClient(url, service);
}<|MERGE_RESOLUTION|>--- conflicted
+++ resolved
@@ -1,10 +1,7 @@
 import { createBrowserClient, createServerClient } from "@supabase/ssr";
-<<<<<<< HEAD
 import { cookies, headers } from "next/headers";
-=======
 import { cookies } from "next/headers";
 
->>>>>>> c5320968
 export function getBrowserSupabase() {
   const url =
     process.env.NEXT_PUBLIC_SUPABASE_URL || "https://placeholder.supabase.co";
