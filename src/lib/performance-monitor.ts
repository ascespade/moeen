--- conflicted
+++ resolved
@@ -1,11 +1,8 @@
 import { NextRequest, NextResponse } from "next/server";
 import { realDB } from "./supabase-real";
 // Comprehensive Performance Monitoring System for Hemam Center
-<<<<<<< HEAD
-=======
 import { NextRequest, NextResponse } from "next/server";
 import { realDB } from "./supabase-real";
->>>>>>> b09a0dd9
 
 // Performance metrics interface
 interface PerformanceMetrics {
