--- conflicted
+++ resolved
@@ -157,11 +157,8 @@
       console.error("WhatsApp API error:", error);
       return {
         success: false,
-<<<<<<< HEAD
-        error: (error as Error).message,
-=======
-        error: error.message,
->>>>>>> 67619cf5
+        error: (error as Error).message,
+        error: error.message,
       };
     }
   }
@@ -228,11 +225,8 @@
       console.error("WhatsApp Template API error:", error);
       return {
         success: false,
-<<<<<<< HEAD
-        error: (error as Error).message,
-=======
-        error: error.message,
->>>>>>> 67619cf5
+        error: (error as Error).message,
+        error: error.message,
       };
     }
   }
@@ -281,11 +275,8 @@
       console.error("WhatsApp Image API error:", error);
       return {
         success: false,
-<<<<<<< HEAD
-        error: (error as Error).message,
-=======
-        error: error.message,
->>>>>>> 67619cf5
+        error: (error as Error).message,
+        error: error.message,
       };
     }
   }
@@ -336,11 +327,8 @@
       console.error("WhatsApp Document API error:", error);
       return {
         success: false,
-<<<<<<< HEAD
-        error: (error as Error).message,
-=======
-        error: error.message,
->>>>>>> 67619cf5
+        error: (error as Error).message,
+        error: error.message,
       };
     }
   }
@@ -433,11 +421,8 @@
       console.error("Error creating template:", error);
       return {
         success: false,
-<<<<<<< HEAD
-        error: (error as Error).message,
-=======
-        error: error.message,
->>>>>>> 67619cf5
+        error: (error as Error).message,
+        error: error.message,
       };
     }
   }
@@ -532,11 +517,8 @@
       console.error("Error getting business profile:", error);
       return {
         success: false,
-<<<<<<< HEAD
-        error: (error as Error).message,
-=======
-        error: error.message,
->>>>>>> 67619cf5
+        error: (error as Error).message,
+        error: error.message,
       };
     }
   }
@@ -574,11 +556,8 @@
       console.error("Error updating business profile:", error);
       return {
         success: false,
-<<<<<<< HEAD
-        error: (error as Error).message,
-=======
-        error: error.message,
->>>>>>> 67619cf5
+        error: (error as Error).message,
+        error: error.message,
       };
     }
   }
