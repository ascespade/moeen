<<<<<<< HEAD
=======
import { Server } from "socket.io";
>>>>>>> fc5da32e
// Real-time Notifications System
import { Server } from "socket.io";
import nodemailer from "nodemailer";

export interface NotificationConfig {
  email: {
    host: string;
    port: number;
    secure: boolean;
    auth: {
      user: string;
      pass: string;
    };
  };
  sms: {
    apiKey: string;
    apiSecret: string;
    from: string;
  };
}

export interface Notification {
  id: string;
  type: "emergency" | "appointment" | "reminder" | "crisis" | "general";
  priority: "low" | "medium" | "high" | "critical";
  recipient: string;
  title: string;
  message: string;
  data?: any;
  sent: boolean;
  createdAt: Date;
  sentAt?: Date;
}

export interface EmergencyAlert {
  patientId: string;
  patientName: string;
  crisisLevel: "urgent" | "crisis";
  message: string;
  timestamp: Date;
  location?: string;
}

export class RealTimeNotificationSystem {
  private io: Server;
  private emailTransporter: nodemailer.Transporter;
  private notifications: Map<string, Notification> = new Map();
  private emergencyContacts: Map<string, string[]> = new Map();

  constructor(io: Server, config: NotificationConfig) {
    this.io = io;

    // Initialize email transporter
    this.emailTransporter = nodemailer.createTransport({
      host: config.email.host,
      port: config.email.port,
      secure: config.email.secure,
      auth: config.email.auth,
    });

    this.initializeEmergencyContacts();
    this.setupSocketHandlers();
  }

  private initializeEmergencyContacts() {
    // Medical team emergency contacts
    this.emergencyContacts.set("medical_team", [
      "+966501234567", // Head doctor
      "+966501234568", // Emergency coordinator
      "+966501234569", // Crisis intervention specialist
    ]);

    // Admin emergency contacts
    this.emergencyContacts.set("admin_team", [
      "+966501234570", // Center director
      "+966501234571", // IT emergency contact
    ]);
  }

  private setupSocketHandlers() {
    this.io.on("connection", (socket) => {
      console.log("Client connected:", socket.id);

      // Join user to specific rooms
      socket.on("join-room", (room: string) => {
        socket.join(room);
        console.log(`Client ${socket.id} joined room: ${room}`);
      });

      // Handle emergency alerts
      socket.on("emergency-alert", (alert: EmergencyAlert) => {
        this.handleEmergencyAlert(alert);
      });

      // Handle notification preferences
      socket.on("notification-preferences", (preferences: any) => {
        this.updateNotificationPreferences(socket.id, preferences);
      });

      socket.on("disconnect", () => {
        console.log("Client disconnected:", socket.id);
      });
    });
  }

  // Emergency Alert System
  async handleEmergencyAlert(alert: EmergencyAlert) {
    const notificationId = this.generateNotificationId();

    const notification: Notification = {
      id: notificationId,
      type: "emergency",
      priority: alert.crisisLevel === "crisis" ? "critical" : "high",
      recipient: "medical_team",
      title: `🚨 Emergency Alert - ${alert.patientName}`,
      message: alert.message,
      data: {
        patientId: alert.patientId,
        patientName: alert.patientName,
        crisisLevel: alert.crisisLevel,
        timestamp: alert.timestamp,
        location: alert.location,
      },
      sent: false,
      createdAt: new Date(),
    };

    this.notifications.set(notificationId, notification);

    // Send immediate notifications
    await this.sendEmergencyNotifications(notification);

    // Broadcast to connected medical team
    this.io.to("medical_team").emit("emergency-alert", {
      id: notificationId,
      alert,
      timestamp: new Date(),
    });

    return notificationId;
  }

  private async sendEmergencyNotifications(notification: Notification) {
    const medicalTeamContacts =
      this.emergencyContacts.get("medical_team") || [];

    // Send SMS to medical team
    for (const contact of medicalTeamContacts) {
      await this.sendSMS(contact, notification.title, notification.message);
    }

    // Send email to medical team
    await this.sendEmail(
      "medical-team@alhemam.sa",
      notification.title,
      notification.message,
      notification.data,
    );

    // Update notification status
    notification.sent = true;
    notification.sentAt = new Date();
  }

  // Appointment Notifications
  async sendAppointmentNotification(patientId: string, appointmentData: any) {
    const notificationId = this.generateNotificationId();

    const notification: Notification = {
      id: notificationId,
      type: "appointment",
      priority: "medium",
      recipient: patientId,
      title: "موعد جديد - مركز الهمم",
      message: `تم تأكيد موعدك بتاريخ ${appointmentData.date} في الساعة ${appointmentData.time}`,
      data: appointmentData,
      sent: false,
      createdAt: new Date(),
    };

    this.notifications.set(notificationId, notification);

    // Send to patient
    await this.sendSMS(
      appointmentData.patientPhone,
      notification.title,
      notification.message,
    );

    // Notify medical team
    this.io.to("medical_team").emit("appointment-scheduled", {
      patientId,
      appointmentData,
      timestamp: new Date(),
    });

    notification.sent = true;
    notification.sentAt = new Date();

    return notificationId;
  }

  // Reminder Notifications
  async sendReminderNotification(patientId: string, reminderData: any) {
    const notificationId = this.generateNotificationId();

    const notification: Notification = {
      id: notificationId,
      type: "reminder",
      priority: "low",
      recipient: patientId,
      title: "تذكير - مركز الهمم",
      message: reminderData.message,
      data: reminderData,
      sent: false,
      createdAt: new Date(),
    };

    this.notifications.set(notificationId, notification);

    // Send reminder
    await this.sendSMS(
      reminderData.phone,
      notification.title,
      notification.message,
    );

    notification.sent = true;
    notification.sentAt = new Date();

    return notificationId;
  }

  // Crisis Intervention Notifications
  async sendCrisisNotification(patientId: string, crisisData: any) {
    const notificationId = this.generateNotificationId();

    const notification: Notification = {
      id: notificationId,
      type: "crisis",
      priority: "critical",
      recipient: "crisis_team",
      title: "🚨 Crisis Intervention Required",
      message: `Patient ${crisisData.patientName} requires immediate crisis intervention`,
      data: crisisData,
      sent: false,
      createdAt: new Date(),
    };

    this.notifications.set(notificationId, notification);

    // Send to crisis team
    const crisisTeamContacts = this.emergencyContacts.get("medical_team") || [];
    for (const contact of crisisTeamContacts) {
      await this.sendSMS(contact, notification.title, notification.message);
    }

    // Broadcast to crisis team room
    this.io.to("crisis_team").emit("crisis-intervention", {
      id: notificationId,
      patientId,
      crisisData,
      timestamp: new Date(),
    });

    notification.sent = true;
    notification.sentAt = new Date();

    return notificationId;
  }

  // SMS Sending
  private async sendSMS(phoneNumber: string, title: string, message: string) {
    try {
      // In real implementation, integrate with SMS provider like Twilio
      console.log(`SMS sent to ${phoneNumber}: ${title} - ${message}`);
      return true;
    } catch (error) {
      console.error("SMS sending failed:", error);
      return false;
    }
  }

  // Email Sending
  private async sendEmail(
    to: string,
    subject: string,
    text: string,
    data?: any,
  ) {
    try {
      const mailOptions = {
        from: "noreply@alhemam.sa",
        to,
        subject,
        text,
        html: this.generateEmailHTML(subject, text, data),
      };

      await this.emailTransporter.sendMail(mailOptions);
      console.log(`Email sent to ${to}: ${subject}`);
      return true;
    } catch (error) {
      console.error("Email sending failed:", error);
      return false;
    }
  }

  private generateEmailHTML(subject: string, text: string, data?: any): string {
    return `
      <!DOCTYPE html>
      <html dir="rtl" lang="ar">
      <head>
        <meta charset="UTF-8">
        <meta name="viewport" content="width=device-width, initial-scale=1.0">
        <title>${subject}</title>
        <style>
          body { font-family: 'Cairo', Arial, sans-serif; direction: rtl; }
          .container { max-width: 600px; margin: 0 auto; padding: 20px; }
          .header { background: linear-gradient(135deg, #F58220, #009688); color: white; padding: 20px; border-radius: 10px 10px 0 0; }
          .content { background: #f9f9f9; padding: 20px; border-radius: 0 0 10px 10px; }
          .footer { text-align: center; margin-top: 20px; color: #666; font-size: 12px; }
        </style>
      </head>
      <body>
        <div class="container">
          <div class="header">
            <h1>مركز الهمم</h1>
            <h2>${subject}</h2>
          </div>
          <div class="content">
            <p>${text}</p>
            ${data ? `<p><strong>تفاصيل إضافية:</strong></p><pre>${JSON.stringify(data, null, 2)}</pre>` : ""}
          </div>
          <div class="footer">
            <p>مركز الهمم - الحلول الرقمية المتكاملة</p>
            <p>جدة، حي الصفا، شارع الأمير محمد بن عبدالعزيز</p>
          </div>
        </div>
      </body>
      </html>
    `;
  }

  // Notification Management
  getNotification(notificationId: string): Notification | undefined {
    return this.notifications.get(notificationId);
  }

  getAllNotifications(): Notification[] {
    return Array.from(this.notifications.values());
  }

  getNotificationsByType(type: string): Notification[] {
    return Array.from(this.notifications.values()).filter(
      (n) => n.type === type,
    );
  }

  getNotificationsByPriority(priority: string): Notification[] {
    return Array.from(this.notifications.values()).filter(
      (n) => n.priority === priority,
    );
  }

  // Analytics
  getNotificationStats() {
    const notifications = Array.from(this.notifications.values());
    return {
      total: notifications.length,
      sent: notifications.filter((n) => n.sent).length,
      pending: notifications.filter((n) => !n.sent).length,
      byType: notifications.reduce(
        (acc, n) => {
          acc[n.type] = (acc[n.type] || 0) + 1;
          return acc;
        },
        {} as Record<string, number>,
      ),
      byPriority: notifications.reduce(
        (acc, n) => {
          acc[n.priority] = (acc[n.priority] || 0) + 1;
          return acc;
        },
        {} as Record<string, number>,
      ),
    };
  }

  // Utility Functions
  private generateNotificationId(): string {
    return `notif_${Date.now()}_${Math.random().toString(36).substr(2, 9)}`;
  }

  private updateNotificationPreferences(socketId: string, preferences: any) {
    // Update user notification preferences
    console.log(
      `Updated notification preferences for ${socketId}:`,
      preferences,
    );
  }

  // Broadcast to specific room
  broadcastToRoom(room: string, event: string, data: any) {
    this.io.to(room).emit(event, data);
  }

  // Broadcast to all connected clients
  broadcastToAll(event: string, data: any) {
    this.io.emit(event, data);
  }
}<|MERGE_RESOLUTION|>--- conflicted
+++ resolved
@@ -1,7 +1,4 @@
-<<<<<<< HEAD
-=======
 import { Server } from "socket.io";
->>>>>>> fc5da32e
 // Real-time Notifications System
 import { Server } from "socket.io";
 import nodemailer from "nodemailer";
