import { Server } from "socket.io";
// Real-time Notifications System
<<<<<<< HEAD

=======
import { Server } from "socket.io";
>>>>>>> b09a0dd9
import nodemailer from "nodemailer";

export interface NotificationConfig {
  email: {
    host: string;
    port: number;
    secure: boolean;
    auth: {
      user: string;
      pass: string;
    };
  };
  sms: {
    apiKey: string;
    apiSecret: string;
    from: string;
  };
}

export interface Notification {
  id: string;
  type: "emergency" | "appointment" | "reminder" | "crisis" | "general";
  priority: "low" | "medium" | "high" | "critical";
  recipient: string;
  title: string;
  message: string;
  data?: any;
  sent: boolean;
  createdAt: Date;
  sentAt?: Date;
}

export interface EmergencyAlert {
  patientId: string;
  patientName: string;
  crisisLevel: "urgent" | "crisis";
  message: string;
  timestamp: Date;
  location?: string;
}

export class RealTimeNotificationSystem {
  private io: Server;
  private emailTransporter: nodemailer.Transporter;
  private notifications: Map<string, Notification> = new Map();
  private emergencyContacts: Map<string, string[]> = new Map();

  constructor(io: Server, config: NotificationConfig) {
    this.io = io;

    // Initialize email transporter
    this.emailTransporter = nodemailer.createTransport({
      host: config.email.host,
      port: config.email.port,
      secure: config.email.secure,
      auth: config.email.auth,
    });

    this.initializeEmergencyContacts();
    this.setupSocketHandlers();
  }

  private initializeEmergencyContacts() {
    // Medical team emergency contacts
    this.emergencyContacts.set("medical_team", [
      "+966501234567", // Head doctor
      "+966501234568", // Emergency coordinator
      "+966501234569", // Crisis intervention specialist
    ]);

    // Admin emergency contacts
    this.emergencyContacts.set("admin_team", [
      "+966501234570", // Center director
      "+966501234571", // IT emergency contact
    ]);
  }

  private setupSocketHandlers() {
    this.io.on("connection", (socket) => {
      console.log("Client connected:", socket.id);

      // Join user to specific rooms
      socket.on("join-room", (room: string) => {
        socket.join(room);
        console.log(`Client ${socket.id} joined room: ${room}`);
      });

      // Handle emergency alerts
      socket.on("emergency-alert", (alert: EmergencyAlert) => {
        this.handleEmergencyAlert(alert);
      });

      // Handle notification preferences
      socket.on("notification-preferences", (preferences: any) => {
        this.updateNotificationPreferences(socket.id, preferences);
      });

      socket.on("disconnect", () => {
        console.log("Client disconnected:", socket.id);
      });
    });
  }

  // Emergency Alert System
  async handleEmergencyAlert(alert: EmergencyAlert) {
    const notificationId = this.generateNotificationId();

    const notification: Notification = {
      id: notificationId,
      type: "emergency",
      priority: alert.crisisLevel === "crisis" ? "critical" : "high",
      recipient: "medical_team",
      title: `🚨 Emergency Alert - ${alert.patientName}`,
      message: alert.message,
      data: {
        patientId: alert.patientId,
        patientName: alert.patientName,
        crisisLevel: alert.crisisLevel,
        timestamp: alert.timestamp,
        location: alert.location,
      },
      sent: false,
      createdAt: new Date(),
    };

    this.notifications.set(notificationId, notification);

    // Send immediate notifications
    await this.sendEmergencyNotifications(notification);

    // Broadcast to connected medical team
    this.io.to("medical_team").emit("emergency-alert", {
      id: notificationId,
      alert,
      timestamp: new Date(),
    });

    return notificationId;
  }

  private async sendEmergencyNotifications(notification: Notification) {
    const medicalTeamContacts =
      this.emergencyContacts.get("medical_team") || [];

    // Send SMS to medical team
    for (const contact of medicalTeamContacts) {
      await this.sendSMS(contact, notification.title, notification.message);
    }

    // Send email to medical team
    await this.sendEmail(
      "medical-team@alhemam.sa",
      notification.title,
      notification.message,
      notification.data,
    );

    // Update notification status
    notification.sent = true;
    notification.sentAt = new Date();
  }

  // Appointment Notifications
  async sendAppointmentNotification(patientId: string, appointmentData: any) {
    const notificationId = this.generateNotificationId();

    const notification: Notification = {
      id: notificationId,
      type: "appointment",
      priority: "medium",
      recipient: patientId,
      title: "موعد جديد - مركز الهمم",
      message: `تم تأكيد موعدك بتاريخ ${appointmentData.date} في الساعة ${appointmentData.time}`,
      data: appointmentData,
      sent: false,
      createdAt: new Date(),
    };

    this.notifications.set(notificationId, notification);

    // Send to patient
    await this.sendSMS(
      appointmentData.patientPhone,
      notification.title,
      notification.message,
    );

    // Notify medical team
    this.io.to("medical_team").emit("appointment-scheduled", {
      patientId,
      appointmentData,
      timestamp: new Date(),
    });

    notification.sent = true;
    notification.sentAt = new Date();

    return notificationId;
  }

  // Reminder Notifications
  async sendReminderNotification(patientId: string, reminderData: any) {
    const notificationId = this.generateNotificationId();

    const notification: Notification = {
      id: notificationId,
      type: "reminder",
      priority: "low",
      recipient: patientId,
      title: "تذكير - مركز الهمم",
      message: reminderData.message,
      data: reminderData,
      sent: false,
      createdAt: new Date(),
    };

    this.notifications.set(notificationId, notification);

    // Send reminder
    await this.sendSMS(
      reminderData.phone,
      notification.title,
      notification.message,
    );

    notification.sent = true;
    notification.sentAt = new Date();

    return notificationId;
  }

  // Crisis Intervention Notifications
  async sendCrisisNotification(patientId: string, crisisData: any) {
    const notificationId = this.generateNotificationId();

    const notification: Notification = {
      id: notificationId,
      type: "crisis",
      priority: "critical",
      recipient: "crisis_team",
      title: "🚨 Crisis Intervention Required",
      message: `Patient ${crisisData.patientName} requires immediate crisis intervention`,
      data: crisisData,
      sent: false,
      createdAt: new Date(),
    };

    this.notifications.set(notificationId, notification);

    // Send to crisis team
    const crisisTeamContacts = this.emergencyContacts.get("medical_team") || [];
    for (const contact of crisisTeamContacts) {
      await this.sendSMS(contact, notification.title, notification.message);
    }

    // Broadcast to crisis team room
    this.io.to("crisis_team").emit("crisis-intervention", {
      id: notificationId,
      patientId,
      crisisData,
      timestamp: new Date(),
    });

    notification.sent = true;
    notification.sentAt = new Date();

    return notificationId;
  }

  // SMS Sending
  private async sendSMS(phoneNumber: string, title: string, message: string) {
    try {
      // In real implementation, integrate with SMS provider like Twilio
      console.log(`SMS sent to ${phoneNumber}: ${title} - ${message}`);
      return true;
    } catch (error) {
      console.error("SMS sending failed:", error);
      return false;
    }
  }

  // Email Sending
  private async sendEmail(
    to: string,
    subject: string,
    text: string,
    data?: any,
  ) {
    try {
      const mailOptions = {
        from: "noreply@alhemam.sa",
        to,
        subject,
        text,
        html: this.generateEmailHTML(subject, text, data),
      };

      await this.emailTransporter.sendMail(mailOptions);
      console.log(`Email sent to ${to}: ${subject}`);
      return true;
    } catch (error) {
      console.error("Email sending failed:", error);
      return false;
    }
  }

  private generateEmailHTML(subject: string, text: string, data?: any): string {
    return `
      <!DOCTYPE html>
      <html dir="rtl" lang="ar">
      <head>
        <meta charset="UTF-8">
        <meta name="viewport" content="width=device-width, initial-scale=1.0">
        <title>${subject}</title>
        <style>
          body { font-family: 'Cairo', Arial, sans-serif; direction: rtl; }
          .container { max-width: 600px; margin: 0 auto; padding: 20px; }
          .header { background: linear-gradient(135deg, #F58220, #009688); color: white; padding: 20px; border-radius: 10px 10px 0 0; }
          .content { background: #f9f9f9; padding: 20px; border-radius: 0 0 10px 10px; }
          .footer { text-align: center; margin-top: 20px; color: #666; font-size: 12px; }
        </style>
      </head>
      <body>
        <div class="container">
          <div class="header">
            <h1>مركز الهمم</h1>
            <h2>${subject}</h2>
          </div>
          <div class="content">
            <p>${text}</p>
            ${data ? `<p><strong>تفاصيل إضافية:</strong></p><pre>${JSON.stringify(data, null, 2)}</pre>` : ""}
          </div>
          <div class="footer">
            <p>مركز الهمم - الحلول الرقمية المتكاملة</p>
            <p>جدة، حي الصفا، شارع الأمير محمد بن عبدالعزيز</p>
          </div>
        </div>
      </body>
      </html>
    `;
  }

  // Notification Management
  getNotification(notificationId: string): Notification | undefined {
    return this.notifications.get(notificationId);
  }

  getAllNotifications(): Notification[] {
    return Array.from(this.notifications.values());
  }

  getNotificationsByType(type: string): Notification[] {
    return Array.from(this.notifications.values()).filter(
      (n) => n.type === type,
    );
  }

  getNotificationsByPriority(priority: string): Notification[] {
    return Array.from(this.notifications.values()).filter(
      (n) => n.priority === priority,
    );
  }

  // Analytics
  getNotificationStats() {
    const notifications = Array.from(this.notifications.values());
    return {
      total: notifications.length,
      sent: notifications.filter((n) => n.sent).length,
      pending: notifications.filter((n) => !n.sent).length,
      byType: notifications.reduce(
        (acc, n) => {
          acc[n.type] = (acc[n.type] || 0) + 1;
          return acc;
        },
        {} as Record<string, number>,
      ),
      byPriority: notifications.reduce(
        (acc, n) => {
          acc[n.priority] = (acc[n.priority] || 0) + 1;
          return acc;
        },
        {} as Record<string, number>,
      ),
    };
  }

  // Utility Functions
  private generateNotificationId(): string {
    return `notif_${Date.now()}_${Math.random().toString(36).substr(2, 9)}`;
  }

  private updateNotificationPreferences(socketId: string, preferences: any) {
    // Update user notification preferences
    console.log(
      `Updated notification preferences for ${socketId}:`,
      preferences,
    );
  }

  // Broadcast to specific room
  broadcastToRoom(room: string, event: string, data: any) {
    this.io.to(room).emit(event, data);
  }

  // Broadcast to all connected clients
  broadcastToAll(event: string, data: any) {
    this.io.emit(event, data);
  }
}<|MERGE_RESOLUTION|>--- conflicted
+++ resolved
@@ -1,10 +1,7 @@
 import { Server } from "socket.io";
 // Real-time Notifications System
-<<<<<<< HEAD
-
-=======
+
 import { Server } from "socket.io";
->>>>>>> b09a0dd9
 import nodemailer from "nodemailer";
 
 export interface NotificationConfig {
