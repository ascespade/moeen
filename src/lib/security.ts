import { NextRequest, NextResponse } from "next/server";
<<<<<<< HEAD
=======

>>>>>>> b09a0dd9
// Browser-compatible crypto functions
const getCrypto = () => {
  if (typeof window !== "undefined" && window.crypto) {
    return window.crypto;
  }
  if (typeof globalThis !== "undefined" && globalThis.crypto) {
    return globalThis.crypto;
  }
  // Fallback for Node.js
  const crypto = require("crypto");
  return crypto;
};

// CSRF token generation and validation
export class CSRFProtection {
  private static readonly CSRF_TOKEN_HEADER = "x-csrf-token";
  private static readonly CSRF_TOKEN_COOKIE = "csrf-token";
<<<<<<< HEAD
=======
  private static readonly CSRF_SECRET =
    process.env.CSRF_SECRET || "fallback-csrf-secret";
>>>>>>> b09a0dd9

  static generateToken(): string {
    const crypto = getCrypto();
    if (crypto.randomBytes) {
      return crypto.randomBytes(32).toString("hex");
    }
    // Fallback for browser
    const array = new Uint8Array(32);
    crypto.getRandomValues(array);
    return Array.from(array, (byte) => byte.toString(16).padStart(2, "0")).join(
      "",
    );
  }

  static validateToken(request: NextRequest): boolean {
    const tokenFromHeader = request.headers.get(this.CSRF_TOKEN_HEADER);
    const tokenFromCookie = request.cookies.get(this.CSRF_TOKEN_COOKIE)?.value;

    if (!tokenFromHeader || !tokenFromCookie) {
      return false;
    }

    return tokenFromHeader === tokenFromCookie;
  }

  static setCSRFToken(response: NextResponse): void {
    const token = this.generateToken();
    response.cookies.set(this.CSRF_TOKEN_COOKIE, token, {
      httpOnly: true,
      secure: process.env.NODE_ENV === "production",
      sameSite: "strict",
      path: "/",
      maxAge: 60 * 60 * 24, // 24 hours
    });
  }
}

// Rate limiting
export class RateLimiter {
  private static readonly requests = new Map<
    string,
    { count: number; resetTime: number }
  >();
  private static readonly WINDOW_MS = 15 * 60 * 1000; // 15 minutes
  private static readonly MAX_REQUESTS = 100; // Max requests per window

  static isRateLimited(ip: string): boolean {
    const now = Date.now();
    const userRequests = this.requests.get(ip);

    if (!userRequests || now > userRequests.resetTime) {
      this.requests.set(ip, { count: 1, resetTime: now + this.WINDOW_MS });
      return false;
    }

    if (userRequests.count >= this.MAX_REQUESTS) {
      return true;
    }

    userRequests.count++;
    return false;
  }

  static getRemainingRequests(ip: string): number {
    const userRequests = this.requests.get(ip);
    if (!userRequests) return this.MAX_REQUESTS;
    return Math.max(0, this.MAX_REQUESTS - userRequests.count);
  }

  static getResetTime(ip: string): number {
    const userRequests = this.requests.get(ip);
    return userRequests?.resetTime || Date.now() + this.WINDOW_MS;
  }
}

// Input sanitization
export class InputSanitizer {
  static sanitizeString(input: string): string {
    return input
      .trim()
      .replace(/[<>]/g, "") // Remove potential HTML tags
      .replace(/javascript:/gi, "") // Remove javascript: protocol
      .replace(/on\w+=/gi, ""); // Remove event handlers
  }

  static sanitizeEmail(email: string): string {
    return this.sanitizeString(email).toLowerCase();
  }

  static sanitizeHTML(html: string): string {
    // Basic HTML sanitization - in production, use a proper library like DOMPurify
    return html
      .replace(/<script\b[^<]*(?:(?!<\/script>)<[^<]*)*<\/script>/gi, "")
      .replace(/<iframe\b[^<]*(?:(?!<\/iframe>)<[^<]*)*<\/iframe>/gi, "")
      .replace(/on\w+="[^"]*"/gi, "");
  }
}

// Security headers
export const securityHeaders = {
  "X-Frame-Options": "DENY",
  "X-Content-Type-Options": "nosniff",
  "Referrer-Policy": "origin-when-cross-origin",
  "X-XSS-Protection": "1; mode=block",
  "Strict-Transport-Security": "max-age=31536000; includeSubDomains",
  "Content-Security-Policy": [
    "default-src 'self'",
    "script-src 'self' 'unsafe-inline' 'unsafe-eval'",
    "style-src 'self' 'unsafe-inline'",
    "img-src 'self' data: https:",
    "font-src 'self'",
    "connect-src 'self'",
    "frame-ancestors 'none'",
    "base-uri 'self'",
    "form-action 'self'",
  ].join("; "),
};

// Password validation
export class PasswordValidator {
  static validate(password: string): { isValid: boolean; errors: string[] } {
    const errors: string[] = [];

    if (password.length < 8) {
      errors.push("Password must be at least 8 characters long");
    }

    if (!/[A-Z]/.test(password)) {
      errors.push("Password must contain at least one uppercase letter");
    }

    if (!/[a-z]/.test(password)) {
      errors.push("Password must contain at least one lowercase letter");
    }

    if (!/\d/.test(password)) {
      errors.push("Password must contain at least one number");
    }

    if (!/[!@#$%^&*(),.?":{}|<>]/.test(password)) {
      errors.push("Password must contain at least one special character");
    }

    return {
      isValid: errors.length === 0,
      errors,
    };
  }
}

// Session security
export class SessionSecurity {
  static generateSessionId(): string {
    const crypto = getCrypto();
    if (crypto.randomBytes) {
      return crypto.randomBytes(32).toString("hex");
    }
    // Fallback for browser
    const array = new Uint8Array(32);
    crypto.getRandomValues(array);
    return Array.from(array, (byte) => byte.toString(16).padStart(2, "0")).join(
      "",
    );
  }

  static hashSessionId(sessionId: string): string {
    const crypto = getCrypto();
    if (crypto.createHash) {
      return crypto.createHash("sha256").update(sessionId).digest("hex");
    }
    // Fallback for browser - use Web Crypto API
    const encoder = new TextEncoder();
    const data = encoder.encode(sessionId);
<<<<<<< HEAD
    return (crypto as any).subtle
      .digest("SHA-256", data)
      .then((hashBuffer: ArrayBuffer) => {
=======
    return crypto.subtle
      .digest("SHA-256", data)
      .then((hashBuffer) => {
>>>>>>> b09a0dd9
        const hashArray = Array.from(new Uint8Array(hashBuffer));
        return hashArray.map((b) => b.toString(16).padStart(2, "0")).join("");
      })
      .catch(() => {
        // Fallback to simple hash
        let hash = 0;
        for (let i = 0; i < sessionId.length; i++) {
          const char = sessionId.charCodeAt(i);
          hash = (hash << 5) - hash + char;
          hash = hash & hash; // Convert to 32-bit integer
        }
        return Math.abs(hash).toString(16);
      });
  }

  static validateSessionId(
    sessionId: string,
    hashedSessionId: string,
  ): boolean {
    return this.hashSessionId(sessionId) === hashedSessionId;
  }
}<|MERGE_RESOLUTION|>--- conflicted
+++ resolved
@@ -1,8 +1,5 @@
 import { NextRequest, NextResponse } from "next/server";
-<<<<<<< HEAD
-=======
-
->>>>>>> b09a0dd9
+
 // Browser-compatible crypto functions
 const getCrypto = () => {
   if (typeof window !== "undefined" && window.crypto) {
@@ -20,11 +17,8 @@
 export class CSRFProtection {
   private static readonly CSRF_TOKEN_HEADER = "x-csrf-token";
   private static readonly CSRF_TOKEN_COOKIE = "csrf-token";
-<<<<<<< HEAD
-=======
   private static readonly CSRF_SECRET =
     process.env.CSRF_SECRET || "fallback-csrf-secret";
->>>>>>> b09a0dd9
 
   static generateToken(): string {
     const crypto = getCrypto();
@@ -198,15 +192,12 @@
     // Fallback for browser - use Web Crypto API
     const encoder = new TextEncoder();
     const data = encoder.encode(sessionId);
-<<<<<<< HEAD
     return (crypto as any).subtle
       .digest("SHA-256", data)
       .then((hashBuffer: ArrayBuffer) => {
-=======
     return crypto.subtle
       .digest("SHA-256", data)
       .then((hashBuffer) => {
->>>>>>> b09a0dd9
         const hashArray = Array.from(new Uint8Array(hashBuffer));
         return hashArray.map((b) => b.toString(16).padStart(2, "0")).join("");
       })
