--- conflicted
+++ resolved
@@ -1,4 +1,3 @@
-<<<<<<< HEAD
 export class PerformanceMonitor {
   private static instance: PerformanceMonitor;
   private metrics: Map<string, number> = new Map();
@@ -6,6 +5,27 @@
   static getInstance(): PerformanceMonitor {
     if (!PerformanceMonitor.instance) {
       PerformanceMonitor.instance = new PerformanceMonitor();
+export const debounce = <T extends (...args: any[]) => any>(
+  func: T,
+  wait: number,
+): ((...args: Parameters<T>) => void) => {
+  let timeout: NodeJS.Timeout;
+  return (...args: Parameters<T>) => {
+    clearTimeout(timeout);
+    timeout = setTimeout(() => func(...args), wait);
+  };
+};
+
+export const throttle = <T extends (...args: any[]) => any>(
+  func: T,
+  limit: number,
+): ((...args: Parameters<T>) => void) => {
+  let inThrottle: boolean;
+  return (...args: Parameters<T>) => {
+    if (!inThrottle) {
+      func(...args);
+      inThrottle = true;
+      setTimeout(() => (inThrottle = false), limit);
     }
     return PerformanceMonitor.instance;
   }
@@ -41,34 +61,8 @@
 
         // Send to analytics
         this.sendMetric("page_load_time", loadTime);
-=======
-// Performance optimization utilities
-
-export const debounce = <T extends (...args: any[]) => any>(
-  func: T,
-  wait: number,
-): ((...args: Parameters<T>) => void) => {
-  let timeout: NodeJS.Timeout;
-  return (...args: Parameters<T>) => {
-    clearTimeout(timeout);
-    timeout = setTimeout(() => func(...args), wait);
-  };
-};
-
-export const throttle = <T extends (...args: any[]) => any>(
-  func: T,
-  limit: number,
-): ((...args: Parameters<T>) => void) => {
-  let inThrottle: boolean;
-  return (...args: Parameters<T>) => {
-    if (!inThrottle) {
-      func(...args);
-      inThrottle = true;
-      setTimeout(() => (inThrottle = false), limit);
+      });
     }
-  };
-};
-
 // Image lazy loading
 export const lazyLoadImage = (img: HTMLImageElement) => {
   if ("IntersectionObserver" in window) {
@@ -82,18 +76,58 @@
             observer.unobserve(image);
           }
         }
->>>>>>> 67619cf5
       });
-    }
+    });
+
+    imageObserver.observe(img);
+  } else {
+    // Fallback for older browsers
+    img.src = img.dataset.src || "";
   }
 
-<<<<<<< HEAD
   measureComponentRender(componentName: string): void {
     this.startTiming(`component_${componentName}_render`);
+// Preload critical resources
+export const preloadCriticalResources = () => {
+  const criticalImages = ["/hemam-logo.jpg"];
+
+  criticalImages.forEach((src) => {
+    const link = document.createElement("link");
+    link.rel = "preload";
+    link.as = "image";
+    link.href = src;
+    document.head.appendChild(link);
+  });
+};
+
+// Optimize animations
+export const optimizeAnimations = () => {
+  // Reduce motion for users who prefer it
+  if (window.matchMedia("(prefers-reduced-motion: reduce)").matches) {
+    document.documentElement.style.setProperty(
+      "--animation-duration",
+      "0.01ms",
+    );
   }
 
   endComponentRender(componentName: string): number {
     return this.endTiming(`component_${componentName}_render`);
+// Memory management
+export const cleanupEventListeners = (element: HTMLElement) => {
+  const newElement = element.cloneNode(true) as HTMLElement;
+  element.parentNode?.replaceChild(newElement, element);
+  return newElement;
+};
+
+// Performance monitoring
+export const measurePerformance = (name: string, fn: () => void) => {
+  if (typeof performance !== "undefined" && performance.mark) {
+    performance.mark(`${name}-start`);
+    fn();
+    performance.mark(`${name}-end`);
+    performance.measure(name, `${name}-start`, `${name}-end`);
+  } else {
+    fn();
   }
 
   measureAsyncOperation(operationName: string): void {
@@ -130,62 +164,10 @@
 }
 
 export default PerformanceMonitor;
-=======
-    imageObserver.observe(img);
-  } else {
-    // Fallback for older browsers
-    img.src = img.dataset.src || "";
-  }
-};
-
-// Preload critical resources
-export const preloadCriticalResources = () => {
-  const criticalImages = ["/hemam-logo.jpg"];
-
-  criticalImages.forEach((src) => {
-    const link = document.createElement("link");
-    link.rel = "preload";
-    link.as = "image";
-    link.href = src;
-    document.head.appendChild(link);
-  });
-};
-
-// Optimize animations
-export const optimizeAnimations = () => {
-  // Reduce motion for users who prefer it
-  if (window.matchMedia("(prefers-reduced-motion: reduce)").matches) {
-    document.documentElement.style.setProperty(
-      "--animation-duration",
-      "0.01ms",
-    );
-  }
-};
-
-// Memory management
-export const cleanupEventListeners = (element: HTMLElement) => {
-  const newElement = element.cloneNode(true) as HTMLElement;
-  element.parentNode?.replaceChild(newElement, element);
-  return newElement;
-};
-
-// Performance monitoring
-export const measurePerformance = (name: string, fn: () => void) => {
-  if (typeof performance !== "undefined" && performance.mark) {
-    performance.mark(`${name}-start`);
-    fn();
-    performance.mark(`${name}-end`);
-    performance.measure(name, `${name}-start`, `${name}-end`);
-  } else {
-    fn();
-  }
-};
-
 // Bundle size optimization
 export const loadComponentLazy = (importFn: () => Promise<any>) => {
   return importFn().catch((error) => {
     console.warn("Failed to load component:", error);
     return null;
   });
-};
->>>>>>> 67619cf5
+};