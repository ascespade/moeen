--- conflicted
+++ resolved
@@ -1,19 +1,10 @@
-<<<<<<< HEAD
-=======
 import { cuid } from "./cuid";
 import { getServerSupabase } from "./supabaseClient";
->>>>>>> b71bf0ec
 /**
  * Translations Manager
  * Centralized system for managing translations with CUID
  */
 
-<<<<<<< HEAD
-import { cuid } from "./cuid";
-import { getServerSupabase } from "./supabaseClient";
-
-=======
->>>>>>> b71bf0ec
 export interface Translation {
   id: string;
   locale: "ar" | "en";
