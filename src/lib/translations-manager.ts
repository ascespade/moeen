import { cuid } from "./cuid";
import { getServerSupabase } from "./supabaseClient";
/**
 * Translations Manager
 * Centralized system for managing translations with CUID
 */

<<<<<<< HEAD
=======
import { cuid } from "./cuid";
import { getServerSupabase } from "./supabaseClient";

>>>>>>> 67619cf5
export interface Translation {
  id: string;
  locale: "ar" | "en";
  namespace: string;
  key: string;
  value: string;
  created_at?: string;
  updated_at?: string;
}

export interface TranslationInput {
  locale: "ar" | "en";
  namespace: string;
  key: string;
  value: string;
}

/**
 * Add a single translation to the database
 */
export async function addTranslation(
  translation: TranslationInput,
): Promise<Translation> {
<<<<<<< HEAD
  const supabase = await getServerSupabase();
=======
  const supabase = getServerSupabase();
>>>>>>> 67619cf5
  const id = cuid.translation();

  const { data, error } = await supabase
    .from("translations")
    .insert({
      id,
      locale: translation.locale,
      namespace: translation.namespace,
      key: translation.key,
      value: translation.value,
    })
    .select()
    .single();

  if (error) {
    throw new Error(`Failed to add translation: ${error.message}`);
  }

  return data;
}

/**
 * Add multiple translations at once
 */
export async function addMultipleTranslations(
  translations: TranslationInput[],
): Promise<Translation[]> {
<<<<<<< HEAD
  const supabase = await getServerSupabase();
=======
  const supabase = getServerSupabase();
>>>>>>> 67619cf5

  const translationsWithIds = translations.map((translation) => ({
    id: cuid.translation(),
    locale: translation.locale,
    namespace: translation.namespace,
    key: translation.key,
    value: translation.value,
  }));

  const { data, error } = await supabase
    .from("translations")
    .insert(translationsWithIds)
    .select();

  if (error) {
    throw new Error(`Failed to add translations: ${error.message}`);
  }

  return data;
}

/**
 * Get translations by locale and namespace
 */
export async function getTranslations(
  locale: "ar" | "en",
  namespace: string = "common",
): Promise<Record<string, string>> {
<<<<<<< HEAD
  const supabase = await getServerSupabase();
=======
  const supabase = getServerSupabase();
>>>>>>> 67619cf5

  const { data, error } = await supabase
    .from("translations")
    .select("key, value")
    .eq("locale", locale)
    .eq("namespace", namespace);

  if (error) {
    throw new Error(`Failed to get translations: ${error.message}`);
  }

  const result: Record<string, string> = {};
<<<<<<< HEAD
  data?.forEach((item: { key: string; value: string }) => {
=======
  data?.forEach((item) => {
>>>>>>> 67619cf5
    result[item.key] = item.value;
  });

  return result;
}

/**
 * Update a translation
 */
export async function updateTranslation(
  id: string,
  value: string,
): Promise<Translation> {
<<<<<<< HEAD
  const supabase = await getServerSupabase();
=======
  const supabase = getServerSupabase();
>>>>>>> 67619cf5

  const { data, error } = await supabase
    .from("translations")
    .update({ value, updated_at: new Date().toISOString() })
    .eq("id", id)
    .select()
    .single();

  if (error) {
    throw new Error(`Failed to update translation: ${error.message}`);
  }

  return data;
}

/**
 * Delete a translation
 */
export async function deleteTranslation(id: string): Promise<void> {
<<<<<<< HEAD
  const supabase = await getServerSupabase();
=======
  const supabase = getServerSupabase();
>>>>>>> 67619cf5

  const { error } = await supabase.from("translations").delete().eq("id", id);

  if (error) {
    throw new Error(`Failed to delete translation: ${error.message}`);
  }
}

/**
 * Bulk insert translations with CUID
 */
export async function bulkInsertTranslations(
  translations: TranslationInput[],
): Promise<void> {
<<<<<<< HEAD
  const supabase = await getServerSupabase();
=======
  const supabase = getServerSupabase();
>>>>>>> 67619cf5

  const translationsWithIds = translations.map((translation) => ({
    id: cuid.translation(),
    locale: translation.locale,
    namespace: translation.namespace,
    key: translation.key,
    value: translation.value,
  }));

  const { error } = await supabase
    .from("translations")
    .upsert(translationsWithIds, { onConflict: "locale,namespace,key" });

  if (error) {
    throw new Error(`Failed to bulk insert translations: ${error.message}`);
  }
}

/**
 * Get all translations for a locale
 */
export async function getAllTranslationsForLocale(
  locale: "ar" | "en",
): Promise<Translation[]> {
<<<<<<< HEAD
  const supabase = await getServerSupabase();
=======
  const supabase = getServerSupabase();
>>>>>>> 67619cf5

  const { data, error } = await supabase
    .from("translations")
    .select("*")
    .eq("locale", locale)
    .order("namespace", { ascending: true })
    .order("key", { ascending: true });

  if (error) {
    throw new Error(`Failed to get translations: ${error.message}`);
  }

  return data || [];
}

/**
 * Search translations
 */
export async function searchTranslations(
  query: string,
  locale?: "ar" | "en",
): Promise<Translation[]> {
<<<<<<< HEAD
  const supabase = await getServerSupabase();
=======
  const supabase = getServerSupabase();
>>>>>>> 67619cf5

  let queryBuilder = supabase
    .from("translations")
    .select("*")
    .or(`key.ilike.%${query}%,value.ilike.%${query}%`);

  if (locale) {
    queryBuilder = queryBuilder.eq("locale", locale);
  }

  const { data, error } = await queryBuilder;

  if (error) {
    throw new Error(`Failed to search translations: ${error.message}`);
  }

  return data || [];
}

const translationsManager = {
  addTranslation,
  addMultipleTranslations,
  getTranslations,
  updateTranslation,
  deleteTranslation,
  bulkInsertTranslations,
  getAllTranslationsForLocale,
  searchTranslations,
<<<<<<< HEAD
};

export default translationsManager;
=======
};
>>>>>>> 67619cf5
<|MERGE_RESOLUTION|>--- conflicted
+++ resolved
@@ -5,12 +5,9 @@
  * Centralized system for managing translations with CUID
  */
 
-<<<<<<< HEAD
-=======
 import { cuid } from "./cuid";
 import { getServerSupabase } from "./supabaseClient";
 
->>>>>>> 67619cf5
 export interface Translation {
   id: string;
   locale: "ar" | "en";
@@ -34,11 +31,8 @@
 export async function addTranslation(
   translation: TranslationInput,
 ): Promise<Translation> {
-<<<<<<< HEAD
-  const supabase = await getServerSupabase();
-=======
-  const supabase = getServerSupabase();
->>>>>>> 67619cf5
+  const supabase = await getServerSupabase();
+  const supabase = getServerSupabase();
   const id = cuid.translation();
 
   const { data, error } = await supabase
@@ -66,11 +60,8 @@
 export async function addMultipleTranslations(
   translations: TranslationInput[],
 ): Promise<Translation[]> {
-<<<<<<< HEAD
-  const supabase = await getServerSupabase();
-=======
-  const supabase = getServerSupabase();
->>>>>>> 67619cf5
+  const supabase = await getServerSupabase();
+  const supabase = getServerSupabase();
 
   const translationsWithIds = translations.map((translation) => ({
     id: cuid.translation(),
@@ -99,11 +90,8 @@
   locale: "ar" | "en",
   namespace: string = "common",
 ): Promise<Record<string, string>> {
-<<<<<<< HEAD
-  const supabase = await getServerSupabase();
-=======
-  const supabase = getServerSupabase();
->>>>>>> 67619cf5
+  const supabase = await getServerSupabase();
+  const supabase = getServerSupabase();
 
   const { data, error } = await supabase
     .from("translations")
@@ -116,11 +104,8 @@
   }
 
   const result: Record<string, string> = {};
-<<<<<<< HEAD
   data?.forEach((item: { key: string; value: string }) => {
-=======
   data?.forEach((item) => {
->>>>>>> 67619cf5
     result[item.key] = item.value;
   });
 
@@ -134,11 +119,8 @@
   id: string,
   value: string,
 ): Promise<Translation> {
-<<<<<<< HEAD
-  const supabase = await getServerSupabase();
-=======
-  const supabase = getServerSupabase();
->>>>>>> 67619cf5
+  const supabase = await getServerSupabase();
+  const supabase = getServerSupabase();
 
   const { data, error } = await supabase
     .from("translations")
@@ -158,11 +140,8 @@
  * Delete a translation
  */
 export async function deleteTranslation(id: string): Promise<void> {
-<<<<<<< HEAD
-  const supabase = await getServerSupabase();
-=======
-  const supabase = getServerSupabase();
->>>>>>> 67619cf5
+  const supabase = await getServerSupabase();
+  const supabase = getServerSupabase();
 
   const { error } = await supabase.from("translations").delete().eq("id", id);
 
@@ -177,11 +156,8 @@
 export async function bulkInsertTranslations(
   translations: TranslationInput[],
 ): Promise<void> {
-<<<<<<< HEAD
-  const supabase = await getServerSupabase();
-=======
-  const supabase = getServerSupabase();
->>>>>>> 67619cf5
+  const supabase = await getServerSupabase();
+  const supabase = getServerSupabase();
 
   const translationsWithIds = translations.map((translation) => ({
     id: cuid.translation(),
@@ -206,11 +182,8 @@
 export async function getAllTranslationsForLocale(
   locale: "ar" | "en",
 ): Promise<Translation[]> {
-<<<<<<< HEAD
-  const supabase = await getServerSupabase();
-=======
-  const supabase = getServerSupabase();
->>>>>>> 67619cf5
+  const supabase = await getServerSupabase();
+  const supabase = getServerSupabase();
 
   const { data, error } = await supabase
     .from("translations")
@@ -233,11 +206,8 @@
   query: string,
   locale?: "ar" | "en",
 ): Promise<Translation[]> {
-<<<<<<< HEAD
-  const supabase = await getServerSupabase();
-=======
-  const supabase = getServerSupabase();
->>>>>>> 67619cf5
+  const supabase = await getServerSupabase();
+  const supabase = getServerSupabase();
 
   let queryBuilder = supabase
     .from("translations")
@@ -266,10 +236,6 @@
   bulkInsertTranslations,
   getAllTranslationsForLocale,
   searchTranslations,
-<<<<<<< HEAD
 };
 
-export default translationsManager;
-=======
-};
->>>>>>> 67619cf5
+export default translationsManager;