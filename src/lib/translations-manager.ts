--- conflicted
+++ resolved
@@ -1,19 +1,10 @@
-<<<<<<< HEAD
-=======
 import { cuid } from "./cuid";
 import { getServerSupabase } from "./supabaseClient";
->>>>>>> fc5da32e
 /**
  * Translations Manager
  * Centralized system for managing translations with CUID
  */
 
-<<<<<<< HEAD
-import { cuid } from "./cuid";
-import { getServerSupabase } from "./supabaseClient";
-
-=======
->>>>>>> fc5da32e
 export interface Translation {
   id: string;
   locale: "ar" | "en";
