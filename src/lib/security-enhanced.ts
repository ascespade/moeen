import { NextRequest, NextResponse } from "next/server";
import { createHash, randomBytes } from "crypto";
import { realDB } from "./supabase-real";
// Enhanced Security System for Hemam Center

import jwt from "jsonwebtoken";
import { NextRequest, NextResponse } from "next/server";
import jwt from "jsonwebtoken";
import { createHash, randomBytes } from "crypto";
import { realDB } from "./supabase-real";

// Rate limiting store
const rateLimitStore = new Map<string, { count: number; resetTime: number }>();

// Security headers
export const securityHeaders = {
  "X-Content-Type-Options": "nosniff",
  "X-Frame-Options": "DENY",
  "X-XSS-Protection": "1; mode=block",
  "Referrer-Policy": "strict-origin-when-cross-origin",
  "Permissions-Policy": "camera=(), microphone=(), geolocation=()",
  "Strict-Transport-Security": "max-age=31536000; includeSubDomains",
  "Content-Security-Policy":
    "default-src 'self'; script-src 'self' 'unsafe-inline' 'unsafe-eval'; style-src 'self' 'unsafe-inline'; img-src 'self' data: https:; font-src 'self' data:; connect-src 'self' https://*.supabase.co;",
};

// Enhanced Rate Limiter
class EnhancedRateLimiter {
  private maxRequests: number;
  private windowMs: number;

  constructor(maxRequests: number = 100, windowMs: number = 15 * 60 * 1000) {
    this.maxRequests = maxRequests;
    this.windowMs = windowMs;
  }

  isRateLimited(identifier: string): boolean {
    const now = Date.now();
    const key = identifier;
    const record = rateLimitStore.get(key);

    if (!record || now > record.resetTime) {
      rateLimitStore.set(key, { count: 1, resetTime: now + this.windowMs });
      return false;
    }

    if (record.count >= this.maxRequests) {
      return true;
    }

    record.count++;
    return false;
  }

  getRemainingRequests(identifier: string): number {
    const record = rateLimitStore.get(identifier);
    if (!record) return this.maxRequests;
    return Math.max(0, this.maxRequests - record.count);
  }

  getResetTime(identifier: string): number {
    const record = rateLimitStore.get(identifier);
    return record?.resetTime || Date.now() + this.windowMs;
  }
}

// Enhanced CSRF Protection
class EnhancedCSRFProtection {
  private static tokens = new Map<string, { token: string; expires: number }>();

  static generateToken(): string {
    const token = randomBytes(32).toString("hex");
    const expires = Date.now() + 60 * 60 * 1000; // 1 hour
    const id = randomBytes(16).toString("hex");

    this.tokens.set(id, { token, expires });

    // Clean up expired tokens
    for (const [key, value] of Array.from(this.tokens.entries())) {
      if (Date.now() > value.expires) {
        this.tokens.delete(key);
      }
    }

    return `${id}:${token}`;
  }

  static validateToken(providedToken: string): boolean {
    if (!providedToken) return false;

    const [id, token] = providedToken.split(":");
    if (!id || !token) return false;

    const stored = this.tokens.get(id);
    if (!stored) return false;

    if (Date.now() > stored.expires) {
      this.tokens.delete(id);
      return false;
    }

    return stored.token === token;
  }
}

// Enhanced Session Security
class EnhancedSessionSecurity {
  static generateSessionId(): string {
    return randomBytes(32).toString("hex");
  }

  static hashSessionId(sessionId: string): string {
    return createHash("sha256").update(sessionId).digest("hex");
  }

  static validateSessionId(
    sessionId: string,
    hashedSessionId: string,
  ): boolean {
    return this.hashSessionId(sessionId) === hashedSessionId;
  }
}

// Input Sanitization
class InputSanitizer {
  static sanitizeString(input: string): string {
    return input
      .replace(/[<>]/g, "") // Remove potential HTML tags
      .replace(/['"]/g, "") // Remove quotes
      .replace(/[;]/g, "") // Remove semicolons
      .trim();
  }

  static sanitizePhoneNumber(phone: string): string {
    return phone.replace(/[^\d+]/g, "");
  }

  static sanitizeEmail(email: string): string {
    return email.toLowerCase().trim();
  }

  static sanitizeNationalId(nationalId: string): string {
    return nationalId.replace(/[^\d]/g, "");
  }
}

// Audit Logger
class AuditLogger {
  static async log(request: NextRequest, action: string, details?: any) {
    try {
      const userAgent = request.headers.get("user-agent") || "";
      const ipAddress =
        request.headers.get("x-forwarded-for") ||
        request.headers.get("x-real-ip") ||
        "unknown";

      const userId = request.headers.get("x-user-id") || undefined;
      const userId = request.headers.get("x-user-id");

      await realDB.logAudit({
<<<<<<< HEAD
=======
        // Only include user_id when present to satisfy exactOptionalPropertyTypes
>>>>>>> 645e6b3e
        ...(userId ? { user_id: userId } : {}),
        action,
        table_name: details?.table_name,
        record_id: details?.record_id,
        old_values: details?.old_values,
        new_values: details?.new_values,
        ip_address: ipAddress,
        user_agent: userAgent,
      });
    } catch (error) {
      console.error("Audit logging failed:", error);
    }
  }
}

// Enhanced Authentication Middleware
class EnhancedAuthMiddleware {
  static async authenticate(request: NextRequest): Promise<{
    success: boolean;
    user?: any;
    error?: string;
  }> {
    try {
      const token = request.cookies.get("auth-token")?.value;

      if (!token) {
        return { success: false, error: "No authentication token" };
      }

      const jwtSecret = process.env.JWT_SECRET;
      if (!jwtSecret) {
        throw new Error("JWT_SECRET not configured");
      }

      const decoded = jwt.verify(token, jwtSecret) as {
        userId: string;
        email: string;
        role: string;
        iat: number;
        exp: number;
      };

      // Check if token is expired
      if (Date.now() >= decoded.exp * 1000) {
        return { success: false, error: "Token expired" };
      }

      // Get user from database
<<<<<<< HEAD
      const user = (await realDB.getUser(decoded.userId)) as any;
      if (!user || !user.is_active) {
      const user = await realDB.getUser(decoded.userId);
      if (!user || (user as any).is_active === false) {
=======
      const user = (await realDB.getUser(decoded.userId)) as unknown as {
        id: string;
        email?: string;
        role?: string;
        is_active?: boolean;
      } | null;
      if (!user || user.is_active === false) {
>>>>>>> 645e6b3e
        return { success: false, error: "User not found or inactive" };
      }

      return { success: true, user };
    } catch (error) {
      console.error("Authentication error:", error);
      return { success: false, error: "Invalid token" };
    }
  }

  static async authorize(
    request: NextRequest,
    requiredRole?: string,
  ): Promise<{
    success: boolean;
    user?: any;
    error?: string;
  }> {
    const auth = await this.authenticate(request);

    if (!auth.success) {
      return auth;
    }

    if (requiredRole && auth.user?.role !== requiredRole) {
      return { success: false, error: "Insufficient permissions" };
    }

    return auth;
  }
}

// Enhanced Security Middleware
export function enhancedSecurityMiddleware(request: NextRequest) {
  const response = NextResponse.next();

  // Apply security headers
  Object.entries(securityHeaders).forEach(([key, value]) => {
    response.headers.set(key, value);
  });

  // Rate limiting
  const rateLimiter = new EnhancedRateLimiter();
  const identifier =
    request.headers.get("x-forwarded-for") ||
    request.headers.get("x-real-ip") ||
    "unknown";

  if (rateLimiter.isRateLimited(identifier)) {
    return new NextResponse("Too Many Requests", {
      status: 429,
      headers: {
        "Retry-After": "900",
        "X-RateLimit-Limit": "100",
        "X-RateLimit-Remaining": "0",
        "X-RateLimit-Reset": rateLimiter.getResetTime(identifier).toString(),
      },
    });
  }

  // Add rate limit headers
  response.headers.set("X-RateLimit-Limit", "100");
  response.headers.set(
    "X-RateLimit-Remaining",
    rateLimiter.getRemainingRequests(identifier).toString(),
  );
  response.headers.set(
    "X-RateLimit-Reset",
    rateLimiter.getResetTime(identifier).toString(),
  );

  return response;
}

// API Security Wrapper
export function secureAPI(
  handler: Function,
  options: {
    requireAuth?: boolean;
    requiredRole?: string;
    rateLimit?: boolean;
    csrfProtection?: boolean;
  } = {},
) {
  return async (request: NextRequest, ...args: any[]) => {
    try {
      // Apply security middleware
      const securityResponse = enhancedSecurityMiddleware(request);
      if (securityResponse.status !== 200) {
        return securityResponse;
      }

      // Authentication check
      if (options.requireAuth) {
        const auth = await EnhancedAuthMiddleware.authorize(
          request,
          options.requiredRole,
        );
        if (!auth.success) {
          return NextResponse.json(
            {
              success: false,
              error: auth.error,
              code: "AUTHENTICATION_FAILED",
            },
            { status: 401 },
          );
        }

        // Add user info to headers for the handler
        if (auth.user?.id) request.headers.set("x-user-id", auth.user.id);
        if (auth.user?.email)
          request.headers.set("x-user-email", auth.user.email);
        if (auth.user?.role)
          request.headers.set("x-user-role", auth.user.role);
      }

      // CSRF Protection for state-changing methods
      if (
        options.csrfProtection &&
        ["POST", "PUT", "DELETE", "PATCH"].includes(request.method)
      ) {
        const csrfToken = request.headers.get("x-csrf-token");
        if (!csrfToken || !EnhancedCSRFProtection.validateToken(csrfToken)) {
          return NextResponse.json(
            {
              success: false,
              error: "Invalid CSRF token",
              code: "CSRF_TOKEN_INVALID",
            },
            { status: 403 },
          );
        }
      }

      // Log the request
      await AuditLogger.log(request, "API_REQUEST", {
        method: request.method,
        url: request.url,
      });

      // Call the original handler
      const result = await handler(request, ...args);

      return result;
    } catch (error) {
      console.error("Security middleware error:", error);

      // Log the error
<<<<<<< HEAD
      const err = error as unknown as { message?: string; stack?: string };
      await AuditLogger.log(request, "SECURITY_ERROR", {
        error: err?.message,
        stack: err?.stack,
        error: error instanceof Error ? error.message : String(error),
        stack: error instanceof Error ? error.stack : undefined,
=======
      const err = error as { message?: string; stack?: string };
>>>>>>> 645e6b3e
      await AuditLogger.log(request, "SECURITY_ERROR", {
        error: err?.message || String(error),
        stack: err?.stack,
      });

      return NextResponse.json(
        { success: false, error: "Security error", code: "SECURITY_ERROR" },
        { status: 500 },
      );
    }
  };
}

// Data Validation
class DataValidator {
  static validateEmail(email: string): boolean {
    const emailRegex = /^[^\s@]+@[^\s@]+\.[^\s@]+$/;
    return emailRegex.test(email);
  }

  static validatePhone(phone: string): boolean {
    const phoneRegex = /^(\+966|966)[0-9]{9}$/;
    return phoneRegex.test(phone);
  }

  static validateNationalId(nationalId: string): boolean {
    const nationalIdRegex = /^[0-9]{10}$/;
    return nationalIdRegex.test(nationalId);
  }

  static validateRequired(
    data: any,
    requiredFields: string[],
  ): {
    valid: boolean;
    missing: string[];
  } {
    const missing = requiredFields.filter((field) => !data[field]);
    return {
      valid: missing.length === 0,
      missing,
    };
  }
}

<<<<<<< HEAD
// Export security utilities
// Re-export types via named exports are already declared above; avoid duplicate export list
export {
  EnhancedRateLimiter,
  EnhancedCSRFProtection,
  EnhancedSessionSecurity,
  InputSanitizer,
  AuditLogger,
  EnhancedAuthMiddleware,
  DataValidator,
};
=======
// Note: individual classes and functions are already exported above.
>>>>>>> 645e6b3e
<|MERGE_RESOLUTION|>--- conflicted
+++ resolved
@@ -158,10 +158,7 @@
       const userId = request.headers.get("x-user-id");
 
       await realDB.logAudit({
-<<<<<<< HEAD
-=======
         // Only include user_id when present to satisfy exactOptionalPropertyTypes
->>>>>>> 645e6b3e
         ...(userId ? { user_id: userId } : {}),
         action,
         table_name: details?.table_name,
@@ -210,12 +207,10 @@
       }
 
       // Get user from database
-<<<<<<< HEAD
       const user = (await realDB.getUser(decoded.userId)) as any;
       if (!user || !user.is_active) {
       const user = await realDB.getUser(decoded.userId);
       if (!user || (user as any).is_active === false) {
-=======
       const user = (await realDB.getUser(decoded.userId)) as unknown as {
         id: string;
         email?: string;
@@ -223,7 +218,6 @@
         is_active?: boolean;
       } | null;
       if (!user || user.is_active === false) {
->>>>>>> 645e6b3e
         return { success: false, error: "User not found or inactive" };
       }
 
@@ -373,16 +367,13 @@
       console.error("Security middleware error:", error);
 
       // Log the error
-<<<<<<< HEAD
       const err = error as unknown as { message?: string; stack?: string };
       await AuditLogger.log(request, "SECURITY_ERROR", {
         error: err?.message,
         stack: err?.stack,
         error: error instanceof Error ? error.message : String(error),
         stack: error instanceof Error ? error.stack : undefined,
-=======
       const err = error as { message?: string; stack?: string };
->>>>>>> 645e6b3e
       await AuditLogger.log(request, "SECURITY_ERROR", {
         error: err?.message || String(error),
         stack: err?.stack,
@@ -428,7 +419,6 @@
   }
 }
 
-<<<<<<< HEAD
 // Export security utilities
 // Re-export types via named exports are already declared above; avoid duplicate export list
 export {
@@ -440,6 +430,4 @@
   EnhancedAuthMiddleware,
   DataValidator,
 };
-=======
-// Note: individual classes and functions are already exported above.
->>>>>>> 645e6b3e
+// Note: individual classes and functions are already exported above.