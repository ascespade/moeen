--- conflicted
+++ resolved
@@ -201,13 +201,10 @@
       }
 
       // Get user from database
-<<<<<<< HEAD
       const user = (await realDB.getUser(decoded.userId)) as any;
       if (!user || !user.is_active) {
-=======
       const user = await realDB.getUser(decoded.userId);
       if (!user || (user as any).is_active === false) {
->>>>>>> a7d435d9
         return { success: false, error: "User not found or inactive" };
       }
 
@@ -357,13 +354,10 @@
       // Log the error
       const err = error as unknown as { message?: string; stack?: string };
       await AuditLogger.log(request, "SECURITY_ERROR", {
-<<<<<<< HEAD
         error: err?.message,
         stack: err?.stack,
-=======
         error: error instanceof Error ? error.message : String(error),
         stack: error instanceof Error ? error.stack : undefined,
->>>>>>> a7d435d9
       });
 
       return NextResponse.json(
