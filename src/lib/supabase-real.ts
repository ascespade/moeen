import { createClient } from "@supabase/supabase-js";
// Real Supabase Integration for Hemam Center
// @ts-ignore - shimmed for type checking without full types

type Database = any;

const supabaseUrl = process.env.NEXT_PUBLIC_SUPABASE_URL!;
const supabaseAnonKey = process.env.NEXT_PUBLIC_SUPABASE_ANON_KEY!;
const supabaseServiceKey = process.env.SUPABASE_SERVICE_ROLE!;

// Client for client-side operations
export const supabase = createClient(supabaseUrl, supabaseAnonKey);

// Admin client for server-side operations
export const supabaseAdmin = createClient(supabaseUrl, supabaseServiceKey, {
  auth: {
    autoRefreshToken: false,
    persistSession: false,
  },
});

// Use a relaxed admin alias to mitigate strict generics during development
const admin: any = supabaseAdmin as any;

// Real Database Manager with actual Supabase queries
export class RealSupabaseManager {
  // User Management
  async createUser(userData: {
    national_id?: string;
    name: string;
    name_en?: string;
    age?: number;
    gender?: "male" | "female";
    phone: string;
    email?: string;
    role: "admin" | "doctor" | "therapist" | "patient" | "family_member";
    address?: string;
    city?: string;
    emergency_contact?: string;
    emergency_contact_relation?: string;
    insurance_provider?: string;
    insurance_number?: string;
    medical_history?: string[];
    current_conditions?: string[];
    medications?: string[];
    allergies?: string[];
  }) {
<<<<<<< HEAD
    const { data, error } = await admin
=======
    const { data, error } = await (supabaseAdmin as any)
>>>>>>> da577b6a
      .from("users")
      .insert([userData])
      .select()
      .single();

    if (error) throw new Error(`Failed to create user: ${error.message}`);
    return data;
  }

  async getUser(userId: string) {
    const { data, error } = await admin
      .from("users")
      .select("*")
      .eq("id", userId)
      .single();

    if (error) throw new Error(`Failed to get user: ${error.message}`);
    return data;
  }

  async getUserByPhone(phone: string) {
    const { data, error } = await admin
      .from("users")
      .select("*")
      .eq("phone", phone)
      .single();

    if (error) throw new Error(`Failed to get user by phone: ${error.message}`);
    return data;
  }

  async updateUser(userId: string, updates: any) {
<<<<<<< HEAD
    const { data, error } = await admin
=======
    const { data, error } = await (supabaseAdmin as any)
>>>>>>> da577b6a
      .from("users")
      .update({ ...updates, updated_at: new Date().toISOString() })
      .eq("id", userId)
      .select()
      .single();

    if (error) throw new Error(`Failed to update user: ${error.message}`);
    return data;
  }

  async searchUsers(searchTerm: string, role?: string) {
    let query = supabaseAdmin
      .from("users")
      .select("*")
      .or(
        `name.ilike.%${searchTerm}%,national_id.ilike.%${searchTerm}%,phone.ilike.%${searchTerm}%`,
      )
      .order("created_at", { ascending: false });

    if (role) {
      query = query.eq("role", role);
    }

    const { data, error } = await query;

    if (error) throw new Error(`Failed to search users: ${error.message}`);
    return data;
  }

  // Doctor Management
  async createDoctor(doctorData: {
    id: string;
    license_number: string;
    specialty: string;
    qualifications?: string[];
    experience_years?: number;
    consultation_fee?: number;
    is_available?: boolean;
    working_hours?: any;
  }) {
    const { data, error } = await admin
      .from("doctors")
      .insert([doctorData])
      .select()
      .single();

    if (error) throw new Error(`Failed to create doctor: ${error.message}`);
    return data;
  }

  async getDoctor(doctorId: string) {
    const { data, error } = await admin
      .from("doctors")
      .select(
        `
        *,
        users!doctors_id_fkey(*)
      `,
      )
      .eq("id", doctorId)
      .single();

    if (error) throw new Error(`Failed to get doctor: ${error.message}`);
    return data;
  }

  async getDoctorsBySpecialty(specialty: string) {
    const { data, error } = await admin
      .from("doctors")
      .select(
        `
        *,
        users!doctors_id_fkey(*)
      `,
      )
      .eq("specialty", specialty)
      .eq("is_available", true);

    if (error)
      throw new Error(`Failed to get doctors by specialty: ${error.message}`);
    return data;
  }

  // Patient Management
  async createPatient(patientData: {
    id: string;
    guardian_name?: string;
    guardian_relation?: string;
    guardian_phone?: string;
    medical_conditions?: string[];
    treatment_goals?: string[];
    assigned_doctor_id?: string;
    assigned_therapist_id?: string;
    admission_date?: string;
    status?: string;
  }) {
    const { data, error } = await admin
      .from("patients")
      .insert([patientData])
      .select()
      .single();

    if (error) throw new Error(`Failed to create patient: ${error.message}`);
    return data;
  }

  async getPatient(patientId: string) {
    const { data, error } = await supabaseAdmin
      .from("patients")
      .select(
        `
        *,
        users!patients_id_fkey(*),
        doctors!patients_assigned_doctor_id_fkey(*),
        family_members(*)
      `,
      )
      .eq("id", patientId)
      .single();

    if (error) throw new Error(`Failed to get patient: ${error.message}`);
    return data;
  }

  async getPatientsByDoctor(doctorId: string) {
    const { data, error } = await supabaseAdmin
      .from("patients")
      .select(
        `
        *,
        users!patients_id_fkey(*)
      `,
      )
      .eq("assigned_doctor_id", doctorId);

    if (error)
      throw new Error(`Failed to get patients by doctor: ${error.message}`);
    return data;
  }

  // Appointment Management
  async createAppointment(appointmentData: {
    patient_id: string;
    doctor_id: string;
    appointment_date: string;
    appointment_time: string;
    duration_minutes?: number;
    type: "assessment" | "treatment" | "follow_up" | "consultation";
    notes?: string;
    insurance_covered?: boolean;
    insurance_approval_number?: string;
    created_by: string;
  }) {
    const { data, error } = await admin
      .from("appointments")
      .insert([appointmentData])
      .select(
        `
        *,
        patients!appointments_patient_id_fkey(
          *,
          users!patients_id_fkey(*)
        ),
        doctors!appointments_doctor_id_fkey(
          *,
          users!doctors_id_fkey(*)
        )
      `,
      )
      .single();

    if (error)
      throw new Error(`Failed to create appointment: ${error.message}`);
    return data;
  }

  async getAppointments(
    filters: {
      patientId?: string;
      doctorId?: string;
      date?: string;
      status?: string;
      limit?: number;
      offset?: number;
    } = {},
  ) {
<<<<<<< HEAD
    let query = admin.from("appointments").select(`
=======
    let query = supabaseAdmin as any).from("appointments").select(`
>>>>>>> da577b6a
        *,
        patients!appointments_patient_id_fkey(
          *,
          users!patients_id_fkey(*)
        ),
        doctors!appointments_doctor_id_fkey(
          *,
          users!doctors_id_fkey(*)
        )
      `);

    if (filters.patientId) query = query.eq("patient_id", filters.patientId);
    if (filters.doctorId) query = query.eq("doctor_id", filters.doctorId);
    if (filters.date) query = query.eq("appointment_date", filters.date);
    if (filters.status) query = query.eq("status", filters.status);

    query = query.order("appointment_date", { ascending: true });

    if (filters.limit) query = query.limit(filters.limit);
    if (filters.offset)
      query = query.range(
        filters.offset,
        filters.offset + (filters.limit || 10) - 1,
      );

    const { data, error } = await query;

    if (error) throw new Error(`Failed to get appointments: ${error.message}`);
    return data;
  }

  async updateAppointment(appointmentId: string, updates: any) {
    const { data, error } = await admin
      .from("appointments")
      .update({ ...updates, updated_at: new Date().toISOString() })
      .eq("id", appointmentId)
      .select()
      .single();

    if (error)
      throw new Error(`Failed to update appointment: ${error.message}`);
    return data;
  }

  // Session Management
  async createSession(sessionData: {
    patient_id: string;
    doctor_id: string;
    appointment_id?: string;
    session_date: string;
    session_time: string;
    duration_minutes?: number;
    type: "assessment" | "treatment" | "follow_up" | "consultation";
    notes?: string;
    exercises?: any;
    insurance_claim_number?: string;
  }) {
    const { data, error } = await admin
      .from("sessions")
      .insert([sessionData])
      .select(
        `
        *,
        patients!sessions_patient_id_fkey(
          *,
          users!patients_id_fkey(*)
        ),
        doctors!sessions_doctor_id_fkey(
          *,
          users!doctors_id_fkey(*)
        )
      `,
      )
      .single();

    if (error) throw new Error(`Failed to create session: ${error.message}`);
    return data;
  }

  async getSessions(patientId: string, limit?: number) {
    let query = admin
      .from("sessions")
      .select(
        `
        *,
        doctors!sessions_doctor_id_fkey(
          *,
          users!doctors_id_fkey(*)
        )
      `,
      )
      .eq("patient_id", patientId)
      .order("session_date", { ascending: false });

    if (limit) query = query.limit(limit);

    const { data, error } = await query;

    if (error) throw new Error(`Failed to get sessions: ${error.message}`);
    return data;
  }

  async updateSession(sessionId: string, updates: any) {
    const { data, error } = await admin
      .from("sessions")
      .update({ ...updates, updated_at: new Date().toISOString() })
      .eq("id", sessionId)
      .select()
      .single();

    if (error) throw new Error(`Failed to update session: ${error.message}`);
    return data;
  }

  // Conversation Management
  async logConversation(conversationData: {
    patient_id: string;
    session_id?: string;
    message_type:
      | "text"
      | "template"
      | "image"
      | "document"
      | "audio"
      | "video";
    content: string;
    response?: string;
    sentiment?: string;
    crisis_level?: "normal" | "urgent" | "crisis";
    metadata?: any;
  }) {
    const { data, error } = await admin
      .from("conversations")
      .insert([conversationData])
      .select()
      .single();

    if (error) throw new Error(`Failed to log conversation: ${error.message}`);
    return data;
  }

  async getConversations(patientId: string, limit?: number) {
    let query = admin
      .from("conversations")
      .select("*")
      .eq("patient_id", patientId)
      .order("created_at", { ascending: false });

    if (limit) query = query.limit(limit);

    const { data, error } = await query;

    if (error) throw new Error(`Failed to get conversations: ${error.message}`);
    return data;
  }

  // Insurance Claims
  async createInsuranceClaim(claimData: {
    patient_id: string;
    appointment_id?: string;
    session_id?: string;
    insurance_provider: string;
    claim_number: string;
    service_code?: string;
    diagnosis_code?: string;
    amount: number;
    status?: string;
  }) {
    const { data, error } = await admin
      .from("insurance_claims")
      .insert([claimData])
      .select()
      .single();

    if (error)
      throw new Error(`Failed to create insurance claim: ${error.message}`);
    return data;
  }

  async getInsuranceClaims(patientId: string) {
    const { data, error } = await admin
      .from("insurance_claims")
      .select("*")
      .eq("patient_id", patientId)
      .order("submitted_at", { ascending: false });

    if (error)
      throw new Error(`Failed to get insurance claims: ${error.message}`);
    return data;
  }

  async updateInsuranceClaim(claimId: string, updates: any) {
    const { data, error } = await admin
      .from("insurance_claims")
      .update(updates)
      .eq("id", claimId)
      .select()
      .single();

    if (error)
      throw new Error(`Failed to update insurance claim: ${error.message}`);
    return data;
  }

  // Notifications
  async createNotification(notificationData: {
    user_id: string;
    type: string;
    priority?: "low" | "medium" | "high" | "critical";
    title: string;
    message: string;
    data?: any;
  }) {
    const { data, error } = await admin
      .from("notifications")
      .insert([notificationData])
      .select()
      .single();

    if (error)
      throw new Error(`Failed to create notification: ${error.message}`);
    return data;
  }

  async getNotifications(userId: string, unreadOnly?: boolean) {
    let query = admin
      .from("notifications")
      .select("*")
      .eq("user_id", userId)
      .order("created_at", { ascending: false });

    if (unreadOnly) query = query.eq("is_read", false);

    const { data, error } = await query;

    if (error) throw new Error(`Failed to get notifications: ${error.message}`);
    return data;
  }

  async markNotificationAsRead(notificationId: string) {
    const { data, error } = await admin
      .from("notifications")
      .update({ is_read: true })
      .eq("id", notificationId)
      .select()
      .single();

    if (error)
      throw new Error(`Failed to mark notification as read: ${error.message}`);
    return data;
  }

  // Analytics
  async getPatientStats() {
    const { data, error } = await admin
      .from("users")
      .select("id, created_at, role")
      .eq("role", "patient");

    if (error) throw new Error(`Failed to get patient stats: ${error.message}`);

    const total = (data as any[]).length;
    const active = (data as any[]).filter((p: any) => p.created_at).length;
    const newLast30Days = (data as any[]).filter((p: any) => {
      const createdAt = new Date(p.created_at as string);
      const thirtyDaysAgo = new Date();
      thirtyDaysAgo.setDate(thirtyDaysAgo.getDate() - 30);
      return createdAt >= thirtyDaysAgo;
    }).length;

    return { total, active, newLast30Days };
  }

  async getAppointmentStats() {
    const { data, error } = await admin
      .from("appointments")
      .select("status, appointment_date, created_at");

    if (error)
      throw new Error(`Failed to get appointment stats: ${error.message}`);

    const total = (data as any[]).length;
    const completed = (data as any[]).filter(
      (a: any) => a.status === "completed",
    ).length;
    const cancelled = (data as any[]).filter(
      (a: any) => a.status === "cancelled",
    ).length;
    const upcoming = (data as any[]).filter((a: any) => {
      const appointmentDate = new Date(a.appointment_date as string);
      return appointmentDate >= new Date() && a.status === "scheduled";
    }).length;

    return { total, completed, cancelled, upcoming };
  }

  async getConversationStats() {
    const { data, error } = await admin
      .from("conversations")
      .select("crisis_level, created_at");

    if (error)
      throw new Error(`Failed to get conversation stats: ${error.message}`);

    const total = (data as any[]).length;
    const crisis = (data as any[]).filter(
      (c: any) => c.crisis_level === "crisis",
    ).length;
    const recent = (data as any[]).filter((c: any) => {
      const createdAt = new Date(c.created_at as string);
      const sevenDaysAgo = new Date();
      sevenDaysAgo.setDate(sevenDaysAgo.getDate() - 7);
      return createdAt >= sevenDaysAgo;
    }).length;

    return { total, crisis, recent };
  }

  // Health Check
  async healthCheck() {
    try {
      const { data: _d, error } = await admin
        .from("users")
        .select("id")
        .limit(1);

      if (error) throw error;

      return {
        status: "healthy",
        connected: true,
        timestamp: new Date().toISOString(),
      };
    } catch (error) {
      const err = error as Error;
      return {
        status: "unhealthy",
        connected: false,
        error: err.message,
        timestamp: new Date().toISOString(),
      };
    }
  }

  // Audit Logging
  async logAudit(auditData: {
    user_id?: string;
    action: string;
    table_name?: string;
    record_id?: string;
    old_values?: any;
    new_values?: any;
    ip_address?: string;
    user_agent?: string;
  }) {
    const { data, error } = await admin
      .from("audit_logs")
      .insert([auditData])
      .select()
      .single();

    if (error) {
      console.error("Failed to log audit:", error);
      return null;
    }
    return data;
  }
}

export const realDB = new RealSupabaseManager();<|MERGE_RESOLUTION|>--- conflicted
+++ resolved
@@ -45,11 +45,8 @@
     medications?: string[];
     allergies?: string[];
   }) {
-<<<<<<< HEAD
-    const { data, error } = await admin
-=======
+    const { data, error } = await admin
     const { data, error } = await (supabaseAdmin as any)
->>>>>>> da577b6a
       .from("users")
       .insert([userData])
       .select()
@@ -82,11 +79,8 @@
   }
 
   async updateUser(userId: string, updates: any) {
-<<<<<<< HEAD
-    const { data, error } = await admin
-=======
+    const { data, error } = await admin
     const { data, error } = await (supabaseAdmin as any)
->>>>>>> da577b6a
       .from("users")
       .update({ ...updates, updated_at: new Date().toISOString() })
       .eq("id", userId)
@@ -273,11 +267,8 @@
       offset?: number;
     } = {},
   ) {
-<<<<<<< HEAD
     let query = admin.from("appointments").select(`
-=======
     let query = supabaseAdmin as any).from("appointments").select(`
->>>>>>> da577b6a
         *,
         patients!appointments_patient_id_fkey(
           *,
