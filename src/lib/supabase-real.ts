--- conflicted
+++ resolved
@@ -1,13 +1,10 @@
 import { createClient } from "@supabase/supabase-js";
 // Real Supabase Integration for Hemam Center
-<<<<<<< HEAD
 // @ts-ignore - shimmed for type checking without full types
 
 type Database = any;
-=======
 import { createClient } from "@supabase/supabase-js";
 import { Database } from "@/types/supabase";
->>>>>>> 67619cf5
 
 const supabaseUrl = process.env.NEXT_PUBLIC_SUPABASE_URL!;
 const supabaseAnonKey = process.env.NEXT_PUBLIC_SUPABASE_ANON_KEY!;
@@ -17,14 +14,12 @@
 export const supabase = createClient(supabaseUrl, supabaseAnonKey);
 
 // Admin client for server-side operations
-<<<<<<< HEAD
 export const supabaseAdmin = createClient(supabaseUrl, supabaseServiceKey, {
   auth: {
     autoRefreshToken: false,
     persistSession: false,
   },
 });
-=======
 export const supabaseAdmin = createClient<Database>(
   supabaseUrl,
   supabaseServiceKey,
@@ -35,7 +30,6 @@
     },
   },
 );
->>>>>>> 67619cf5
 
 // Use a relaxed admin alias to mitigate strict generics during development
 const admin: any = supabaseAdmin as any;
@@ -63,12 +57,9 @@
     medications?: string[];
     allergies?: string[];
   }) {
-<<<<<<< HEAD
     const { data, error } = await admin
     const { data, error } = await (supabaseAdmin as any)
-=======
-    const { data, error } = await supabaseAdmin
->>>>>>> 67619cf5
+    const { data, error } = await supabaseAdmin
       .from("users")
       .insert([userData])
       .select()
@@ -79,11 +70,8 @@
   }
 
   async getUser(userId: string) {
-<<<<<<< HEAD
-    const { data, error } = await admin
-=======
-    const { data, error } = await supabaseAdmin
->>>>>>> 67619cf5
+    const { data, error } = await admin
+    const { data, error } = await supabaseAdmin
       .from("users")
       .select("*")
       .eq("id", userId)
@@ -94,11 +82,8 @@
   }
 
   async getUserByPhone(phone: string) {
-<<<<<<< HEAD
-    const { data, error } = await admin
-=======
-    const { data, error } = await supabaseAdmin
->>>>>>> 67619cf5
+    const { data, error } = await admin
+    const { data, error } = await supabaseAdmin
       .from("users")
       .select("*")
       .eq("phone", phone)
@@ -109,12 +94,9 @@
   }
 
   async updateUser(userId: string, updates: any) {
-<<<<<<< HEAD
     const { data, error } = await admin
     const { data, error } = await (supabaseAdmin as any)
-=======
-    const { data, error } = await supabaseAdmin
->>>>>>> 67619cf5
+    const { data, error } = await supabaseAdmin
       .from("users")
       .update({ ...updates, updated_at: new Date().toISOString() })
       .eq("id", userId)
@@ -155,11 +137,8 @@
     is_available?: boolean;
     working_hours?: any;
   }) {
-<<<<<<< HEAD
-    const { data, error } = await admin
-=======
-    const { data, error } = await supabaseAdmin
->>>>>>> 67619cf5
+    const { data, error } = await admin
+    const { data, error } = await supabaseAdmin
       .from("doctors")
       .insert([doctorData])
       .select()
@@ -170,11 +149,8 @@
   }
 
   async getDoctor(doctorId: string) {
-<<<<<<< HEAD
-    const { data, error } = await admin
-=======
-    const { data, error } = await supabaseAdmin
->>>>>>> 67619cf5
+    const { data, error } = await admin
+    const { data, error } = await supabaseAdmin
       .from("doctors")
       .select(
         `
@@ -190,11 +166,8 @@
   }
 
   async getDoctorsBySpecialty(specialty: string) {
-<<<<<<< HEAD
-    const { data, error } = await admin
-=======
-    const { data, error } = await supabaseAdmin
->>>>>>> 67619cf5
+    const { data, error } = await admin
+    const { data, error } = await supabaseAdmin
       .from("doctors")
       .select(
         `
@@ -223,11 +196,8 @@
     admission_date?: string;
     status?: string;
   }) {
-<<<<<<< HEAD
-    const { data, error } = await admin
-=======
-    const { data, error } = await supabaseAdmin
->>>>>>> 67619cf5
+    const { data, error } = await admin
+    const { data, error } = await supabaseAdmin
       .from("patients")
       .insert([patientData])
       .select()
@@ -284,11 +254,8 @@
     insurance_approval_number?: string;
     created_by: string;
   }) {
-<<<<<<< HEAD
-    const { data, error } = await admin
-=======
-    const { data, error } = await supabaseAdmin
->>>>>>> 67619cf5
+    const { data, error } = await admin
+    const { data, error } = await supabaseAdmin
       .from("appointments")
       .insert([appointmentData])
       .select(
@@ -321,12 +288,9 @@
       offset?: number;
     } = {},
   ) {
-<<<<<<< HEAD
     let query = admin.from("appointments").select(`
     let query = supabaseAdmin as any).from("appointments").select(`
-=======
     let query = supabaseAdmin.from("appointments").select(`
->>>>>>> 67619cf5
         *,
         patients!appointments_patient_id_fkey(
           *,
@@ -359,11 +323,8 @@
   }
 
   async updateAppointment(appointmentId: string, updates: any) {
-<<<<<<< HEAD
-    const { data, error } = await admin
-=======
-    const { data, error } = await supabaseAdmin
->>>>>>> 67619cf5
+    const { data, error } = await admin
+    const { data, error } = await supabaseAdmin
       .from("appointments")
       .update({ ...updates, updated_at: new Date().toISOString() })
       .eq("id", appointmentId)
@@ -388,11 +349,8 @@
     exercises?: any;
     insurance_claim_number?: string;
   }) {
-<<<<<<< HEAD
-    const { data, error } = await admin
-=======
-    const { data, error } = await supabaseAdmin
->>>>>>> 67619cf5
+    const { data, error } = await admin
+    const { data, error } = await supabaseAdmin
       .from("sessions")
       .insert([sessionData])
       .select(
@@ -415,11 +373,8 @@
   }
 
   async getSessions(patientId: string, limit?: number) {
-<<<<<<< HEAD
     let query = admin
-=======
     let query = supabaseAdmin
->>>>>>> 67619cf5
       .from("sessions")
       .select(
         `
@@ -442,11 +397,8 @@
   }
 
   async updateSession(sessionId: string, updates: any) {
-<<<<<<< HEAD
-    const { data, error } = await admin
-=======
-    const { data, error } = await supabaseAdmin
->>>>>>> 67619cf5
+    const { data, error } = await admin
+    const { data, error } = await supabaseAdmin
       .from("sessions")
       .update({ ...updates, updated_at: new Date().toISOString() })
       .eq("id", sessionId)
@@ -474,11 +426,8 @@
     crisis_level?: "normal" | "urgent" | "crisis";
     metadata?: any;
   }) {
-<<<<<<< HEAD
-    const { data, error } = await admin
-=======
-    const { data, error } = await supabaseAdmin
->>>>>>> 67619cf5
+    const { data, error } = await admin
+    const { data, error } = await supabaseAdmin
       .from("conversations")
       .insert([conversationData])
       .select()
@@ -489,11 +438,8 @@
   }
 
   async getConversations(patientId: string, limit?: number) {
-<<<<<<< HEAD
     let query = admin
-=======
     let query = supabaseAdmin
->>>>>>> 67619cf5
       .from("conversations")
       .select("*")
       .eq("patient_id", patientId)
@@ -519,11 +465,8 @@
     amount: number;
     status?: string;
   }) {
-<<<<<<< HEAD
-    const { data, error } = await admin
-=======
-    const { data, error } = await supabaseAdmin
->>>>>>> 67619cf5
+    const { data, error } = await admin
+    const { data, error } = await supabaseAdmin
       .from("insurance_claims")
       .insert([claimData])
       .select()
@@ -535,11 +478,8 @@
   }
 
   async getInsuranceClaims(patientId: string) {
-<<<<<<< HEAD
-    const { data, error } = await admin
-=======
-    const { data, error } = await supabaseAdmin
->>>>>>> 67619cf5
+    const { data, error } = await admin
+    const { data, error } = await supabaseAdmin
       .from("insurance_claims")
       .select("*")
       .eq("patient_id", patientId)
@@ -551,11 +491,8 @@
   }
 
   async updateInsuranceClaim(claimId: string, updates: any) {
-<<<<<<< HEAD
-    const { data, error } = await admin
-=======
-    const { data, error } = await supabaseAdmin
->>>>>>> 67619cf5
+    const { data, error } = await admin
+    const { data, error } = await supabaseAdmin
       .from("insurance_claims")
       .update(updates)
       .eq("id", claimId)
@@ -576,11 +513,8 @@
     message: string;
     data?: any;
   }) {
-<<<<<<< HEAD
-    const { data, error } = await admin
-=======
-    const { data, error } = await supabaseAdmin
->>>>>>> 67619cf5
+    const { data, error } = await admin
+    const { data, error } = await supabaseAdmin
       .from("notifications")
       .insert([notificationData])
       .select()
@@ -592,11 +526,8 @@
   }
 
   async getNotifications(userId: string, unreadOnly?: boolean) {
-<<<<<<< HEAD
     let query = admin
-=======
     let query = supabaseAdmin
->>>>>>> 67619cf5
       .from("notifications")
       .select("*")
       .eq("user_id", userId)
@@ -611,11 +542,8 @@
   }
 
   async markNotificationAsRead(notificationId: string) {
-<<<<<<< HEAD
-    const { data, error } = await admin
-=======
-    const { data, error } = await supabaseAdmin
->>>>>>> 67619cf5
+    const { data, error } = await admin
+    const { data, error } = await supabaseAdmin
       .from("notifications")
       .update({ is_read: true })
       .eq("id", notificationId)
@@ -629,28 +557,22 @@
 
   // Analytics
   async getPatientStats() {
-<<<<<<< HEAD
-    const { data, error } = await admin
-=======
-    const { data, error } = await supabaseAdmin
->>>>>>> 67619cf5
+    const { data, error } = await admin
+    const { data, error } = await supabaseAdmin
       .from("users")
       .select("id, created_at, role")
       .eq("role", "patient");
 
     if (error) throw new Error(`Failed to get patient stats: ${error.message}`);
 
-<<<<<<< HEAD
     const total = (data as any[]).length;
     const active = (data as any[]).filter((p: any) => p.created_at).length;
     const newLast30Days = (data as any[]).filter((p: any) => {
       const createdAt = new Date(p.created_at as string);
-=======
     const total = data.length;
     const active = data.filter((p) => p.created_at).length;
     const newLast30Days = data.filter((p) => {
       const createdAt = new Date(p.created_at);
->>>>>>> 67619cf5
       const thirtyDaysAgo = new Date();
       thirtyDaysAgo.setDate(thirtyDaysAgo.getDate() - 30);
       return createdAt >= thirtyDaysAgo;
@@ -660,18 +582,14 @@
   }
 
   async getAppointmentStats() {
-<<<<<<< HEAD
-    const { data, error } = await admin
-=======
-    const { data, error } = await supabaseAdmin
->>>>>>> 67619cf5
+    const { data, error } = await admin
+    const { data, error } = await supabaseAdmin
       .from("appointments")
       .select("status, appointment_date, created_at");
 
     if (error)
       throw new Error(`Failed to get appointment stats: ${error.message}`);
 
-<<<<<<< HEAD
     const total = (data as any[]).length;
     const completed = (data as any[]).filter(
       (a: any) => a.status === "completed",
@@ -681,13 +599,11 @@
     ).length;
     const upcoming = (data as any[]).filter((a: any) => {
       const appointmentDate = new Date(a.appointment_date as string);
-=======
     const total = data.length;
     const completed = data.filter((a) => a.status === "completed").length;
     const cancelled = data.filter((a) => a.status === "cancelled").length;
     const upcoming = data.filter((a) => {
       const appointmentDate = new Date(a.appointment_date);
->>>>>>> 67619cf5
       return appointmentDate >= new Date() && a.status === "scheduled";
     }).length;
 
@@ -695,30 +611,24 @@
   }
 
   async getConversationStats() {
-<<<<<<< HEAD
-    const { data, error } = await admin
-=======
-    const { data, error } = await supabaseAdmin
->>>>>>> 67619cf5
+    const { data, error } = await admin
+    const { data, error } = await supabaseAdmin
       .from("conversations")
       .select("crisis_level, created_at");
 
     if (error)
       throw new Error(`Failed to get conversation stats: ${error.message}`);
 
-<<<<<<< HEAD
     const total = (data as any[]).length;
     const crisis = (data as any[]).filter(
       (c: any) => c.crisis_level === "crisis",
     ).length;
     const recent = (data as any[]).filter((c: any) => {
       const createdAt = new Date(c.created_at as string);
-=======
     const total = data.length;
     const crisis = data.filter((c) => c.crisis_level === "crisis").length;
     const recent = data.filter((c) => {
       const createdAt = new Date(c.created_at);
->>>>>>> 67619cf5
       const sevenDaysAgo = new Date();
       sevenDaysAgo.setDate(sevenDaysAgo.getDate() - 7);
       return createdAt >= sevenDaysAgo;
@@ -730,11 +640,8 @@
   // Health Check
   async healthCheck() {
     try {
-<<<<<<< HEAD
       const { data: _d, error } = await admin
-=======
       const { data, error } = await supabaseAdmin
->>>>>>> 67619cf5
         .from("users")
         .select("id")
         .limit(1);
@@ -751,11 +658,8 @@
       return {
         status: "unhealthy",
         connected: false,
-<<<<<<< HEAD
         error: err.message,
-=======
         error: error.message,
->>>>>>> 67619cf5
         timestamp: new Date().toISOString(),
       };
     }
@@ -772,11 +676,8 @@
     ip_address?: string;
     user_agent?: string;
   }) {
-<<<<<<< HEAD
-    const { data, error } = await admin
-=======
-    const { data, error } = await supabaseAdmin
->>>>>>> 67619cf5
+    const { data, error } = await admin
+    const { data, error } = await supabaseAdmin
       .from("audit_logs")
       .insert([auditData])
       .select()
