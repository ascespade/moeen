import { createClient } from "@supabase/supabase-js";
// Real Supabase Integration for Hemam Center
import type { Database } from "@/types/supabase";

<<<<<<< HEAD
const supabaseUrl = process.env.NEXT_PUBLIC_SUPABASE_URL!;
const supabaseAnonKey = process.env.NEXT_PUBLIC_SUPABASE_ANON_KEY!;
const supabaseServiceKey = process.env.SUPABASE_SERVICE_ROLE_KEY!;
=======
const supabaseUrl =
  process.env.NEXT_PUBLIC_SUPABASE_URL || "https://placeholder.supabase.co";
const supabaseAnonKey =
  process.env.NEXT_PUBLIC_SUPABASE_ANON_KEY || "placeholder-anon-key";
const supabaseServiceKey =
  process.env.SUPABASE_SERVICE_ROLE || "placeholder-service-key";
>>>>>>> f2ef041e

// Client for client-side operations
export const supabase = createClient(supabaseUrl, supabaseAnonKey);

// Admin client for server-side operations
<<<<<<< HEAD
export const supabaseAdmin = createClient(
  supabaseUrl,
  supabaseServiceKey,
  {
    auth: {
      autoRefreshToken: false,
      persistSession: false,
    },
=======
export const supabaseAdmin = createClient(supabaseUrl, supabaseServiceKey, {
  auth: {
    autoRefreshToken: false,
    persistSession: false,
>>>>>>> f2ef041e
  },
});

// Use a relaxed admin alias to mitigate strict generics during development
const admin: any = supabaseAdmin as any;

// Real Database Manager with actual Supabase queries
export class RealSupabaseManager {
  // User Management
  async createUser(userData: {
    national_id?: string;
    name: string;
    name_en?: string;
    age?: number;
    gender?: "male" | "female";
    phone: string;
    email?: string;
    role: "admin" | "doctor" | "therapist" | "patient" | "family_member";
    address?: string;
    city?: string;
    emergency_contact?: string;
    emergency_contact_relation?: string;
    insurance_provider?: string;
    insurance_number?: string;
    medical_history?: string[];
    current_conditions?: string[];
    medications?: string[];
    allergies?: string[];
  }) {
    const { data, error } = await admin
      .from("users")
      .insert([userData])
      .select()
      .single();

    if (error) throw new Error(`Failed to create user: ${error.message}`);
    return data;
  }

  async getUser(userId: string) {
    const { data, error } = await admin
      .from("users")
      .select("*")
      .eq("id", userId)
      .single();

    if (error) throw new Error(`Failed to get user: ${error.message}`);
    return data;
  }

  async getUserByPhone(phone: string) {
    const { data, error } = await admin
      .from("users")
      .select("*")
      .eq("phone", phone)
      .single();

    if (error) throw new Error(`Failed to get user by phone: ${error.message}`);
    return data;
  }

  async updateUser(userId: string, updates: any) {
    const { data, error } = await admin
      .from("users")
      .update({ ...updates, updated_at: new Date().toISOString() })
      .eq("id", userId)
      .select()
      .single();

    if (error) throw new Error(`Failed to update user: ${error.message}`);
    return data;
  }

  async searchUsers(searchTerm: string, role?: string) {
    let query = supabaseAdmin
      .from("users")
      .select("*")
      .or(
        `name.ilike.%${searchTerm}%,national_id.ilike.%${searchTerm}%,phone.ilike.%${searchTerm}%`,
      )
      .order("created_at", { ascending: false });

    if (role) {
      query = query.eq("role", role);
    }

    const { data, error } = await query;

    if (error) throw new Error(`Failed to search users: ${error.message}`);
    return data;
  }

  // Doctor Management
  async createDoctor(doctorData: {
    id: string;
    license_number: string;
    specialty: string;
    qualifications?: string[];
    experience_years?: number;
    consultation_fee?: number;
    is_available?: boolean;
    working_hours?: any;
  }) {
    const { data, error } = await admin
      .from("doctors")
      .insert([doctorData])
      .select()
      .single();

    if (error) throw new Error(`Failed to create doctor: ${error.message}`);
    return data;
  }

  async getDoctor(doctorId: string) {
    const { data, error } = await admin
      .from("doctors")
      .select(
        `
        *,
        users!doctors_id_fkey(*)
      `,
      )
      .eq("id", doctorId)
      .single();

    if (error) throw new Error(`Failed to get doctor: ${error.message}`);
    return data;
  }

  async getDoctorsBySpecialty(specialty: string) {
    const { data, error } = await admin
      .from("doctors")
      .select(
        `
        *,
        users!doctors_id_fkey(*)
      `,
      )
      .eq("specialty", specialty)
      .eq("is_available", true);

    if (error)
      throw new Error(`Failed to get doctors by specialty: ${error.message}`);
    return data;
  }

  // Patient Management
  async createPatient(patientData: {
    id: string;
    guardian_name?: string;
    guardian_relation?: string;
    guardian_phone?: string;
    medical_conditions?: string[];
    treatment_goals?: string[];
    assigned_doctor_id?: string;
    assigned_therapist_id?: string;
    admission_date?: string;
    status?: string;
  }) {
    const { data, error } = await admin
      .from("patients")
      .insert([patientData])
      .select()
      .single();

    if (error) throw new Error(`Failed to create patient: ${error.message}`);
    return data;
  }

  async getPatient(patientId: string) {
    const { data, error } = await supabaseAdmin
      .from("patients")
      .select(
        `
        *,
        users!patients_id_fkey(*),
        doctors!patients_assigned_doctor_id_fkey(*),
        family_members(*)
      `,
      )
      .eq("id", patientId)
      .single();

    if (error) throw new Error(`Failed to get patient: ${error.message}`);
    return data;
  }

  async getPatientsByDoctor(doctorId: string) {
    const { data, error } = await supabaseAdmin
      .from("patients")
      .select(
        `
        *,
        users!patients_id_fkey(*)
      `,
      )
      .eq("assigned_doctor_id", doctorId);

    if (error)
      throw new Error(`Failed to get patients by doctor: ${error.message}`);
    return data;
  }

  // Appointment Management
  async createAppointment(appointmentData: {
    patient_id: string;
    doctor_id: string;
    appointment_date: string;
    appointment_time: string;
    duration_minutes?: number;
    type: "assessment" | "treatment" | "follow_up" | "consultation";
    notes?: string;
    insurance_covered?: boolean;
    insurance_approval_number?: string;
    created_by: string;
  }) {
    const { data, error } = await admin
      .from("appointments")
      .insert([appointmentData])
      .select(
        `
        *,
        patients!appointments_patient_id_fkey(
          *,
          users!patients_id_fkey(*)
        ),
        doctors!appointments_doctor_id_fkey(
          *,
          users!doctors_id_fkey(*)
        )
      `,
      )
      .single();

    if (error)
      throw new Error(`Failed to create appointment: ${error.message}`);
    return data;
  }

  async getAppointments(
    filters: {
      patientId?: string;
      doctorId?: string;
      date?: string;
      status?: string;
      limit?: number;
      offset?: number;
    } = {},
  ) {
    let query = admin.from("appointments").select(`
        *,
        patients!appointments_patient_id_fkey(
          *,
          users!patients_id_fkey(*)
        ),
        doctors!appointments_doctor_id_fkey(
          *,
          users!doctors_id_fkey(*)
        )
      `);

    if (filters.patientId) query = query.eq("patient_id", filters.patientId);
    if (filters.doctorId) query = query.eq("doctor_id", filters.doctorId);
    if (filters.date) query = query.eq("appointment_date", filters.date);
    if (filters.status) query = query.eq("status", filters.status);

    query = query.order("appointment_date", { ascending: true });

    if (filters.limit) query = query.limit(filters.limit);
    if (filters.offset)
      query = query.range(
        filters.offset,
        filters.offset + (filters.limit || 10) - 1,
      );

    const { data, error } = await query;

    if (error) throw new Error(`Failed to get appointments: ${error.message}`);
    return data;
  }

  async updateAppointment(appointmentId: string, updates: any) {
    const { data, error } = await admin
      .from("appointments")
      .update({ ...updates, updated_at: new Date().toISOString() })
      .eq("id", appointmentId)
      .select()
      .single();

    if (error)
      throw new Error(`Failed to update appointment: ${error.message}`);
    return data;
  }

  // Session Management
  async createSession(sessionData: {
    patient_id: string;
    doctor_id: string;
    appointment_id?: string;
    session_date: string;
    session_time: string;
    duration_minutes?: number;
    type: "assessment" | "treatment" | "follow_up" | "consultation";
    notes?: string;
    exercises?: any;
    insurance_claim_number?: string;
  }) {
    const { data, error } = await admin
      .from("sessions")
      .insert([sessionData])
      .select(
        `
        *,
        patients!sessions_patient_id_fkey(
          *,
          users!patients_id_fkey(*)
        ),
        doctors!sessions_doctor_id_fkey(
          *,
          users!doctors_id_fkey(*)
        )
      `,
      )
      .single();

    if (error) throw new Error(`Failed to create session: ${error.message}`);
    return data;
  }

  async getSessions(patientId: string, limit?: number) {
    let query = admin
      .from("sessions")
      .select(
        `
        *,
        doctors!sessions_doctor_id_fkey(
          *,
          users!doctors_id_fkey(*)
        )
      `,
      )
      .eq("patient_id", patientId)
      .order("session_date", { ascending: false });

    if (limit) query = query.limit(limit);

    const { data, error } = await query;

    if (error) throw new Error(`Failed to get sessions: ${error.message}`);
    return data;
  }

  async updateSession(sessionId: string, updates: any) {
    const { data, error } = await admin
      .from("sessions")
      .update({ ...updates, updated_at: new Date().toISOString() })
      .eq("id", sessionId)
      .select()
      .single();

    if (error) throw new Error(`Failed to update session: ${error.message}`);
    return data;
  }

  // Conversation Management
  async logConversation(conversationData: {
    patient_id: string;
    session_id?: string;
    message_type:
      | "text"
      | "template"
      | "image"
      | "document"
      | "audio"
      | "video";
    content: string;
    response?: string;
    sentiment?: string;
    crisis_level?: "normal" | "urgent" | "crisis";
    metadata?: any;
  }) {
    const { data, error } = await admin
      .from("conversations")
      .insert([conversationData])
      .select()
      .single();

    if (error) throw new Error(`Failed to log conversation: ${error.message}`);
    return data;
  }

  async getConversations(patientId: string, limit?: number) {
    let query = admin
      .from("conversations")
      .select("*")
      .eq("patient_id", patientId)
      .order("created_at", { ascending: false });

    if (limit) query = query.limit(limit);

    const { data, error } = await query;

    if (error) throw new Error(`Failed to get conversations: ${error.message}`);
    return data;
  }

  // Insurance Claims
  async createInsuranceClaim(claimData: {
    patient_id: string;
    appointment_id?: string;
    session_id?: string;
    insurance_provider: string;
    claim_number: string;
    service_code?: string;
    diagnosis_code?: string;
    amount: number;
    status?: string;
  }) {
    const { data, error } = await admin
      .from("insurance_claims")
      .insert([claimData])
      .select()
      .single();

    if (error)
      throw new Error(`Failed to create insurance claim: ${error.message}`);
    return data;
  }

  async getInsuranceClaims(patientId: string) {
    const { data, error } = await admin
      .from("insurance_claims")
      .select("*")
      .eq("patient_id", patientId)
      .order("submitted_at", { ascending: false });

    if (error)
      throw new Error(`Failed to get insurance claims: ${error.message}`);
    return data;
  }

  async updateInsuranceClaim(claimId: string, updates: any) {
    const { data, error } = await admin
      .from("insurance_claims")
      .update(updates)
      .eq("id", claimId)
      .select()
      .single();

    if (error)
      throw new Error(`Failed to update insurance claim: ${error.message}`);
    return data;
  }

  // Notifications
  async createNotification(notificationData: {
    user_id: string;
    type: string;
    priority?: "low" | "medium" | "high" | "critical";
    title: string;
    message: string;
    data?: any;
  }) {
    const { data, error } = await admin
      .from("notifications")
      .insert([notificationData])
      .select()
      .single();

    if (error)
      throw new Error(`Failed to create notification: ${error.message}`);
    return data;
  }

  async getNotifications(userId: string, unreadOnly?: boolean) {
    let query = admin
      .from("notifications")
      .select("*")
      .eq("user_id", userId)
      .order("created_at", { ascending: false });

    if (unreadOnly) query = query.eq("is_read", false);

    const { data, error } = await query;

    if (error) throw new Error(`Failed to get notifications: ${error.message}`);
    return data;
  }

  async markNotificationAsRead(notificationId: string) {
    const { data, error } = await admin
      .from("notifications")
      .update({ is_read: true })
      .eq("id", notificationId)
      .select()
      .single();

    if (error)
      throw new Error(`Failed to mark notification as read: ${error.message}`);
    return data;
  }

  // Analytics
  async getPatientStats() {
    const { data, error } = await admin
      .from("users")
      .select("id, created_at, role")
      .eq("role", "patient");

    if (error) throw new Error(`Failed to get patient stats: ${error.message}`);

    const total = (data as any[]).length;
    const active = (data as any[]).filter((p: any) => p.created_at).length;
    const newLast30Days = (data as any[]).filter((p: any) => {
      const createdAt = new Date(p.created_at as string);
      const thirtyDaysAgo = new Date();
      thirtyDaysAgo.setDate(thirtyDaysAgo.getDate() - 30);
      return createdAt >= thirtyDaysAgo;
    }).length;

    return { total, active, newLast30Days };
  }

  async getAppointmentStats() {
    const { data, error } = await admin
      .from("appointments")
      .select("status, appointment_date, created_at");

    if (error)
      throw new Error(`Failed to get appointment stats: ${error.message}`);

    const total = (data as any[]).length;
    const completed = (data as any[]).filter(
      (a: any) => a.status === "completed",
    ).length;
    const cancelled = (data as any[]).filter(
      (a: any) => a.status === "cancelled",
    ).length;
    const upcoming = (data as any[]).filter((a: any) => {
      const appointmentDate = new Date(a.appointment_date as string);
      return appointmentDate >= new Date() && a.status === "scheduled";
    }).length;

    return { total, completed, cancelled, upcoming };
  }

  async getConversationStats() {
    const { data, error } = await admin
      .from("conversations")
      .select("crisis_level, created_at");

    if (error)
      throw new Error(`Failed to get conversation stats: ${error.message}`);

    const total = (data as any[]).length;
    const crisis = (data as any[]).filter(
      (c: any) => c.crisis_level === "crisis",
    ).length;
    const recent = (data as any[]).filter((c: any) => {
      const createdAt = new Date(c.created_at as string);
      const sevenDaysAgo = new Date();
      sevenDaysAgo.setDate(sevenDaysAgo.getDate() - 7);
      return createdAt >= sevenDaysAgo;
    }).length;

    return { total, crisis, recent };
  }

  // Health Check
  async healthCheck() {
    try {
      const { data: _d, error } = await admin
        .from("users")
        .select("id")
        .limit(1);

      if (error) throw error;

      return {
        status: "healthy",
        connected: true,
        timestamp: new Date().toISOString(),
      };
    } catch (error) {
      const err = error as Error;
      return {
        status: "unhealthy",
        connected: false,
        error: err.message,
        timestamp: new Date().toISOString(),
      };
    }
  }

  // Audit Logging
  async logAudit(auditData: {
    user_id?: string;
    action: string;
    table_name?: string;
    record_id?: string;
    old_values?: any;
    new_values?: any;
    ip_address?: string;
    user_agent?: string;
  }) {
    const { data, error } = await admin
      .from("audit_logs")
      .insert([auditData])
      .select()
      .single();

    if (error) {
      console.error("Failed to log audit:", error);
      return null;
    }
    return data;
  }
}

export const realDB = new RealSupabaseManager();<|MERGE_RESOLUTION|>--- conflicted
+++ resolved
@@ -2,38 +2,21 @@
 // Real Supabase Integration for Hemam Center
 import type { Database } from "@/types/supabase";
 
-<<<<<<< HEAD
-const supabaseUrl = process.env.NEXT_PUBLIC_SUPABASE_URL!;
-const supabaseAnonKey = process.env.NEXT_PUBLIC_SUPABASE_ANON_KEY!;
-const supabaseServiceKey = process.env.SUPABASE_SERVICE_ROLE_KEY!;
-=======
 const supabaseUrl =
   process.env.NEXT_PUBLIC_SUPABASE_URL || "https://placeholder.supabase.co";
 const supabaseAnonKey =
   process.env.NEXT_PUBLIC_SUPABASE_ANON_KEY || "placeholder-anon-key";
 const supabaseServiceKey =
   process.env.SUPABASE_SERVICE_ROLE || "placeholder-service-key";
->>>>>>> f2ef041e
 
 // Client for client-side operations
 export const supabase = createClient(supabaseUrl, supabaseAnonKey);
 
 // Admin client for server-side operations
-<<<<<<< HEAD
-export const supabaseAdmin = createClient(
-  supabaseUrl,
-  supabaseServiceKey,
-  {
-    auth: {
-      autoRefreshToken: false,
-      persistSession: false,
-    },
-=======
 export const supabaseAdmin = createClient(supabaseUrl, supabaseServiceKey, {
   auth: {
     autoRefreshToken: false,
     persistSession: false,
->>>>>>> f2ef041e
   },
 });
 
