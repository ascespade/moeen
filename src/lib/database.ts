import { Pool } from "pg";
// Database Integration System
<<<<<<< HEAD
=======
import { Pool } from "pg";
>>>>>>> 67619cf5

export interface DatabaseConfig {
  host: string;
  port: number;
  database: string;
  username: string;
  password: string;
  ssl: boolean;
}

export class DatabaseManager {
  private pool: Pool;
  private isConnected: boolean = false;

  constructor(config: DatabaseConfig) {
    this.pool = new Pool({
      host: config.host,
      port: config.port,
      database: config.database,
      user: config.username,
      password: config.password,
      ssl: config.ssl,
      max: 20,
      idleTimeoutMillis: 30000,
      connectionTimeoutMillis: 2000,
    });

    this.initializeTables();
  }

  private async initializeTables() {
    try {
      // Create patients table
      await this.pool.query(`
        CREATE TABLE IF NOT EXISTS patients (
          id SERIAL PRIMARY KEY,
          name VARCHAR(255) NOT NULL,
          age INTEGER NOT NULL,
          phone VARCHAR(20) UNIQUE NOT NULL,
          email VARCHAR(255),
          emergency_contact VARCHAR(20),
          medical_history TEXT[],
          created_at TIMESTAMP DEFAULT CURRENT_TIMESTAMP,
          updated_at TIMESTAMP DEFAULT CURRENT_TIMESTAMP
        )
      `);

      // Create doctors table
      await this.pool.query(`
        CREATE TABLE IF NOT EXISTS doctors (
          id SERIAL PRIMARY KEY,
          name VARCHAR(255) NOT NULL,
          specialty VARCHAR(255) NOT NULL,
          phone VARCHAR(20),
          email VARCHAR(255),
          created_at TIMESTAMP DEFAULT CURRENT_TIMESTAMP
        )
      `);

      // Create appointments table
      await this.pool.query(`
        CREATE TABLE IF NOT EXISTS appointments (
          id SERIAL PRIMARY KEY,
          patient_id INTEGER REFERENCES patients(id),
          doctor_id INTEGER REFERENCES doctors(id),
          appointment_date DATE NOT NULL,
          appointment_time TIME NOT NULL,
          type VARCHAR(50) DEFAULT 'treatment',
          status VARCHAR(50) DEFAULT 'scheduled',
          notes TEXT,
          created_at TIMESTAMP DEFAULT CURRENT_TIMESTAMP
        )
      `);

      // Create sessions table
      await this.pool.query(`
        CREATE TABLE IF NOT EXISTS sessions (
          id SERIAL PRIMARY KEY,
          patient_id INTEGER REFERENCES patients(id),
          doctor_id INTEGER REFERENCES doctors(id),
          session_date DATE NOT NULL,
          session_time TIME NOT NULL,
          type VARCHAR(50) NOT NULL,
          notes TEXT,
          exercises JSONB,
          completed BOOLEAN DEFAULT FALSE,
          created_at TIMESTAMP DEFAULT CURRENT_TIMESTAMP
        )
      `);

      // Create family_members table
      await this.pool.query(`
        CREATE TABLE IF NOT EXISTS family_members (
          id SERIAL PRIMARY KEY,
          patient_id INTEGER REFERENCES patients(id),
          name VARCHAR(255) NOT NULL,
          relationship VARCHAR(100) NOT NULL,
          phone VARCHAR(20) NOT NULL,
          email VARCHAR(255),
          notifications_enabled BOOLEAN DEFAULT TRUE,
          created_at TIMESTAMP DEFAULT CURRENT_TIMESTAMP
        )
      `);

      // Create conversations table
      await this.pool.query(`
        CREATE TABLE IF NOT EXISTS conversations (
          id SERIAL PRIMARY KEY,
          patient_id INTEGER REFERENCES patients(id),
          session_id VARCHAR(255),
          message_type VARCHAR(50) NOT NULL,
          content TEXT NOT NULL,
          response TEXT,
          sentiment VARCHAR(50),
          crisis_level VARCHAR(50) DEFAULT 'normal',
          created_at TIMESTAMP DEFAULT CURRENT_TIMESTAMP
        )
      `);

      // Create message_templates table
      await this.pool.query(`
        CREATE TABLE IF NOT EXISTS message_templates (
          id SERIAL PRIMARY KEY,
          name VARCHAR(255) NOT NULL,
          category VARCHAR(100) NOT NULL,
          content TEXT NOT NULL,
          variables TEXT[],
          approved BOOLEAN DEFAULT FALSE,
          created_at TIMESTAMP DEFAULT CURRENT_TIMESTAMP
        )
      `);

      this.isConnected = true;
      console.log("Database tables initialized successfully");
    } catch (error) {
      console.error("Database initialization error:", error);
      this.isConnected = false;
    }
  }

  // Patient Management
  async createPatient(patientData: {
    name: string;
    age: number;
    phone: string;
    email?: string;
    emergencyContact?: string;
    medicalHistory?: string[];
  }) {
    const query = `
      INSERT INTO patients (name, age, phone, email, emergency_contact, medical_history)
      VALUES ($1, $2, $3, $4, $5, $6)
      RETURNING id, name, age, phone, email, emergency_contact, medical_history, created_at
    `;

    const values = [
      patientData.name,
      patientData.age,
      patientData.phone,
      patientData.email,
      patientData.emergencyContact,
      patientData.medicalHistory || [],
    ];

    const result = await this.pool.query(query, values);
    return result.rows[0];
  }

  async getPatient(patientId: number) {
    const query = "SELECT * FROM patients WHERE id = $1";
    const result = await this.pool.query(query, [patientId]);
    return result.rows[0];
  }

  async getPatientByPhone(phone: string) {
    const query = "SELECT * FROM patients WHERE phone = $1";
    const result = await this.pool.query(query, [phone]);
    return result.rows[0];
  }

  async updatePatient(patientId: number, updates: any) {
    const fields = Object.keys(updates);
    const values = Object.values(updates);
    const setClause = fields
      .map((field, index) => `${field} = $${index + 2}`)
      .join(", ");

    const query = `
      UPDATE patients 
      SET ${setClause}, updated_at = CURRENT_TIMESTAMP 
      WHERE id = $1 
      RETURNING *
    `;

    const result = await this.pool.query(query, [patientId, ...values]);
    return result.rows[0];
  }

  // Appointment Management
  async createAppointment(appointmentData: {
    patientId: number;
    doctorId: number;
    appointmentDate: string;
    appointmentTime: string;
    type?: string;
    notes?: string;
  }) {
    const query = `
      INSERT INTO appointments (patient_id, doctor_id, appointment_date, appointment_time, type, notes)
      VALUES ($1, $2, $3, $4, $5, $6)
      RETURNING *
    `;

    const values = [
      appointmentData.patientId,
      appointmentData.doctorId,
      appointmentData.appointmentDate,
      appointmentData.appointmentTime,
      appointmentData.type || "treatment",
      appointmentData.notes,
    ];

    const result = await this.pool.query(query, values);
    return result.rows[0];
  }

  async getAppointments(patientId?: number, doctorId?: number, date?: string) {
    let query =
      "SELECT a.*, p.name as patient_name, d.name as doctor_name FROM appointments a JOIN patients p ON a.patient_id = p.id JOIN doctors d ON a.doctor_id = d.id";
    const conditions = [];
    const values = [];
    let paramCount = 1;

    if (patientId) {
      conditions.push(`a.patient_id = $${paramCount}`);
      values.push(patientId);
      paramCount++;
    }

    if (doctorId) {
      conditions.push(`a.doctor_id = $${paramCount}`);
      values.push(doctorId);
      paramCount++;
    }

    if (date) {
      conditions.push(`a.appointment_date = $${paramCount}`);
      values.push(date);
      paramCount++;
    }

    if (conditions.length > 0) {
      query += " WHERE " + conditions.join(" AND ");
    }

    query += " ORDER BY a.appointment_date, a.appointment_time";

    const result = await this.pool.query(query, values);
    return result.rows;
  }

  // Session Management
  async createSession(sessionData: {
    patientId: number;
    doctorId: number;
    sessionDate: string;
    sessionTime: string;
    type: string;
    notes?: string;
    exercises?: any;
  }) {
    const query = `
      INSERT INTO sessions (patient_id, doctor_id, session_date, session_time, type, notes, exercises)
      VALUES ($1, $2, $3, $4, $5, $6, $7)
      RETURNING *
    `;

    const values = [
      sessionData.patientId,
      sessionData.doctorId,
      sessionData.sessionDate,
      sessionData.sessionTime,
      sessionData.type,
      sessionData.notes,
      JSON.stringify(sessionData.exercises || []),
    ];

    const result = await this.pool.query(query, values);
    return result.rows[0];
  }

  // Conversation Logging
  async logConversation(conversationData: {
    patientId: number;
    sessionId: string;
    messageType: string;
    content: string;
    response?: string;
    sentiment?: string;
    crisisLevel?: string;
  }) {
    const query = `
      INSERT INTO conversations (patient_id, session_id, message_type, content, response, sentiment, crisis_level)
      VALUES ($1, $2, $3, $4, $5, $6, $7)
      RETURNING *
    `;

    const values = [
      conversationData.patientId,
      conversationData.sessionId,
      conversationData.messageType,
      conversationData.content,
      conversationData.response,
      conversationData.sentiment || "neutral",
      conversationData.crisisLevel || "normal",
    ];

    const result = await this.pool.query(query, values);
    return result.rows[0];
  }

  // Analytics
  async getPatientStats() {
    const query = `
      SELECT 
        COUNT(*) as total_patients,
        COUNT(CASE WHEN created_at >= CURRENT_DATE - INTERVAL '30 days' THEN 1 END) as new_patients_30_days,
        COUNT(CASE WHEN created_at >= CURRENT_DATE - INTERVAL '7 days' THEN 1 END) as new_patients_7_days
      FROM patients
    `;

    const result = await this.pool.query(query);
    return result.rows[0];
  }

  async getConversationStats() {
    const query = `
      SELECT 
        COUNT(*) as total_conversations,
        COUNT(CASE WHEN crisis_level = 'crisis' THEN 1 END) as crisis_conversations,
        COUNT(CASE WHEN created_at >= CURRENT_DATE - INTERVAL '7 days' THEN 1 END) as conversations_7_days
      FROM conversations
    `;

    const result = await this.pool.query(query);
    return result.rows[0];
  }

  // Health Check
  async healthCheck() {
    try {
      await this.pool.query("SELECT 1");
      return { status: "healthy", connected: this.isConnected };
    } catch (error) {
      const message = error instanceof Error ? error.message : "Unknown error";
      return { status: "unhealthy", error: message };
    }
  }

  // Close connection
  async close() {
    await this.pool.end();
  }
}<|MERGE_RESOLUTION|>--- conflicted
+++ resolved
@@ -1,9 +1,6 @@
 import { Pool } from "pg";
 // Database Integration System
-<<<<<<< HEAD
-=======
 import { Pool } from "pg";
->>>>>>> 67619cf5
 
 export interface DatabaseConfig {
   host: string;
