--- conflicted
+++ resolved
@@ -1,10 +1,5 @@
-<<<<<<< HEAD
-// Comprehensive Caching System for Hemam Center
-import { NextRequest } from "next/server";
-=======
 import { NextRequest } from "next/server";
 // Comprehensive Caching System for Hemam Center
->>>>>>> fc5da32e
 
 // Cache entry interface
 interface CacheEntry<T> {
