<<<<<<< HEAD
// Supabase Integration for Hemam Center
import { createClient } from "@supabase/supabase-js";
=======
import { createClient } from "@supabase/supabase-js";
// Supabase Integration for Hemam Center
>>>>>>> fc5da32e

const supabaseUrl = process.env.NEXT_PUBLIC_SUPABASE_URL!;
const supabaseAnonKey = process.env.NEXT_PUBLIC_SUPABASE_ANON_KEY!;
const supabaseServiceKey = process.env.SUPABASE_SERVICE_ROLE!;

// Client for client-side operations
export const supabase = createClient(supabaseUrl, supabaseAnonKey);

// Admin client for server-side operations
export const supabaseAdmin = createClient(supabaseUrl, supabaseServiceKey, {
  auth: {
    autoRefreshToken: false,
    persistSession: false,
  },
});

// Database Types
export interface Patient {
  id: string;
  national_id: string;
  name: string;
  name_en?: string;
  age: number;
  gender: "male" | "female";
  phone: string;
  email?: string;
  emergency_contact: string;
  emergency_contact_relation: string;
  address: string;
  city: string;
  insurance_provider?: string;
  insurance_number?: string;
  medical_history: string[];
  current_conditions: string[];
  medications: string[];
  allergies: string[];
  created_at: string;
  updated_at: string;
  status: "active" | "inactive" | "suspended";
}

export interface Doctor {
  id: string;
  national_id: string;
  name: string;
  name_en?: string;
  specialty: string;
  license_number: string;
  phone: string;
  email: string;
  qualifications: string[];
  experience_years: number;
  created_at: string;
  status: "active" | "inactive";
}

export interface Appointment {
  id: string;
  patient_id: string;
  doctor_id: string;
  appointment_date: string;
  appointment_time: string;
  type: "assessment" | "treatment" | "follow_up" | "consultation";
  status:
    | "scheduled"
    | "confirmed"
    | "in_progress"
    | "completed"
    | "cancelled"
    | "no_show";
  notes?: string;
  insurance_covered: boolean;
  insurance_approval_number?: string;
  created_at: string;
  updated_at: string;
}

export interface Session {
  id: string;
  patient_id: string;
  doctor_id: string;
  session_date: string;
  session_time: string;
  type: "assessment" | "treatment" | "follow_up";
  notes: string;
  exercises: any[];
  completed: boolean;
  insurance_claim_number?: string;
  created_at: string;
}

export interface InsuranceClaim {
  id: string;
  patient_id: string;
  appointment_id?: string;
  session_id?: string;
  insurance_provider: string;
  claim_number: string;
  amount: number;
  status: "pending" | "approved" | "rejected" | "under_review";
  submitted_at: string;
  processed_at?: string;
  rejection_reason?: string;
}

// Supabase Database Manager
export class SupabaseDatabaseManager {
  // Patient Management
  async createPatient(
    patientData: Omit<Patient, "id" | "created_at" | "updated_at">,
  ) {
    const { data, error } = await supabaseAdmin
      .from("patients")
      .insert([patientData])
      .select()
      .single();

    if (error) throw new Error(`Failed to create patient: ${error.message}`);
    return data;
  }

  async getPatient(patientId: string) {
    const { data, error } = await supabaseAdmin
      .from("patients")
      .select("*")
      .eq("id", patientId)
      .single();

    if (error) throw new Error(`Failed to get patient: ${error.message}`);
    return data;
  }

  async getPatientByNationalId(nationalId: string) {
    const { data, error } = await supabaseAdmin
      .from("patients")
      .select("*")
      .eq("national_id", nationalId)
      .single();

    if (error)
      throw new Error(`Failed to get patient by national ID: ${error.message}`);
    return data;
  }

  async updatePatient(patientId: string, updates: Partial<Patient>) {
    const { data, error } = await supabaseAdmin
      .from("patients")
      .update({ ...updates, updated_at: new Date().toISOString() })
      .eq("id", patientId)
      .select()
      .single();

    if (error) throw new Error(`Failed to update patient: ${error.message}`);
    return data;
  }

  async searchPatients(searchTerm: string) {
    const { data, error } = await supabaseAdmin
      .from("patients")
      .select("*")
      .or(
        `name.ilike.%${searchTerm}%,national_id.ilike.%${searchTerm}%,phone.ilike.%${searchTerm}%`,
      )
      .order("created_at", { ascending: false });

    if (error) throw new Error(`Failed to search patients: ${error.message}`);
    return data;
  }

  // Doctor Management
  async createDoctor(doctorData: Omit<Doctor, "id" | "created_at">) {
    const { data, error } = await supabaseAdmin
      .from("doctors")
      .insert([doctorData])
      .select()
      .single();

    if (error) throw new Error(`Failed to create doctor: ${error.message}`);
    return data;
  }

  async getDoctor(doctorId: string) {
    const { data, error } = await supabaseAdmin
      .from("doctors")
      .select("*")
      .eq("id", doctorId)
      .single();

    if (error) throw new Error(`Failed to get doctor: ${error.message}`);
    return data;
  }

  async getDoctorsBySpecialty(specialty: string) {
    const { data, error } = await supabaseAdmin
      .from("doctors")
      .select("*")
      .eq("specialty", specialty)
      .eq("status", "active");

    if (error)
      throw new Error(`Failed to get doctors by specialty: ${error.message}`);
    return data;
  }

  // Appointment Management
  async createAppointment(
    appointmentData: Omit<Appointment, "id" | "created_at" | "updated_at">,
  ) {
    const { data, error } = await supabaseAdmin
      .from("appointments")
      .insert([appointmentData])
      .select()
      .single();

    if (error)
      throw new Error(`Failed to create appointment: ${error.message}`);
    return data;
  }

  async getAppointments(
    filters: {
      patientId?: string;
      doctorId?: string;
      date?: string;
      status?: string;
    } = {},
  ) {
    let query = supabaseAdmin.from("appointments").select(`
      *,
      patients!appointments_patient_id_fkey(name, phone),
      doctors!appointments_doctor_id_fkey(name, specialty)
    `);

    if (filters.patientId) query = query.eq("patient_id", filters.patientId);
    if (filters.doctorId) query = query.eq("doctor_id", filters.doctorId);
    if (filters.date) query = query.eq("appointment_date", filters.date);
    if (filters.status) query = query.eq("status", filters.status);

    const { data, error } = await query.order("appointment_date", {
      ascending: true,
    });

    if (error) throw new Error(`Failed to get appointments: ${error.message}`);
    return data;
  }

  async updateAppointment(
    appointmentId: string,
    updates: Partial<Appointment>,
  ) {
    const { data, error } = await supabaseAdmin
      .from("appointments")
      .update({ ...updates, updated_at: new Date().toISOString() })
      .eq("id", appointmentId)
      .select()
      .single();

    if (error)
      throw new Error(`Failed to update appointment: ${error.message}`);
    return data;
  }

  // Session Management
  async createSession(sessionData: Omit<Session, "id" | "created_at">) {
    const { data, error } = await supabaseAdmin
      .from("sessions")
      .insert([sessionData])
      .select()
      .single();

    if (error) throw new Error(`Failed to create session: ${error.message}`);
    return data;
  }

  async getSessions(patientId: string) {
    const { data, error } = await supabaseAdmin
      .from("sessions")
      .select(
        `
        *,
        doctors!sessions_doctor_id_fkey(name, specialty)
      `,
      )
      .eq("patient_id", patientId)
      .order("session_date", { ascending: false });

    if (error) throw new Error(`Failed to get sessions: ${error.message}`);
    return data;
  }

  // Insurance Claims
  async createInsuranceClaim(
    claimData: Omit<InsuranceClaim, "id" | "submitted_at">,
  ) {
    const { data, error } = await supabaseAdmin
      .from("insurance_claims")
      .insert([
        {
          ...claimData,
          submitted_at: new Date().toISOString(),
        },
      ])
      .select()
      .single();

    if (error)
      throw new Error(`Failed to create insurance claim: ${error.message}`);
    return data;
  }

  async getInsuranceClaims(patientId: string) {
    const { data, error } = await supabaseAdmin
      .from("insurance_claims")
      .select("*")
      .eq("patient_id", patientId)
      .order("submitted_at", { ascending: false });

    if (error)
      throw new Error(`Failed to get insurance claims: ${error.message}`);
    return data;
  }

  async updateInsuranceClaim(
    claimId: string,
    updates: Partial<InsuranceClaim>,
  ) {
    const { data, error } = await supabaseAdmin
      .from("insurance_claims")
      .update(updates)
      .eq("id", claimId)
      .select()
      .single();

    if (error)
      throw new Error(`Failed to update insurance claim: ${error.message}`);
    return data;
  }

  // Analytics
  async getPatientStats() {
    const { data, error } = await supabaseAdmin
      .from("patients")
      .select("id, created_at, status");

    if (error) throw new Error(`Failed to get patient stats: ${error.message}`);

    const total = data.length;
    const active = data.filter((p) => p.status === "active").length;
    const newLast30Days = data.filter((p) => {
      const createdAt = new Date(p.created_at);
      const thirtyDaysAgo = new Date();
      thirtyDaysAgo.setDate(thirtyDaysAgo.getDate() - 30);
      return createdAt >= thirtyDaysAgo;
    }).length;

    return { total, active, newLast30Days };
  }

  async getAppointmentStats() {
    const { data, error } = await supabaseAdmin
      .from("appointments")
      .select("status, appointment_date, created_at");

    if (error)
      throw new Error(`Failed to get appointment stats: ${error.message}`);

    const total = data.length;
    const completed = data.filter((a) => a.status === "completed").length;
    const cancelled = data.filter((a) => a.status === "cancelled").length;
    const upcoming = data.filter((a) => {
      const appointmentDate = new Date(a.appointment_date);
      return appointmentDate >= new Date() && a.status === "scheduled";
    }).length;

    return { total, completed, cancelled, upcoming };
  }

  // Health Check
  async healthCheck() {
    try {
      const { data: _d, error } = await supabaseAdmin
        .from("patients")
        .select("id")
        .limit(1);

      if (error) throw error;

      return {
        status: "healthy",
        connected: true,
        timestamp: new Date().toISOString(),
      };
    } catch (error) {
      const err = error as Error;
      return {
        status: "unhealthy",
        connected: false,
        error: err.message,
        timestamp: new Date().toISOString(),
      };
    }
  }
}

export const db = new SupabaseDatabaseManager();<|MERGE_RESOLUTION|>--- conflicted
+++ resolved
@@ -1,10 +1,5 @@
-<<<<<<< HEAD
-// Supabase Integration for Hemam Center
-import { createClient } from "@supabase/supabase-js";
-=======
 import { createClient } from "@supabase/supabase-js";
 // Supabase Integration for Hemam Center
->>>>>>> fc5da32e
 
 const supabaseUrl = process.env.NEXT_PUBLIC_SUPABASE_URL!;
 const supabaseAnonKey = process.env.NEXT_PUBLIC_SUPABASE_ANON_KEY!;
