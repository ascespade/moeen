--- conflicted
+++ resolved
@@ -1,16 +1,8 @@
-<<<<<<< HEAD
-// Comprehensive File Upload and Media Management System for Hemam Center
-import { NextRequest, NextResponse } from "next/server";
-import { realDB } from "./supabase-real";
-import { createHash } from "crypto";
-import { extname } from "path";
-=======
 import { NextRequest, NextResponse } from "next/server";
 import { realDB } from "./supabase-real";
 import { createHash } from "crypto";
 import { extname } from "path";
 // Comprehensive File Upload and Media Management System for Hemam Center
->>>>>>> fc5da32e
 
 // File types and configurations
 export const ALLOWED_FILE_TYPES = {
