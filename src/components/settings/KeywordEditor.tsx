--- conflicted
+++ resolved
@@ -1,9 +1,6 @@
 "use client";
 import { useState } from "react";
-<<<<<<< HEAD
-=======
 
->>>>>>> 67619cf5
 export default function KeywordEditor({
   keywords,
   onChange,
@@ -42,11 +39,8 @@
         {(keywords || []).map((k) => (
           <span
             key={k}
-<<<<<<< HEAD
             className="inline-flex h-8 items-center gap-2 rounded-full bg-amber-100 px-3 text-sm text-amber-800"
-=======
             className="inline-flex items-center gap-2 rounded-full bg-amber-100 text-amber-800 px-3 h-8 text-sm"
->>>>>>> 67619cf5
           >
             {k}
             <button className="text-amber-900" onClick={() => remove(k)}>
