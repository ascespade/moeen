--- conflicted
+++ resolved
@@ -8,14 +8,11 @@
 export function Input({ className, ...props }: InputProps) {
   return (
     <input
-<<<<<<< HEAD
       className={clsx("form-input", className)}
-=======
       className={clsx(
         "block w-full rounded-md border border-brand-border bg-white dark:bg-gray-900 px-3 py-2 text-sm text-gray-900 dark:text-gray-100 placeholder-gray-400 dark:placeholder-gray-500 focus:outline-none focus:ring-2 focus:ring-[var(--focus-ring)]",
         className,
       )}
->>>>>>> b09a0dd9
       {...props}
     />
   );
