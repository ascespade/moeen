--- conflicted
+++ resolved
@@ -54,11 +54,8 @@
   return (
     <th
       className={clsx(
-<<<<<<< HEAD
         "border-b border-brand-border px-4 py-3 text-start font-semibold text-gray-700 dark:text-gray-200",
-=======
         "px-4 py-3 text-start font-semibold text-gray-700 dark:text-gray-200 border-b border-brand-border",
->>>>>>> 67619cf5
         className,
       )}
       {...props}
