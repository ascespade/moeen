import clsx from "clsx";

type BadgeVariant =
  | "default"
  | "success"
  | "warning"
  | "danger"
  | "info"
  | "outline"
  | "brand"
  | "error";

export function Badge({
  className,
  variant = "default",
  ...props
}: React.HTMLAttributes<HTMLSpanElement> & { variant?: BadgeVariant }) {
  const styles = {
<<<<<<< HEAD
    default: "badge bg-gray-100 text-gray-800 dark:bg-gray-800 dark:text-gray-200",
    success: "badge badge-success",
    warning: "badge badge-warning",
    danger: "badge badge-error",
    info: "badge badge-info",
    outline: "badge bg-transparent text-gray-700 border border-[var(--brand-border)] dark:text-gray-200 dark:border-gray-800",
    brand: "badge bg-[var(--brand-primary)] text-white border border-transparent",
    error: "badge badge-error",
=======
    default: "bg-gray-100 text-gray-800 dark:bg-gray-800 dark:text-gray-200",
    success:
      "bg-emerald-100 text-emerald-800 dark:bg-emerald-900 dark:text-emerald-200",
    warning:
      "bg-amber-100 text-amber-800 dark:bg-amber-900 dark:text-amber-200",
    danger: "bg-red-100 text-red-800 dark:bg-red-900 dark:text-red-200",
    info: "bg-blue-100 text-blue-800 dark:bg-blue-900 dark:text-blue-200",
>>>>>>> 67619cf5
  } as const;

  return (
    <span
<<<<<<< HEAD
      className={clsx(styles[variant], className)}
=======
      className={clsx(
        "inline-flex items-center rounded-full px-2 py-0.5 text-xs font-medium",
        styles[variant],
        className,
      )}
>>>>>>> 67619cf5
      {...props}
    />
  );
}

export default Badge;<|MERGE_RESOLUTION|>--- conflicted
+++ resolved
@@ -16,7 +16,6 @@
   ...props
 }: React.HTMLAttributes<HTMLSpanElement> & { variant?: BadgeVariant }) {
   const styles = {
-<<<<<<< HEAD
     default: "badge bg-gray-100 text-gray-800 dark:bg-gray-800 dark:text-gray-200",
     success: "badge badge-success",
     warning: "badge badge-warning",
@@ -25,7 +24,6 @@
     outline: "badge bg-transparent text-gray-700 border border-[var(--brand-border)] dark:text-gray-200 dark:border-gray-800",
     brand: "badge bg-[var(--brand-primary)] text-white border border-transparent",
     error: "badge badge-error",
-=======
     default: "bg-gray-100 text-gray-800 dark:bg-gray-800 dark:text-gray-200",
     success:
       "bg-emerald-100 text-emerald-800 dark:bg-emerald-900 dark:text-emerald-200",
@@ -33,20 +31,16 @@
       "bg-amber-100 text-amber-800 dark:bg-amber-900 dark:text-amber-200",
     danger: "bg-red-100 text-red-800 dark:bg-red-900 dark:text-red-200",
     info: "bg-blue-100 text-blue-800 dark:bg-blue-900 dark:text-blue-200",
->>>>>>> 67619cf5
   } as const;
 
   return (
     <span
-<<<<<<< HEAD
       className={clsx(styles[variant], className)}
-=======
       className={clsx(
         "inline-flex items-center rounded-full px-2 py-0.5 text-xs font-medium",
         styles[variant],
         className,
       )}
->>>>>>> 67619cf5
       {...props}
     />
   );
