import clsx from "clsx";

<<<<<<< HEAD
type BadgeVariant = "default" | "success" | "warning" | "danger" | "info" | "destructive" | "error" | "outline";
=======
type BadgeVariant =
  | "default"
  | "success"
  | "warning"
  | "danger"
  | "info"
  | "outline"
  | "brand"
  | "error";
>>>>>>> f1acfbcc

export function Badge({
  className,
  variant = "default",
  ...props
}: React.HTMLAttributes<HTMLSpanElement> & { variant?: BadgeVariant }) {
  const styles = {
<<<<<<< HEAD
    default: "bg-gray-100 text-gray-800 dark:bg-gray-800 dark:text-gray-200",
    success:
      "bg-emerald-100 text-emerald-800 dark:bg-emerald-900 dark:text-emerald-200",
    warning:
      "bg-amber-100 text-amber-800 dark:bg-amber-900 dark:text-amber-200",
    danger: "bg-red-100 text-red-800 dark:bg-red-900 dark:text-red-200",
    destructive: "bg-red-100 text-red-800 dark:bg-red-900 dark:text-red-200",
    error: "bg-red-100 text-red-800 dark:bg-red-900 dark:text-red-200",
    info: "bg-blue-100 text-blue-800 dark:bg-blue-900 dark:text-blue-200",
    outline: "bg-transparent border border-gray-300 text-gray-800 dark:border-gray-700 dark:text-gray-200",
=======
    default:
      "badge bg-gray-100 text-gray-800 dark:bg-gray-800 dark:text-gray-200",
    success: "badge badge-success",
    warning: "badge badge-warning",
    danger: "badge badge-error",
    info: "badge badge-info",
    outline:
      "badge bg-transparent text-gray-700 border border-[var(--brand-border)] dark:text-gray-200 dark:border-gray-800",
    brand:
      "badge bg-[var(--brand-primary)] text-white border border-transparent",
    error: "badge badge-error",
>>>>>>> f1acfbcc
  } as const;

  return <span className={clsx(styles[variant], className)} {...props} />;
}

export default Badge;<|MERGE_RESOLUTION|>--- conflicted
+++ resolved
@@ -1,8 +1,5 @@
 import clsx from "clsx";
 
-<<<<<<< HEAD
-type BadgeVariant = "default" | "success" | "warning" | "danger" | "info" | "destructive" | "error" | "outline";
-=======
 type BadgeVariant =
   | "default"
   | "success"
@@ -12,7 +9,6 @@
   | "outline"
   | "brand"
   | "error";
->>>>>>> f1acfbcc
 
 export function Badge({
   className,
@@ -20,18 +16,6 @@
   ...props
 }: React.HTMLAttributes<HTMLSpanElement> & { variant?: BadgeVariant }) {
   const styles = {
-<<<<<<< HEAD
-    default: "bg-gray-100 text-gray-800 dark:bg-gray-800 dark:text-gray-200",
-    success:
-      "bg-emerald-100 text-emerald-800 dark:bg-emerald-900 dark:text-emerald-200",
-    warning:
-      "bg-amber-100 text-amber-800 dark:bg-amber-900 dark:text-amber-200",
-    danger: "bg-red-100 text-red-800 dark:bg-red-900 dark:text-red-200",
-    destructive: "bg-red-100 text-red-800 dark:bg-red-900 dark:text-red-200",
-    error: "bg-red-100 text-red-800 dark:bg-red-900 dark:text-red-200",
-    info: "bg-blue-100 text-blue-800 dark:bg-blue-900 dark:text-blue-200",
-    outline: "bg-transparent border border-gray-300 text-gray-800 dark:border-gray-700 dark:text-gray-200",
-=======
     default:
       "badge bg-gray-100 text-gray-800 dark:bg-gray-800 dark:text-gray-200",
     success: "badge badge-success",
@@ -43,7 +27,6 @@
     brand:
       "badge bg-[var(--brand-primary)] text-white border border-transparent",
     error: "badge badge-error",
->>>>>>> f1acfbcc
   } as const;
 
   return <span className={clsx(styles[variant], className)} {...props} />;
