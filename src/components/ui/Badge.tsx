--- conflicted
+++ resolved
@@ -8,15 +8,6 @@
   ...props
 }: React.HTMLAttributes<HTMLSpanElement> & { variant?: BadgeVariant }) {
   const styles = {
-<<<<<<< HEAD
-    default: "bg-gray-100 text-gray-800 dark:bg-gray-800 dark:text-gray-200",
-    success:
-      "bg-emerald-100 text-emerald-800 dark:bg-emerald-900 dark:text-emerald-200",
-    warning:
-      "bg-amber-100 text-amber-800 dark:bg-amber-900 dark:text-amber-200",
-    danger: "bg-red-100 text-red-800 dark:bg-red-900 dark:text-red-200",
-    info: "bg-blue-100 text-blue-800 dark:bg-blue-900 dark:text-blue-200",
-=======
     default: "badge bg-gray-100 text-gray-800 dark:bg-gray-800 dark:text-gray-200",
     success: "badge badge-success",
     warning: "badge badge-warning",
@@ -25,7 +16,6 @@
     outline: "badge bg-transparent text-gray-700 border border-[var(--brand-border)] dark:text-gray-200 dark:border-gray-800",
     brand: "badge bg-[var(--brand-primary)] text-white border border-transparent",
     error: "badge badge-error",
->>>>>>> 690f2dc7
   } as const;
 
   return (
