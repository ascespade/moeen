"use client";
<<<<<<< HEAD

import { cva, type VariantProps } from 'class-variance-authority';
=======
import { cva, type VariantProps } from "class-variance-authority";
>>>>>>> 22b94e26
import clsx from "clsx";

const buttonStyles = cva(
  "inline-flex items-center justify-center whitespace-nowrap rounded-md text-sm font-medium ring-offset-background transition-colors focus-visible:outline-none focus-visible:ring-2 focus-visible:ring-[var(--focus-ring)] focus-visible:ring-offset-2 disabled:pointer-events-none disabled:opacity-50",
  {
    variants: {
      variant: {
        primary: "bg-brand-primary text-white hover:bg-brand-primary-hover",
        secondary:
          "bg-white text-gray-900 border border-brand-border hover:bg-gray-50 dark:bg-gray-900 dark:text-gray-100 dark:border-gray-800 dark:hover:bg-gray-800",
        ghost:
          "bg-transparent text-gray-700 hover:bg-gray-100 dark:text-gray-200 dark:hover:bg-gray-800",
        outline:
          "bg-transparent text-gray-900 border border-brand-border hover:bg-gray-50 dark:text-gray-100 dark:border-gray-800 dark:hover:bg-gray-800",
        brand:
          "bg-[var(--brand-primary)] text-white hover:bg-[var(--brand-primary-hover)]",
        error: "bg-red-600 text-white hover:bg-red-700",
      },
      size: {
        sm: "h-9 px-3",
        md: "h-10 px-4",
        lg: "h-11 px-6",
      },
    },
    defaultVariants: {
      variant: "primary",
      size: "md",
    },
  },
);

export interface ButtonProps
  extends React.ButtonHTMLAttributes<HTMLButtonElement>,
    VariantProps<typeof buttonStyles> {}

export function Button({ className, variant, size, ...props }: ButtonProps) {
  return (
    <button
      className={clsx(buttonStyles({ variant, size }), className)}
      {...props}
    />
  );
}

export default Button;<|MERGE_RESOLUTION|>--- conflicted
+++ resolved
@@ -1,10 +1,5 @@
 "use client";
-<<<<<<< HEAD
-
-import { cva, type VariantProps } from 'class-variance-authority';
-=======
 import { cva, type VariantProps } from "class-variance-authority";
->>>>>>> 22b94e26
 import clsx from "clsx";
 
 const buttonStyles = cva(
