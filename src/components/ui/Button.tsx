--- conflicted
+++ resolved
@@ -1,8 +1,4 @@
 "use client";
-<<<<<<< HEAD
-
-=======
->>>>>>> b71bf0ec
 import { cva, type VariantProps } from "class-variance-authority";
 import clsx from "clsx";
 
