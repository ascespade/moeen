--- conflicted
+++ resolved
@@ -6,14 +6,7 @@
 }: React.HTMLAttributes<HTMLDivElement>) {
   return (
     <div
-<<<<<<< HEAD
-      className={clsx(
-        "card shadow-soft bg-[var(--panel)] border border-brand-border rounded-xl",
-        className,
-      )}
-=======
       className={clsx("card", className)}
->>>>>>> 690f2dc7
       {...props}
     />
   );
@@ -25,11 +18,7 @@
 }: React.HTMLAttributes<HTMLDivElement>) {
   return (
     <div
-<<<<<<< HEAD
-      className={clsx("px-4 py-3 border-b border-brand-border", className)}
-=======
       className={clsx("card-header", className)}
->>>>>>> 690f2dc7
       {...props}
     />
   );
@@ -72,11 +61,7 @@
 }: React.HTMLAttributes<HTMLDivElement>) {
   return (
     <div
-<<<<<<< HEAD
-      className={clsx("px-4 py-3 border-t border-brand-border", className)}
-=======
       className={clsx("card-footer", className)}
->>>>>>> 690f2dc7
       {...props}
     />
   );
