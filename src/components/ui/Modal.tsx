"use client";
<<<<<<< HEAD

=======
>>>>>>> b71bf0ec
import { useEffect, useRef } from "react";
import clsx from "clsx";

export interface ModalProps {
  open: boolean;
  onClose: () => void;
  title?: string;
  children?: React.ReactNode;
}

export function Modal({ open, onClose, title, children }: ModalProps) {
  const dialogRef = useRef<HTMLDivElement | null>(null);
  useEffect(() => {
    if (open) document.documentElement.style.overflow = "hidden";
    return () => {
      document.documentElement.style.overflow = "";
    };
  }, [open]);

  useEffect(() => {
    if (!open) return;
    const dialog = dialogRef.current;
    if (!dialog) return;
    const focusable = dialog.querySelector<HTMLElement>(
      "button, [href], input, select, textarea, [tabindex]:not([tabindex='-1'])",
    );
    focusable?.focus();
    const onKey = (e: KeyboardEvent) => {
      if (e.key === "Escape") onClose();
    };
    document.addEventListener("keydown", onKey);
    return () => document.removeEventListener("keydown", onKey);
  }, [open, onClose]);

  return (
    <div
      className={clsx(
        "fixed inset-0 z-50 grid place-items-center p-4 transition",
        open ? "visible" : "invisible",
      )}
      aria-hidden={!open}
      role="dialog"
      aria-modal="true"
    >
      <div
        className={clsx(
          "fixed inset-0 bg-black/40",
          open ? "opacity-100" : "opacity-0",
        )}
        onClick={onClose}
      />
      <div
        ref={dialogRef}
        className={clsx(
          "relative z-10 w-full max-w-lg rounded-xl border border-brand-border bg-[var(--panel)] shadow-soft",
          open ? "opacity-100 translate-y-0" : "opacity-0 translate-y-4",
        )}
      >
        {title && (
          <div className="px-4 py-3 border-b border-brand-border text-sm font-semibold">
            {title}
          </div>
        )}
        <div className="p-4">{children}</div>
      </div>
    </div>
  );
}

export default Modal;<|MERGE_RESOLUTION|>--- conflicted
+++ resolved
@@ -1,8 +1,4 @@
 "use client";
-<<<<<<< HEAD
-
-=======
->>>>>>> b71bf0ec
 import { useEffect, useRef } from "react";
 import clsx from "clsx";
 
