--- conflicted
+++ resolved
@@ -53,13 +53,10 @@
       <div
         ref={dialogRef}
         className={clsx(
-<<<<<<< HEAD
           "shadow-soft relative z-10 w-full max-w-lg rounded-xl border border-brand-border bg-[var(--panel)]",
           open ? "translate-y-0 opacity-100" : "translate-y-4 opacity-0",
-=======
           "relative z-10 w-full max-w-lg rounded-xl border border-brand-border bg-[var(--panel)] shadow-soft",
           open ? "opacity-100 translate-y-0" : "opacity-0 translate-y-4",
->>>>>>> 67619cf5
         )}
       >
         {title && (
