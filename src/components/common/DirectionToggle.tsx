--- conflicted
+++ resolved
@@ -1,11 +1,5 @@
 "use client";
-<<<<<<< HEAD
-
 import { useEffect, useState } from "react";
-
-=======
-import { useEffect, useState } from "react";
->>>>>>> fc5da32e
 export default function DirectionToggle() {
   const [dir, setDir] = useState<"rtl" | "ltr">("rtl");
 
