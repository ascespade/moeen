"use client";
import { useEffect, useState } from "react";
type Mode = "light" | "dark" | "system";

export default function ThemeToggle() {
  const [mode, setMode] = useState<Mode>("light");

  useEffect(() => {
    const saved = (localStorage.getItem("theme-mode") as Mode) || "light";
    applyMode(saved);
  }, []);

  const applyMode = (m: Mode) => {
    const html = document.documentElement;
    if (m === "system") {
      html.removeAttribute("data-theme");
    } else {
      html.setAttribute("data-theme", m);
    }
    localStorage.setItem("theme-mode", m);
    setMode(m);
  };

  return (
<<<<<<< HEAD
    <div className="fixed bottom-4 start-4 z-50 flex items-center gap-2 rounded-full border border-[var(--brand-border)] bg-white/80 p-1 backdrop-blur dark:bg-slate-900/80">
      <button
        onClick={() => applyMode("light")}
        className={`rounded-full px-3 py-1 text-sm ${mode === "light" ? "bg-[var(--brand-primary)] text-white" : ""}`}
=======
    <div className="fixed bottom-4 start-4 z-50 flex items-center gap-2 p-1 rounded-full border border-[var(--brand-border)] bg-white/80 dark:bg-slate-900/80 backdrop-blur">
      <button
        onClick={() => applyMode("light")}
        className={`px-3 py-1 rounded-full text-sm ${mode === "light" ? "bg-[var(--brand-primary)] text-white" : ""}`}
>>>>>>> b09a0dd9
      >
        فاتح
      </button>
      <button
        onClick={() => applyMode("dark")}
<<<<<<< HEAD
        className={`rounded-full px-3 py-1 text-sm ${mode === "dark" ? "bg-[var(--brand-primary)] text-white" : ""}`}
=======
        className={`px-3 py-1 rounded-full text-sm ${mode === "dark" ? "bg-[var(--brand-primary)] text-white" : ""}`}
>>>>>>> b09a0dd9
      >
        داكن
      </button>
      <button
        onClick={() => applyMode("system")}
<<<<<<< HEAD
        className={`rounded-full px-3 py-1 text-sm ${mode === "system" ? "bg-[var(--brand-primary)] text-white" : ""}`}
=======
        className={`px-3 py-1 rounded-full text-sm ${mode === "system" ? "bg-[var(--brand-primary)] text-white" : ""}`}
>>>>>>> b09a0dd9
      >
        نظام
      </button>
    </div>
  );
}<|MERGE_RESOLUTION|>--- conflicted
+++ resolved
@@ -22,37 +22,28 @@
   };
 
   return (
-<<<<<<< HEAD
     <div className="fixed bottom-4 start-4 z-50 flex items-center gap-2 rounded-full border border-[var(--brand-border)] bg-white/80 p-1 backdrop-blur dark:bg-slate-900/80">
       <button
         onClick={() => applyMode("light")}
         className={`rounded-full px-3 py-1 text-sm ${mode === "light" ? "bg-[var(--brand-primary)] text-white" : ""}`}
-=======
     <div className="fixed bottom-4 start-4 z-50 flex items-center gap-2 p-1 rounded-full border border-[var(--brand-border)] bg-white/80 dark:bg-slate-900/80 backdrop-blur">
       <button
         onClick={() => applyMode("light")}
         className={`px-3 py-1 rounded-full text-sm ${mode === "light" ? "bg-[var(--brand-primary)] text-white" : ""}`}
->>>>>>> b09a0dd9
       >
         فاتح
       </button>
       <button
         onClick={() => applyMode("dark")}
-<<<<<<< HEAD
         className={`rounded-full px-3 py-1 text-sm ${mode === "dark" ? "bg-[var(--brand-primary)] text-white" : ""}`}
-=======
         className={`px-3 py-1 rounded-full text-sm ${mode === "dark" ? "bg-[var(--brand-primary)] text-white" : ""}`}
->>>>>>> b09a0dd9
       >
         داكن
       </button>
       <button
         onClick={() => applyMode("system")}
-<<<<<<< HEAD
         className={`rounded-full px-3 py-1 text-sm ${mode === "system" ? "bg-[var(--brand-primary)] text-white" : ""}`}
-=======
         className={`px-3 py-1 rounded-full text-sm ${mode === "system" ? "bg-[var(--brand-primary)] text-white" : ""}`}
->>>>>>> b09a0dd9
       >
         نظام
       </button>
