--- conflicted
+++ resolved
@@ -2,7 +2,7 @@
 import { useEffect, useState, useCallback } from "react";
 import { Languages } from "lucide-react";
 import { useI18n } from "@/hooks/useI18n";
-// import { dynamicThemeManager } from "@/lib/dynamic-theme-manager";
+import { dynamicThemeManager } from "@/lib/dynamic-theme-manager";
 
 interface LanguageSwitcherProps {
   className?: string;
@@ -21,21 +21,12 @@
   const [isLoading, setIsLoading] = useState(false);
   const { t } = useI18n(language);
 
-<<<<<<< HEAD
-  // Load user preferences from database on mount
-  useEffect(() => {
-    loadUserPreferences();
-  }, []);
-
-  // Apply language changes
-=======
->>>>>>> f1acfbcc
   // Function to load user preferences from database
   const loadUserPreferences = async () => {
     try {
       setIsLoading(true);
-      // const preferences = await dynamicThemeManager.getUserPreferences();
-      // setLanguage(preferences.language);
+      const preferences = await dynamicThemeManager.getUserPreferences();
+      setLanguage(preferences.language);
     } catch (error) {
       console.error("Failed to load preferences:", error);
     } finally {
@@ -45,11 +36,6 @@
 
   // Function to apply language to document
   const applyLanguage = useCallback(() => {
-<<<<<<< HEAD
-    // dynamicThemeManager.applyLanguage(language);
-  }, [language]);
-
-=======
     dynamicThemeManager.applyLanguage(language);
   }, [language]);
 
@@ -59,7 +45,6 @@
   }, []);
 
   // Apply language changes
->>>>>>> f1acfbcc
   useEffect(() => {
     if (!isLoading) {
       applyLanguage();
@@ -69,13 +54,6 @@
   // Toggle language function - reload page to apply translations
   const toggleLanguage = async () => {
     const newLanguage = language === "ar" ? "en" : "ar";
-<<<<<<< HEAD
-    setLanguage(newLanguage as "ar" | "en");
-    
-    try {
-      // Save to database
-      // await dynamicThemeManager.updateUserPreferences("current_user", { language: newLanguage });
-=======
     setLanguage(newLanguage);
 
     try {
@@ -83,7 +61,6 @@
       await dynamicThemeManager.updateUserPreferences("current_user", {
         language: newLanguage,
       });
->>>>>>> f1acfbcc
       // Reload page to apply translations
       window.location.reload();
     } catch (error) {
@@ -118,14 +95,8 @@
           value={language}
           onChange={(e) => {
             setLanguage(e.target.value as "ar" | "en");
-<<<<<<< HEAD
-            // saveUserPreference("language", e.target.value).then(() => {
-            //   window.location.reload();
-            // });
-=======
             // Save language preference and reload
             window.location.reload();
->>>>>>> f1acfbcc
           }}
           disabled={isLoading}
         >
