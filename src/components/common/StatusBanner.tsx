"use client";
<<<<<<< HEAD

=======
>>>>>>> b71bf0ec
import { useState } from "react";
import LiveDot from "./LiveDot";

export default function StatusBanner() {
  const [visible, setVisible] = useState(false);
  // Toggle this to simulate maintenance or critical notice
  if (!visible) return null;

  return (
    <div className="w-full bg-amber-50 dark:bg-amber-900/20 border-b border-amber-200 dark:border-amber-800 text-amber-900 dark:text-amber-200">
      <div className="max-w-screen-xl mx-auto px-4 py-2 text-sm flex items-center justify-between">
        <div className="flex items-center gap-2">
          <LiveDot color="#F59E0B" />
          هناك صيانة مجدولة الساعة 11 مساءً. قد تتأثر الإشعارات.
        </div>
        <button
          className="h-8 px-3 rounded-md border border-amber-200 dark:border-amber-800"
          onClick={() => setVisible(false)}
        >
          إخفاء
        </button>
      </div>
    </div>
  );
}<|MERGE_RESOLUTION|>--- conflicted
+++ resolved
@@ -1,8 +1,4 @@
 "use client";
-<<<<<<< HEAD
-
-=======
->>>>>>> b71bf0ec
 import { useState } from "react";
 import LiveDot from "./LiveDot";
 
