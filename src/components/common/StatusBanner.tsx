"use client";
import { useState } from "react";
import LiveDot from "./LiveDot";

export default function StatusBanner() {
  const [visible, setVisible] = useState(false);
  // Toggle this to simulate maintenance or critical notice
  if (!visible) return null;

  return (
    <div className="w-full border-b border-amber-200 bg-amber-50 text-amber-900 dark:border-amber-800 dark:bg-amber-900/20 dark:text-amber-200">
      <div className="mx-auto flex max-w-screen-xl items-center justify-between px-4 py-2 text-sm">
        <div className="flex items-center gap-2">
          <LiveDot color="#F59E0B" />
          هناك صيانة مجدولة الساعة 11 مساءً. قد تتأثر الإشعارات.
        </div>
        <button
<<<<<<< HEAD
          className="h-8 rounded-md border border-amber-200 px-3 dark:border-amber-800"
=======
          className="h-8 px-3 rounded-md border border-amber-200 dark:border-amber-800"
>>>>>>> b09a0dd9
          onClick={() => setVisible(false)}
        >
          إخفاء
        </button>
      </div>
    </div>
  );
}<|MERGE_RESOLUTION|>--- conflicted
+++ resolved
@@ -15,11 +15,8 @@
           هناك صيانة مجدولة الساعة 11 مساءً. قد تتأثر الإشعارات.
         </div>
         <button
-<<<<<<< HEAD
           className="h-8 rounded-md border border-amber-200 px-3 dark:border-amber-800"
-=======
           className="h-8 px-3 rounded-md border border-amber-200 dark:border-amber-800"
->>>>>>> b09a0dd9
           onClick={() => setVisible(false)}
         >
           إخفاء
