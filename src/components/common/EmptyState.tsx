export default function EmptyState({
  title,
  description,
  cta,
}: {
  title: string;
  description?: string;
  cta?: React.ReactNode;
}) {
  return (
    <div className="rounded-xl border p-8 text-center text-gray-600">
      <div className="mx-auto mb-3 h-12 w-12 rounded-full bg-gray-100" />
      <div className="text-lg font-medium">{title}</div>
      {description && (
<<<<<<< HEAD
        <div className="mt-1 text-sm text-gray-500">{description}</div>
=======
        <div className="text-sm text-gray-500 mt-1">{description}</div>
>>>>>>> 67619cf5
      )}
      {cta && <div className="mt-4">{cta}</div>}
    </div>
  );
}<|MERGE_RESOLUTION|>--- conflicted
+++ resolved
@@ -12,11 +12,8 @@
       <div className="mx-auto mb-3 h-12 w-12 rounded-full bg-gray-100" />
       <div className="text-lg font-medium">{title}</div>
       {description && (
-<<<<<<< HEAD
         <div className="mt-1 text-sm text-gray-500">{description}</div>
-=======
         <div className="text-sm text-gray-500 mt-1">{description}</div>
->>>>>>> 67619cf5
       )}
       {cta && <div className="mt-4">{cta}</div>}
     </div>
