import { useState } from "react";
import Image from "next/image";

interface OptimizedImageProps {
  src: string;
  alt: string;
  width: number;
  height: number;
  className?: string;
  priority?: boolean;
}

export default function OptimizedImage({
  src,
  alt,
  width,
  height,
  className = "",
  priority = false,
}: OptimizedImageProps) {
  const [isLoading, setIsLoading] = useState(true);
  const [hasError, setHasError] = useState(false);

  if (hasError) {
    return (
      <div
<<<<<<< HEAD
        className={`flex items-center justify-center rounded-lg bg-gray-200 dark:bg-gray-700 ${className}`}
=======
        className={`bg-gray-200 dark:bg-gray-700 rounded-lg flex items-center justify-center ${className}`}
>>>>>>> b09a0dd9
        style={{ width, height }}
      >
        <span className="text-sm text-gray-500">صورة</span>
      </div>
    );
  }

  return (
    <div className={`relative ${className}`}>
      {isLoading && (
        <div
<<<<<<< HEAD
          className="absolute inset-0 animate-pulse rounded-lg bg-gray-200 dark:bg-gray-700"
=======
          className="absolute inset-0 bg-gray-200 dark:bg-gray-700 rounded-lg animate-pulse"
>>>>>>> b09a0dd9
          style={{ width, height }}
        />
      )}
      <Image
        src={src}
        alt={alt}
        width={width}
        height={height}
        priority={priority}
        unoptimized
        className={`rounded-lg transition-opacity duration-300 ${
          isLoading ? "opacity-0" : "opacity-100"
        }`}
        onLoad={() => setIsLoading(false)}
        onError={() => {
          setIsLoading(false);
          setHasError(true);
        }}
      />
    </div>
  );
}<|MERGE_RESOLUTION|>--- conflicted
+++ resolved
@@ -24,11 +24,8 @@
   if (hasError) {
     return (
       <div
-<<<<<<< HEAD
         className={`flex items-center justify-center rounded-lg bg-gray-200 dark:bg-gray-700 ${className}`}
-=======
         className={`bg-gray-200 dark:bg-gray-700 rounded-lg flex items-center justify-center ${className}`}
->>>>>>> b09a0dd9
         style={{ width, height }}
       >
         <span className="text-sm text-gray-500">صورة</span>
@@ -40,11 +37,8 @@
     <div className={`relative ${className}`}>
       {isLoading && (
         <div
-<<<<<<< HEAD
           className="absolute inset-0 animate-pulse rounded-lg bg-gray-200 dark:bg-gray-700"
-=======
           className="absolute inset-0 bg-gray-200 dark:bg-gray-700 rounded-lg animate-pulse"
->>>>>>> b09a0dd9
           style={{ width, height }}
         />
       )}
