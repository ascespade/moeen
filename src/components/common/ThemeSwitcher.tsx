--- conflicted
+++ resolved
@@ -2,15 +2,10 @@
 import { useEffect, useState, useCallback } from "react";
 import { Sun, Moon } from "lucide-react";
 import { useI18n } from "@/hooks/useI18n";
-<<<<<<< HEAD
-// import { dynamicThemeManager, type ThemeMode } from "@/lib/dynamic-theme-manager";
-type ThemeMode = "light" | "dark" | "system";
-=======
 import {
   dynamicThemeManager,
   type ThemeMode,
 } from "@/lib/dynamic-theme-manager";
->>>>>>> f2ef041e
 
 interface ThemeSwitcherProps {
   className?: string;
@@ -27,21 +22,12 @@
   const [isLoading, setIsLoading] = useState(false);
   const { t } = useI18n("ar"); // Default to Arabic for theme labels
 
-<<<<<<< HEAD
-  // Load user preferences from database on mount
-  useEffect(() => {
-    loadUserPreferences();
-  }, []);
-
-  // Apply theme changes
-=======
->>>>>>> f2ef041e
   // Function to load user preferences from database
   const loadUserPreferences = async () => {
     try {
       setIsLoading(true);
-      // const preferences = await dynamicThemeManager.getUserPreferences();
-      // setTheme(preferences.theme);
+      const preferences = await dynamicThemeManager.getUserPreferences();
+      setTheme(preferences.theme);
     } catch (error) {
       console.error("Failed to load preferences:", error);
     } finally {
@@ -52,23 +38,20 @@
   // Function to apply theme to document
   const applyTheme = useCallback(async () => {
     try {
-      // const themeConfig = await dynamicThemeManager.getThemeConfig();
-      // const resolvedTheme = dynamicThemeManager.resolveThemeMode(theme);
-      // dynamicThemeManager.applyTheme(resolvedTheme, themeConfig);
+      const themeConfig = await dynamicThemeManager.getThemeConfig();
+      const resolvedTheme = dynamicThemeManager.resolveThemeMode(theme);
+      dynamicThemeManager.applyTheme(resolvedTheme, themeConfig);
     } catch (error) {
       console.error("Failed to apply theme:", error);
     }
   }, [theme]);
 
-<<<<<<< HEAD
-=======
   // Load user preferences from database on mount
   useEffect(() => {
     loadUserPreferences();
   }, []);
 
   // Apply theme changes
->>>>>>> f2ef041e
   useEffect(() => {
     if (!isLoading) {
       applyTheme();
@@ -82,13 +65,9 @@
 
     try {
       // Save to database
-<<<<<<< HEAD
-      // await dynamicThemeManager.updateUserPreferences("current_user", { theme: newTheme });
-=======
       await dynamicThemeManager.updateUserPreferences("current_user", {
         theme: newTheme,
       });
->>>>>>> f2ef041e
     } catch (error) {
       console.error("Failed to save theme preference:", error);
     }
