"use client";

import React, { Component, ErrorInfo, ReactNode } from "react";

interface Props {
  children: ReactNode;
  fallback?: ReactNode;
  onError?: (error: Error, errorInfo: ErrorInfo) => void;
}

interface State {
  hasError: boolean;
  error?: Error;
}

export class ErrorBoundary extends Component<Props, State> {
  constructor(props: Props) {
    super(props);
    this.state = { hasError: false };
  }

  static getDerivedStateFromError(error: Error): State {
    // Update state so the next render will show the fallback UI
    return { hasError: true, error };
  }

  componentDidCatch(error: Error, errorInfo: ErrorInfo) {
    // Log the error to console in development
    if (process.env.NODE_ENV === "development") {
      console.error("ErrorBoundary caught an error:", error, errorInfo);
    }

    // Call custom error handler if provided
    if (this.props.onError) {
      this.props.onError(error, errorInfo);
    }

    // In production, you might want to send this to an error reporting service
    if (process.env.NODE_ENV === "production") {
      // Example: send to error reporting service
      // errorReportingService.captureException(error, { extra: errorInfo });
    }
  }

  render() {
    if (this.state.hasError) {
      // Custom fallback UI
      if (this.props.fallback) {
        return this.props.fallback;
      }

      // Default fallback UI
      return (
<<<<<<< HEAD
        <div className="flex min-h-screen items-center justify-center bg-gray-50 p-4 dark:bg-gray-900">
          <div className="w-full max-w-md rounded-lg bg-white p-6 text-center shadow-lg dark:bg-gray-800">
            <div className="mx-auto mb-4 flex h-16 w-16 items-center justify-center rounded-full bg-red-100 dark:bg-red-900/20">
              <svg
                className="h-8 w-8 text-red-600 dark:text-red-400"
=======
        <div className="min-h-screen bg-gray-50 dark:bg-gray-900 flex items-center justify-center p-4">
          <div className="max-w-md w-full bg-white dark:bg-gray-800 rounded-lg shadow-lg p-6 text-center">
            <div className="w-16 h-16 mx-auto mb-4 bg-red-100 dark:bg-red-900/20 rounded-full flex items-center justify-center">
              <svg
                className="w-8 h-8 text-red-600 dark:text-red-400"
>>>>>>> b09a0dd9
                fill="none"
                stroke="currentColor"
                viewBox="0 0 24 24"
              >
                <path
                  strokeLinecap="round"
                  strokeLinejoin="round"
                  strokeWidth={2}
                  d="M12 9v2m0 4h.01m-6.938 4h13.856c1.54 0 2.502-1.667 1.732-2.5L13.732 4c-.77-.833-1.964-.833-2.732 0L3.732 16.5c-.77.833.192 2.5 1.732 2.5z"
                />
              </svg>
            </div>
            <h2 className="mb-2 text-xl font-semibold text-gray-900 dark:text-white">
              حدث خطأ غير متوقع
            </h2>
            <p className="mb-6 text-gray-600 dark:text-gray-400">
              نعتذر عن هذا الخطأ. يرجى إعادة تحميل الصفحة أو المحاولة مرة أخرى.
            </p>
            <div className="space-y-3">
              <button
                onClick={() => window.location.reload()}
                className="w-full rounded-lg bg-blue-600 px-4 py-2 font-medium text-white transition-colors hover:bg-blue-700"
              >
                إعادة تحميل الصفحة
              </button>
              <button
                onClick={() => window.history.back()}
                className="w-full rounded-lg bg-gray-200 px-4 py-2 font-medium text-gray-800 transition-colors hover:bg-gray-300 dark:bg-gray-700 dark:text-gray-200 dark:hover:bg-gray-600"
              >
                العودة للصفحة السابقة
              </button>
            </div>
            {process.env.NODE_ENV === "development" && this.state.error && (
              <details className="mt-4 text-left">
                <summary className="cursor-pointer text-sm text-gray-500 dark:text-gray-400">
                  تفاصيل الخطأ (وضع التطوير)
                </summary>
                <pre className="mt-2 overflow-auto rounded bg-gray-100 p-2 text-xs dark:bg-gray-900">
                  {this.state.error.toString()}
                </pre>
              </details>
            )}
          </div>
        </div>
      );
    }

    return this.props.children;
  }
}

// Hook version for functional components
export const useErrorHandler = () => {
  const handleError = (error: Error, errorInfo?: any) => {
    console.error("Error caught by useErrorHandler:", error, errorInfo);

    // In production, you might want to send this to an error reporting service
    if (process.env.NODE_ENV === "production") {
      // Example: send to error reporting service
      // errorReportingService.captureException(error, { extra: errorInfo });
    }
  };

  return { handleError };
};<|MERGE_RESOLUTION|>--- conflicted
+++ resolved
@@ -51,19 +51,16 @@
 
       // Default fallback UI
       return (
-<<<<<<< HEAD
         <div className="flex min-h-screen items-center justify-center bg-gray-50 p-4 dark:bg-gray-900">
           <div className="w-full max-w-md rounded-lg bg-white p-6 text-center shadow-lg dark:bg-gray-800">
             <div className="mx-auto mb-4 flex h-16 w-16 items-center justify-center rounded-full bg-red-100 dark:bg-red-900/20">
               <svg
                 className="h-8 w-8 text-red-600 dark:text-red-400"
-=======
         <div className="min-h-screen bg-gray-50 dark:bg-gray-900 flex items-center justify-center p-4">
           <div className="max-w-md w-full bg-white dark:bg-gray-800 rounded-lg shadow-lg p-6 text-center">
             <div className="w-16 h-16 mx-auto mb-4 bg-red-100 dark:bg-red-900/20 rounded-full flex items-center justify-center">
               <svg
                 className="w-8 h-8 text-red-600 dark:text-red-400"
->>>>>>> b09a0dd9
                 fill="none"
                 stroke="currentColor"
                 viewBox="0 0 24 24"
