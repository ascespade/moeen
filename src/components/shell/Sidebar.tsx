"use client";
<<<<<<< HEAD

import { useState } from "react";
import Link from "next/link";
=======
>>>>>>> f1acfbcc
import { usePathname } from "next/navigation";
import Image from "next/image";
import {
  Home,
  Users,
  Calendar,
  MessageCircle,
  FileText,
  BarChart3,
  Bell,
  Settings,
  HelpCircle,
  LogOut,
  ChevronLeft,
  ChevronRight,
} from "lucide-react";
<<<<<<< HEAD
=======
import { useT } from "@/components/providers/I18nProvider";
import Link from "next/link";
>>>>>>> f1acfbcc

const navigationItems = [
  { href: "/", label: "الرئيسية", icon: Home },
  { href: "/patients", label: "المرضى", icon: Users },
  { href: "/appointments", label: "المواعيد", icon: Calendar },
  { href: "/chatbot", label: "الشات بوت", icon: MessageCircle },
  { href: "/reports", label: "التقارير", icon: BarChart3 },
  { href: "/claims", label: "المطالبات", icon: FileText },
  { href: "/notifications", label: "الإشعارات", icon: Bell },
  { href: "/settings", label: "الإعدادات", icon: Settings },
];

export default function Sidebar() {
  const [isCollapsed, setIsCollapsed] = useState(false);
  const pathname = usePathname();

  return (
<<<<<<< HEAD
    <div
      className={`bg-[var(--panel)] border-l border-[var(--brand-border)] h-screen transition-all duration-300 ${
        isCollapsed ? "w-16" : "w-64"
      }`}
    >
      <div className="flex flex-col h-full">
        {/* Header */}
        <div className="p-6 border-b border-[var(--brand-border)]">
          <div className="flex items-center gap-3">
            <div className="w-8 h-8 bg-[var(--brand-primary)] rounded flex items-center justify-center">
              <span className="text-white font-bold text-sm">م</span>
=======
    <>
      {/* Overlay sidebar for mobile */}
      <div
        id="app-sidebar"
        className="hs-overlay hs-overlay-open:translate-x-0 -translate-x-full fixed top-0 start-0 bottom-0 z-50 w-72 bg-white dark:bg-gray-900 border-e border-gray-200 dark:border-gray-800 transition-all duration-300 lg:hidden"
      >
        <div className="h-14 flex items-center px-4 border-b border-gray-200 dark:border-gray-800">
          <div className="inline-flex items-center gap-3">
            <div className="h-8 w-8 rounded-lg bg-brand text-white grid place-items-center">
              م
>>>>>>> f1acfbcc
            </div>
            {!isCollapsed && (
              <div>
                <h1 className="text-lg font-bold text-[var(--foreground)]">معين</h1>
                <p className="text-sm text-[var(--foreground)]/60">لوحة التحكم</p>
              </div>
            )}
          </div>
        </div>
<<<<<<< HEAD

        {/* Navigation */}
        <nav className="flex-1 p-4">
          <ul className="space-y-1">
            {navigationItems.map((item) => {
              const isActive = pathname === item.href;
              const IconComponent = item.icon;

              return (
                <li key={item.href}>
                  <Link
                    href={item.href}
                    className={`flex items-center gap-3 px-4 py-3 rounded-lg transition-colors ${
                      isActive
                        ? "bg-[var(--brand-primary)] text-white"
                        : "text-[var(--foreground)] hover:bg-[var(--brand-surface)]"
                    }`}
                  >
                    <IconComponent className="w-5 h-5" />
                    {!isCollapsed && (
                      <span className="text-sm font-medium">{item.label}</span>
                    )}
                  </Link>
                </li>
              );
            })}
          </ul>
=======
        <nav className="p-3 grid gap-1">
          {items.map((item) => {
            const active =
              pathname === item.href || pathname.startsWith(item.href + "/");
            return (
              <Link
                key={item.href}
                href={item.href}
                className={`px-3 h-11 rounded-lg inline-flex items-center gap-3 border transition-colors ${
                  active
                    ? "bg-brand text-white border-transparent"
                    : "border-gray-200 dark:border-gray-800 hover:bg-[var(--brand-surface)] dark:hover:bg-gray-800 text-gray-700 dark:text-gray-200"
                }`}
                data-hs-overlay="#app-sidebar"
              >
                <span>{item.icon}</span>
                <span className="font-medium">{t(item.label, item.label)}</span>
              </Link>
            );
          })}
>>>>>>> f1acfbcc
        </nav>

<<<<<<< HEAD
        {/* User Section */}
        <div className="p-4 border-t border-[var(--brand-border)]">
          <div className="flex items-center gap-3 mb-4">
            <div className="w-8 h-8 bg-[var(--brand-primary)] rounded-full flex items-center justify-center">
              <span className="text-white text-sm font-bold">أ</span>
=======
      {/* Static sidebar for desktop */}
      <aside className="hidden lg:block w-64 shrink-0 border-e border-gray-200 dark:border-gray-800 min-h-dvh p-4 grid grid-rows-[auto_1fr_auto] bg-white dark:bg-gray-900">
        <div className="mb-4">
          <div className="flex items-center gap-3 mb-1">
            <div className="h-8 w-8 rounded-lg bg-brand text-white grid place-items-center">
              م
>>>>>>> f1acfbcc
            </div>
            {!isCollapsed && (
              <div>
                <p className="text-sm font-medium text-[var(--foreground)]">
                  admin@mu3een.com
                </p>
              </div>
            )}
          </div>

          <div className="space-y-1">
            <Link
              href="/help"
              className="flex items-center gap-3 px-4 py-2 text-[var(--foreground)] hover:bg-[var(--brand-surface)] rounded-lg transition-colors"
            >
              <HelpCircle className="w-4 h-4" />
              {!isCollapsed && <span className="text-sm">المساعدة</span>}
            </Link>
            <Link
              href="/logout"
              className="flex items-center gap-3 px-4 py-2 text-[var(--foreground)] hover:bg-[var(--brand-surface)] rounded-lg transition-colors"
            >
              <LogOut className="w-4 h-4" />
              {!isCollapsed && <span className="text-sm">تسجيل الخروج</span>}
            </Link>
          </div>
        </div>
<<<<<<< HEAD

        {/* Collapse Toggle */}
        <div className="p-4">
          <button
            onClick={() => setIsCollapsed(!isCollapsed)}
            className="w-full flex items-center justify-center p-2 text-[var(--foreground)] hover:bg-[var(--brand-surface)] rounded-lg transition-colors"
          >
            {isCollapsed ? (
              <ChevronLeft className="w-4 h-4" />
            ) : (
              <ChevronRight className="w-4 h-4" />
            )}
          </button>
=======
        <nav className="grid gap-1">
          {items.map((item) => {
            const active =
              pathname === item.href || pathname.startsWith(item.href + "/");
            return (
              <Link
                key={item.href}
                href={item.href}
                className={`px-3 h-11 rounded-lg inline-flex items-center gap-3 border transition-colors ${
                  active
                    ? "bg-brand text-white border-transparent"
                    : "border-gray-200 dark:border-gray-800 hover:bg-[var(--brand-surface)] dark:hover:bg-gray-800 text-gray-700 dark:text-gray-200"
                }`}
              >
                <span>{item.icon}</span>
                <span className="font-medium">{t(item.label, item.label)}</span>
              </Link>
            );
          })}
        </nav>
        <div className="flex items-center gap-3 pt-6 border-t border-gray-200 dark:border-gray-800 mt-6">
          <div className="h-10 w-10 rounded-full bg-brand text-white grid place-items-center">
            م
          </div>
          <div className="text-sm">
            <div className="font-semibold text-gray-900 dark:text-white">
              مستخدم تجريبي
            </div>
            <button className="text-gray-500 hover:text-blue-600 transition-colors">
              تسجيل الخروج
            </button>
          </div>
>>>>>>> f1acfbcc
        </div>
      </div>
    </div>
  );
}<|MERGE_RESOLUTION|>--- conflicted
+++ resolved
@@ -1,61 +1,73 @@
 "use client";
-<<<<<<< HEAD
-
-import { useState } from "react";
-import Link from "next/link";
-=======
->>>>>>> f1acfbcc
 import { usePathname } from "next/navigation";
-import Image from "next/image";
 import {
-  Home,
+  LayoutDashboard,
+  MessagesSquare,
+  Workflow,
+  ShieldCheck,
+  Settings,
   Users,
-  Calendar,
-  MessageCircle,
-  FileText,
-  BarChart3,
-  Bell,
-  Settings,
-  HelpCircle,
-  LogOut,
-  ChevronLeft,
-  ChevronRight,
 } from "lucide-react";
-<<<<<<< HEAD
-=======
 import { useT } from "@/components/providers/I18nProvider";
 import Link from "next/link";
->>>>>>> f1acfbcc
 
-const navigationItems = [
-  { href: "/", label: "الرئيسية", icon: Home },
-  { href: "/patients", label: "المرضى", icon: Users },
-  { href: "/appointments", label: "المواعيد", icon: Calendar },
-  { href: "/chatbot", label: "الشات بوت", icon: MessageCircle },
-  { href: "/reports", label: "التقارير", icon: BarChart3 },
-  { href: "/claims", label: "المطالبات", icon: FileText },
-  { href: "/notifications", label: "الإشعارات", icon: Bell },
-  { href: "/settings", label: "الإعدادات", icon: Settings },
+const adminItems = [
+  {
+    href: "/dashboard",
+    label: "nav.dashboard",
+    icon: <LayoutDashboard className="h-4 w-4" />,
+  },
+  {
+    href: "/conversations",
+    label: "nav.conversations",
+    icon: <MessagesSquare className="h-4 w-4" />,
+  },
+  { href: "/flow", label: "nav.flow", icon: <Workflow className="h-4 w-4" /> },
+  {
+    href: "/review",
+    label: "nav.review",
+    icon: <ShieldCheck className="h-4 w-4" />,
+  },
+  {
+    href: "/settings",
+    label: "nav.settings",
+    icon: <Settings className="h-4 w-4" />,
+  },
+  { href: "/users", label: "nav.users", icon: <Users className="h-4 w-4" /> },
+];
+const staffItems = [
+  {
+    href: "/dashboard",
+    label: "nav.dashboard",
+    icon: <LayoutDashboard className="h-4 w-4" />,
+  },
+  {
+    href: "/conversations",
+    label: "nav.conversations",
+    icon: <MessagesSquare className="h-4 w-4" />,
+  },
+];
+const viewerItems = [
+  {
+    href: "/dashboard",
+    label: "nav.dashboard",
+    icon: <LayoutDashboard className="h-4 w-4" />,
+  },
+  {
+    href: "/conversations",
+    label: "nav.conversations",
+    icon: <MessagesSquare className="h-4 w-4" />,
+  },
 ];
 
 export default function Sidebar() {
-  const [isCollapsed, setIsCollapsed] = useState(false);
   const pathname = usePathname();
+  const role = "admin";
+  const items =
+    role === "admin" ? adminItems : role === "staff" ? staffItems : viewerItems;
+  const { t } = useT();
 
   return (
-<<<<<<< HEAD
-    <div
-      className={`bg-[var(--panel)] border-l border-[var(--brand-border)] h-screen transition-all duration-300 ${
-        isCollapsed ? "w-16" : "w-64"
-      }`}
-    >
-      <div className="flex flex-col h-full">
-        {/* Header */}
-        <div className="p-6 border-b border-[var(--brand-border)]">
-          <div className="flex items-center gap-3">
-            <div className="w-8 h-8 bg-[var(--brand-primary)] rounded flex items-center justify-center">
-              <span className="text-white font-bold text-sm">م</span>
-=======
     <>
       {/* Overlay sidebar for mobile */}
       <div
@@ -66,45 +78,12 @@
           <div className="inline-flex items-center gap-3">
             <div className="h-8 w-8 rounded-lg bg-brand text-white grid place-items-center">
               م
->>>>>>> f1acfbcc
             </div>
-            {!isCollapsed && (
-              <div>
-                <h1 className="text-lg font-bold text-[var(--foreground)]">معين</h1>
-                <p className="text-sm text-[var(--foreground)]/60">لوحة التحكم</p>
-              </div>
-            )}
+            <span className="text-lg font-bold text-gray-900 dark:text-white">
+              مركز الهمم
+            </span>
           </div>
         </div>
-<<<<<<< HEAD
-
-        {/* Navigation */}
-        <nav className="flex-1 p-4">
-          <ul className="space-y-1">
-            {navigationItems.map((item) => {
-              const isActive = pathname === item.href;
-              const IconComponent = item.icon;
-
-              return (
-                <li key={item.href}>
-                  <Link
-                    href={item.href}
-                    className={`flex items-center gap-3 px-4 py-3 rounded-lg transition-colors ${
-                      isActive
-                        ? "bg-[var(--brand-primary)] text-white"
-                        : "text-[var(--foreground)] hover:bg-[var(--brand-surface)]"
-                    }`}
-                  >
-                    <IconComponent className="w-5 h-5" />
-                    {!isCollapsed && (
-                      <span className="text-sm font-medium">{item.label}</span>
-                    )}
-                  </Link>
-                </li>
-              );
-            })}
-          </ul>
-=======
         <nav className="p-3 grid gap-1">
           {items.map((item) => {
             const active =
@@ -125,65 +104,24 @@
               </Link>
             );
           })}
->>>>>>> f1acfbcc
         </nav>
+      </div>
 
-<<<<<<< HEAD
-        {/* User Section */}
-        <div className="p-4 border-t border-[var(--brand-border)]">
-          <div className="flex items-center gap-3 mb-4">
-            <div className="w-8 h-8 bg-[var(--brand-primary)] rounded-full flex items-center justify-center">
-              <span className="text-white text-sm font-bold">أ</span>
-=======
       {/* Static sidebar for desktop */}
       <aside className="hidden lg:block w-64 shrink-0 border-e border-gray-200 dark:border-gray-800 min-h-dvh p-4 grid grid-rows-[auto_1fr_auto] bg-white dark:bg-gray-900">
         <div className="mb-4">
           <div className="flex items-center gap-3 mb-1">
             <div className="h-8 w-8 rounded-lg bg-brand text-white grid place-items-center">
               م
->>>>>>> f1acfbcc
             </div>
-            {!isCollapsed && (
-              <div>
-                <p className="text-sm font-medium text-[var(--foreground)]">
-                  admin@mu3een.com
-                </p>
-              </div>
-            )}
+            <span className="text-xl font-bold text-gray-900 dark:text-white">
+              مركز الهمم
+            </span>
           </div>
-
-          <div className="space-y-1">
-            <Link
-              href="/help"
-              className="flex items-center gap-3 px-4 py-2 text-[var(--foreground)] hover:bg-[var(--brand-surface)] rounded-lg transition-colors"
-            >
-              <HelpCircle className="w-4 h-4" />
-              {!isCollapsed && <span className="text-sm">المساعدة</span>}
-            </Link>
-            <Link
-              href="/logout"
-              className="flex items-center gap-3 px-4 py-2 text-[var(--foreground)] hover:bg-[var(--brand-surface)] rounded-lg transition-colors"
-            >
-              <LogOut className="w-4 h-4" />
-              {!isCollapsed && <span className="text-sm">تسجيل الخروج</span>}
-            </Link>
+          <div className="text-xs text-gray-500 bg-gray-100 dark:bg-gray-800 px-2 py-1 rounded-full inline-block">
+            Mu&apos;ayin
           </div>
         </div>
-<<<<<<< HEAD
-
-        {/* Collapse Toggle */}
-        <div className="p-4">
-          <button
-            onClick={() => setIsCollapsed(!isCollapsed)}
-            className="w-full flex items-center justify-center p-2 text-[var(--foreground)] hover:bg-[var(--brand-surface)] rounded-lg transition-colors"
-          >
-            {isCollapsed ? (
-              <ChevronLeft className="w-4 h-4" />
-            ) : (
-              <ChevronRight className="w-4 h-4" />
-            )}
-          </button>
-=======
         <nav className="grid gap-1">
           {items.map((item) => {
             const active =
@@ -216,9 +154,8 @@
               تسجيل الخروج
             </button>
           </div>
->>>>>>> f1acfbcc
         </div>
-      </div>
-    </div>
+      </aside>
+    </>
   );
 }