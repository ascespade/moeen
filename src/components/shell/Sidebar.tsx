"use client";
import { usePathname } from "next/navigation";
import {
  LayoutDashboard,
  MessagesSquare,
  Workflow,
  ShieldCheck,
  Settings,
  Users,
} from "lucide-react";
import { useT } from "@/components/providers/I18nProvider";
import Link from "next/link";

const adminItems = [
  {
    href: "/dashboard",
    label: "nav.dashboard",
    icon: <LayoutDashboard className="h-4 w-4" />,
  },
  {
    href: "/conversations",
    label: "nav.conversations",
    icon: <MessagesSquare className="h-4 w-4" />,
  },
  { href: "/flow", label: "nav.flow", icon: <Workflow className="h-4 w-4" /> },
  {
    href: "/review",
    label: "nav.review",
    icon: <ShieldCheck className="h-4 w-4" />,
  },
  {
    href: "/settings",
    label: "nav.settings",
    icon: <Settings className="h-4 w-4" />,
  },
  { href: "/users", label: "nav.users", icon: <Users className="h-4 w-4" /> },
];
const staffItems = [
  {
    href: "/dashboard",
    label: "nav.dashboard",
    icon: <LayoutDashboard className="h-4 w-4" />,
  },
  {
    href: "/conversations",
    label: "nav.conversations",
    icon: <MessagesSquare className="h-4 w-4" />,
  },
];
const viewerItems = [
  {
    href: "/dashboard",
    label: "nav.dashboard",
    icon: <LayoutDashboard className="h-4 w-4" />,
  },
  {
    href: "/conversations",
    label: "nav.conversations",
    icon: <MessagesSquare className="h-4 w-4" />,
  },
];

export default function Sidebar() {
  const pathname = usePathname();
  const role = "admin";
  const items =
    role === "admin" ? adminItems : role === "staff" ? staffItems : viewerItems;
  const { t } = useT();

  return (
    <>
      {/* Overlay sidebar for mobile */}
      <div
        id="app-sidebar"
<<<<<<< HEAD
        className="hs-overlay hs-overlay-open:translate-x-0 fixed bottom-0 start-0 top-0 z-50 w-72 -translate-x-full border-e border-gray-200 bg-white transition-all duration-300 lg:hidden dark:border-gray-800 dark:bg-gray-900"
      >
        <div className="flex h-14 items-center border-b border-gray-200 px-4 dark:border-gray-800">
          <div className="inline-flex items-center gap-3">
            <div className="grid h-8 w-8 place-items-center rounded-lg bg-blue-600 text-white">
=======
        className="hs-overlay hs-overlay-open:translate-x-0 -translate-x-full fixed top-0 start-0 bottom-0 z-50 w-72 bg-white dark:bg-gray-900 border-e border-gray-200 dark:border-gray-800 transition-all duration-300 lg:hidden"
      >
        <div className="h-14 flex items-center px-4 border-b border-gray-200 dark:border-gray-800">
          <div className="inline-flex items-center gap-3">
            <div className="h-8 w-8 rounded-lg bg-blue-600 text-white grid place-items-center">
>>>>>>> b09a0dd9
              م
            </div>
            <span className="text-lg font-bold text-gray-900 dark:text-white">
              مركز الهمم
            </span>
          </div>
        </div>
        <nav className="grid gap-1 p-3">
          {items.map((item) => {
            const active =
              pathname === item.href || pathname.startsWith(item.href + "/");
            return (
              <Link
                key={item.href}
                href={item.href}
<<<<<<< HEAD
                className={`inline-flex h-11 items-center gap-3 rounded-lg border px-3 transition-colors ${
                  active
                    ? "border-transparent bg-blue-600 text-white"
                    : "border-gray-200 text-gray-700 hover:bg-gray-50 dark:border-gray-800 dark:text-gray-200 dark:hover:bg-gray-800"
=======
                className={`px-3 h-11 rounded-lg inline-flex items-center gap-3 border transition-colors ${
                  active
                    ? "bg-blue-600 text-white border-transparent"
                    : "border-gray-200 dark:border-gray-800 hover:bg-gray-50 dark:hover:bg-gray-800 text-gray-700 dark:text-gray-200"
>>>>>>> b09a0dd9
                }`}
                data-hs-overlay="#app-sidebar"
              >
                <span>{item.icon}</span>
                <span className="font-medium">{t(item.label, item.label)}</span>
              </Link>
            );
          })}
        </nav>
      </div>

      {/* Static sidebar for desktop */}
      <aside className="grid hidden min-h-dvh w-64 shrink-0 grid-rows-[auto_1fr_auto] border-e border-gray-200 bg-white p-4 lg:block dark:border-gray-800 dark:bg-gray-900">
        <div className="mb-4">
<<<<<<< HEAD
          <div className="mb-1 flex items-center gap-3">
            <div className="grid h-8 w-8 place-items-center rounded-lg bg-blue-600 text-white">
=======
          <div className="flex items-center gap-3 mb-1">
            <div className="h-8 w-8 rounded-lg bg-blue-600 text-white grid place-items-center">
>>>>>>> b09a0dd9
              م
            </div>
            <span className="text-xl font-bold text-gray-900 dark:text-white">
              مركز الهمم
            </span>
          </div>
<<<<<<< HEAD
          <div className="inline-block rounded-full bg-gray-100 px-2 py-1 text-xs text-gray-500 dark:bg-gray-800">
=======
          <div className="text-xs text-gray-500 bg-gray-100 dark:bg-gray-800 px-2 py-1 rounded-full inline-block">
>>>>>>> b09a0dd9
            Mu&apos;ayin
          </div>
        </div>
        <nav className="grid gap-1">
          {items.map((item) => {
            const active =
              pathname === item.href || pathname.startsWith(item.href + "/");
            return (
              <Link
                key={item.href}
                href={item.href}
<<<<<<< HEAD
                className={`inline-flex h-11 items-center gap-3 rounded-lg border px-3 transition-colors ${
                  active
                    ? "border-transparent bg-blue-600 text-white"
                    : "border-gray-200 text-gray-700 hover:bg-gray-50 dark:border-gray-800 dark:text-gray-200 dark:hover:bg-gray-800"
=======
                className={`px-3 h-11 rounded-lg inline-flex items-center gap-3 border transition-colors ${
                  active
                    ? "bg-blue-600 text-white border-transparent"
                    : "border-gray-200 dark:border-gray-800 hover:bg-gray-50 dark:hover:bg-gray-800 text-gray-700 dark:text-gray-200"
>>>>>>> b09a0dd9
                }`}
              >
                <span>{item.icon}</span>
                <span className="font-medium">{t(item.label, item.label)}</span>
              </Link>
            );
          })}
        </nav>
<<<<<<< HEAD
        <div className="mt-6 flex items-center gap-3 border-t border-gray-200 pt-6 dark:border-gray-800">
          <div className="grid h-10 w-10 place-items-center rounded-full bg-blue-600 text-white">
=======
        <div className="flex items-center gap-3 pt-6 border-t border-gray-200 dark:border-gray-800 mt-6">
          <div className="h-10 w-10 rounded-full bg-blue-600 text-white grid place-items-center">
>>>>>>> b09a0dd9
            م
          </div>
          <div className="text-sm">
            <div className="font-semibold text-gray-900 dark:text-white">
              مستخدم تجريبي
            </div>
<<<<<<< HEAD
            <button className="text-gray-500 transition-colors hover:text-blue-600">
=======
            <button className="text-gray-500 hover:text-blue-600 transition-colors">
>>>>>>> b09a0dd9
              تسجيل الخروج
            </button>
          </div>
        </div>
      </aside>
    </>
  );
}<|MERGE_RESOLUTION|>--- conflicted
+++ resolved
@@ -72,19 +72,16 @@
       {/* Overlay sidebar for mobile */}
       <div
         id="app-sidebar"
-<<<<<<< HEAD
         className="hs-overlay hs-overlay-open:translate-x-0 fixed bottom-0 start-0 top-0 z-50 w-72 -translate-x-full border-e border-gray-200 bg-white transition-all duration-300 lg:hidden dark:border-gray-800 dark:bg-gray-900"
       >
         <div className="flex h-14 items-center border-b border-gray-200 px-4 dark:border-gray-800">
           <div className="inline-flex items-center gap-3">
             <div className="grid h-8 w-8 place-items-center rounded-lg bg-blue-600 text-white">
-=======
         className="hs-overlay hs-overlay-open:translate-x-0 -translate-x-full fixed top-0 start-0 bottom-0 z-50 w-72 bg-white dark:bg-gray-900 border-e border-gray-200 dark:border-gray-800 transition-all duration-300 lg:hidden"
       >
         <div className="h-14 flex items-center px-4 border-b border-gray-200 dark:border-gray-800">
           <div className="inline-flex items-center gap-3">
             <div className="h-8 w-8 rounded-lg bg-blue-600 text-white grid place-items-center">
->>>>>>> b09a0dd9
               م
             </div>
             <span className="text-lg font-bold text-gray-900 dark:text-white">
@@ -100,17 +97,14 @@
               <Link
                 key={item.href}
                 href={item.href}
-<<<<<<< HEAD
                 className={`inline-flex h-11 items-center gap-3 rounded-lg border px-3 transition-colors ${
                   active
                     ? "border-transparent bg-blue-600 text-white"
                     : "border-gray-200 text-gray-700 hover:bg-gray-50 dark:border-gray-800 dark:text-gray-200 dark:hover:bg-gray-800"
-=======
                 className={`px-3 h-11 rounded-lg inline-flex items-center gap-3 border transition-colors ${
                   active
                     ? "bg-blue-600 text-white border-transparent"
                     : "border-gray-200 dark:border-gray-800 hover:bg-gray-50 dark:hover:bg-gray-800 text-gray-700 dark:text-gray-200"
->>>>>>> b09a0dd9
                 }`}
                 data-hs-overlay="#app-sidebar"
               >
@@ -125,24 +119,18 @@
       {/* Static sidebar for desktop */}
       <aside className="grid hidden min-h-dvh w-64 shrink-0 grid-rows-[auto_1fr_auto] border-e border-gray-200 bg-white p-4 lg:block dark:border-gray-800 dark:bg-gray-900">
         <div className="mb-4">
-<<<<<<< HEAD
           <div className="mb-1 flex items-center gap-3">
             <div className="grid h-8 w-8 place-items-center rounded-lg bg-blue-600 text-white">
-=======
           <div className="flex items-center gap-3 mb-1">
             <div className="h-8 w-8 rounded-lg bg-blue-600 text-white grid place-items-center">
->>>>>>> b09a0dd9
               م
             </div>
             <span className="text-xl font-bold text-gray-900 dark:text-white">
               مركز الهمم
             </span>
           </div>
-<<<<<<< HEAD
           <div className="inline-block rounded-full bg-gray-100 px-2 py-1 text-xs text-gray-500 dark:bg-gray-800">
-=======
           <div className="text-xs text-gray-500 bg-gray-100 dark:bg-gray-800 px-2 py-1 rounded-full inline-block">
->>>>>>> b09a0dd9
             Mu&apos;ayin
           </div>
         </div>
@@ -154,17 +142,14 @@
               <Link
                 key={item.href}
                 href={item.href}
-<<<<<<< HEAD
                 className={`inline-flex h-11 items-center gap-3 rounded-lg border px-3 transition-colors ${
                   active
                     ? "border-transparent bg-blue-600 text-white"
                     : "border-gray-200 text-gray-700 hover:bg-gray-50 dark:border-gray-800 dark:text-gray-200 dark:hover:bg-gray-800"
-=======
                 className={`px-3 h-11 rounded-lg inline-flex items-center gap-3 border transition-colors ${
                   active
                     ? "bg-blue-600 text-white border-transparent"
                     : "border-gray-200 dark:border-gray-800 hover:bg-gray-50 dark:hover:bg-gray-800 text-gray-700 dark:text-gray-200"
->>>>>>> b09a0dd9
                 }`}
               >
                 <span>{item.icon}</span>
@@ -173,24 +158,18 @@
             );
           })}
         </nav>
-<<<<<<< HEAD
         <div className="mt-6 flex items-center gap-3 border-t border-gray-200 pt-6 dark:border-gray-800">
           <div className="grid h-10 w-10 place-items-center rounded-full bg-blue-600 text-white">
-=======
         <div className="flex items-center gap-3 pt-6 border-t border-gray-200 dark:border-gray-800 mt-6">
           <div className="h-10 w-10 rounded-full bg-blue-600 text-white grid place-items-center">
->>>>>>> b09a0dd9
             م
           </div>
           <div className="text-sm">
             <div className="font-semibold text-gray-900 dark:text-white">
               مستخدم تجريبي
             </div>
-<<<<<<< HEAD
             <button className="text-gray-500 transition-colors hover:text-blue-600">
-=======
             <button className="text-gray-500 hover:text-blue-600 transition-colors">
->>>>>>> b09a0dd9
               تسجيل الخروج
             </button>
           </div>
