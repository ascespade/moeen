"use client";
import { usePathname } from "next/navigation";
import {
  LayoutDashboard,
  MessagesSquare,
  Workflow,
  ShieldCheck,
  Settings,
  Users,
} from "lucide-react";
import { useT } from "@/components/providers/I18nProvider";
import Link from "next/link";
<<<<<<< HEAD
import { usePathname } from "next/navigation";
import {
  LayoutDashboard,
  MessagesSquare,
  Workflow,
  ShieldCheck,
  Settings,
  Users,
} from "lucide-react";
import { useT } from "@/components/providers/I18nProvider";
=======
>>>>>>> b71bf0ec

const adminItems = [
  {
    href: "/dashboard",
    label: "nav.dashboard",
    icon: <LayoutDashboard className="h-4 w-4" />,
  },
  {
    href: "/conversations",
    label: "nav.conversations",
    icon: <MessagesSquare className="h-4 w-4" />,
  },
  { href: "/flow", label: "nav.flow", icon: <Workflow className="h-4 w-4" /> },
  {
    href: "/review",
    label: "nav.review",
    icon: <ShieldCheck className="h-4 w-4" />,
  },
  {
    href: "/settings",
    label: "nav.settings",
    icon: <Settings className="h-4 w-4" />,
  },
  { href: "/users", label: "nav.users", icon: <Users className="h-4 w-4" /> },
];
const staffItems = [
  {
    href: "/dashboard",
    label: "nav.dashboard",
    icon: <LayoutDashboard className="h-4 w-4" />,
  },
  {
    href: "/conversations",
    label: "nav.conversations",
    icon: <MessagesSquare className="h-4 w-4" />,
  },
];
const viewerItems = [
  {
    href: "/dashboard",
    label: "nav.dashboard",
    icon: <LayoutDashboard className="h-4 w-4" />,
  },
  {
    href: "/conversations",
    label: "nav.conversations",
    icon: <MessagesSquare className="h-4 w-4" />,
  },
];

export default function Sidebar() {
  const pathname = usePathname();
  const role = "admin";
  const items =
    role === "admin" ? adminItems : role === "staff" ? staffItems : viewerItems;
  const { t } = useT();

  return (
    <>
      {/* Overlay sidebar for mobile */}
      <div
        id="app-sidebar"
        className="hs-overlay hs-overlay-open:translate-x-0 -translate-x-full fixed top-0 start-0 bottom-0 z-50 w-72 bg-white dark:bg-gray-900 border-e border-gray-200 dark:border-gray-800 transition-all duration-300 lg:hidden"
      >
        <div className="h-14 flex items-center px-4 border-b border-gray-200 dark:border-gray-800">
          <div className="inline-flex items-center gap-3">
            <div className="h-8 w-8 rounded-lg bg-blue-600 text-white grid place-items-center">
              م
            </div>
            <span className="text-lg font-bold text-gray-900 dark:text-white">
              مركز الهمم
            </span>
          </div>
        </div>
        <nav className="p-3 grid gap-1">
          {items.map((item) => {
            const active =
              pathname === item.href || pathname.startsWith(item.href + "/");
            return (
              <Link
                key={item.href}
                href={item.href}
                className={`px-3 h-11 rounded-lg inline-flex items-center gap-3 border transition-colors ${
                  active
                    ? "bg-blue-600 text-white border-transparent"
                    : "border-gray-200 dark:border-gray-800 hover:bg-gray-50 dark:hover:bg-gray-800 text-gray-700 dark:text-gray-200"
                }`}
                data-hs-overlay="#app-sidebar"
              >
                <span>{item.icon}</span>
                <span className="font-medium">{t(item.label, item.label)}</span>
              </Link>
            );
          })}
        </nav>
      </div>

      {/* Static sidebar for desktop */}
      <aside className="hidden lg:block w-64 shrink-0 border-e border-gray-200 dark:border-gray-800 min-h-dvh p-4 grid grid-rows-[auto_1fr_auto] bg-white dark:bg-gray-900">
        <div className="mb-4">
          <div className="flex items-center gap-3 mb-1">
            <div className="h-8 w-8 rounded-lg bg-blue-600 text-white grid place-items-center">
              م
            </div>
            <span className="text-xl font-bold text-gray-900 dark:text-white">
              مركز الهمم
            </span>
          </div>
          <div className="text-xs text-gray-500 bg-gray-100 dark:bg-gray-800 px-2 py-1 rounded-full inline-block">
            Mu&apos;ayin
          </div>
        </div>
        <nav className="grid gap-1">
          {items.map((item) => {
            const active =
              pathname === item.href || pathname.startsWith(item.href + "/");
            return (
              <Link
                key={item.href}
                href={item.href}
                className={`px-3 h-11 rounded-lg inline-flex items-center gap-3 border transition-colors ${
                  active
                    ? "bg-blue-600 text-white border-transparent"
                    : "border-gray-200 dark:border-gray-800 hover:bg-gray-50 dark:hover:bg-gray-800 text-gray-700 dark:text-gray-200"
                }`}
              >
                <span>{item.icon}</span>
                <span className="font-medium">{t(item.label, item.label)}</span>
              </Link>
            );
          })}
        </nav>
        <div className="flex items-center gap-3 pt-6 border-t border-gray-200 dark:border-gray-800 mt-6">
          <div className="h-10 w-10 rounded-full bg-blue-600 text-white grid place-items-center">
            م
          </div>
          <div className="text-sm">
            <div className="font-semibold text-gray-900 dark:text-white">
              مستخدم تجريبي
            </div>
            <button className="text-gray-500 hover:text-blue-600 transition-colors">
              تسجيل الخروج
            </button>
          </div>
        </div>
      </aside>
    </>
  );
}<|MERGE_RESOLUTION|>--- conflicted
+++ resolved
@@ -10,19 +10,6 @@
 } from "lucide-react";
 import { useT } from "@/components/providers/I18nProvider";
 import Link from "next/link";
-<<<<<<< HEAD
-import { usePathname } from "next/navigation";
-import {
-  LayoutDashboard,
-  MessagesSquare,
-  Workflow,
-  ShieldCheck,
-  Settings,
-  Users,
-} from "lucide-react";
-import { useT } from "@/components/providers/I18nProvider";
-=======
->>>>>>> b71bf0ec
 
 const adminItems = [
   {
