--- conflicted
+++ resolved
@@ -1,16 +1,8 @@
 "use client";
-<<<<<<< HEAD
-
-import { useEffect, useState } from "react";
-import { Sun, Moon, Languages } from "lucide-react";
-import Link from "next/link";
-import { useT } from "@/components/providers/I18nProvider";
-=======
 import { useEffect, useState } from "react";
 import { Sun, Moon, Languages } from "lucide-react";
 import { useT } from "@/components/providers/I18nProvider";
 import Link from "next/link";
->>>>>>> b71bf0ec
 
 export default function Header() {
   const [theme, setTheme] = useState<string>(
