--- conflicted
+++ resolved
@@ -106,27 +106,11 @@
                   {t("ui.theme", "الثيم")}
                 </span>
               </button>
-<<<<<<< HEAD
-              <div
-                className="hs-dropdown-menu transition-[opacity,margin] duration hs-dropdown-open:opacity-100 opacity-0 hidden min-w-36 bg-white dark:bg-gray-900 shadow-md rounded-lg p-1 border border-gray-200 dark:border-gray-700"
-                role="menu"
-              >
-                <button
-                  className="w-full text-start px-3 py-2 rounded-md hover:bg-gray-50 dark:hover:bg-gray-800"
-                  onClick={() => setTheme("light")}
-                >
-                  وضع نهاري
-                </button>
-                <button
-                  className="w-full text-start px-3 py-2 rounded-md hover:bg-gray-50 dark:hover:bg-gray-800"
-                  onClick={() => setTheme("dark")}
-=======
               {showThemeDropdown && (
                 <div
                   className="absolute top-full right-0 z-50 min-w-36 rounded-lg border border-gray-200 bg-white p-1 shadow-md dark:border-gray-700 dark:bg-gray-900"
                   role="menu"
                   onClick={(e) => e.stopPropagation()}
->>>>>>> 83ef76fe
                 >
                   <button
                     className="w-full rounded-md px-3 py-2 text-start hover:bg-gray-50 dark:hover:bg-gray-800"
@@ -159,10 +143,6 @@
               {dir === "rtl" ? "RTL" : "LTR"}
             </button>
 
-<<<<<<< HEAD
-            <div className="hs-dropdown relative inline-flex">
-              <button className="h-9 rounded-md border border-gray-200 dark:border-gray-700 px-3 inline-flex items-center gap-2 text-gray-700 dark:text-gray-200 hover:bg-gray-50 dark:hover:bg-gray-800 focus:outline-none focus:ring-2">
-=======
             <div className="relative inline-flex">
               <button
                 className="inline-flex h-9 items-center gap-2 rounded-md border border-[var(--brand-border)] px-3 text-gray-700 hover:bg-gray-50 focus:outline-none focus:ring-2 dark:border-gray-700 dark:text-gray-200 dark:hover:bg-gray-800"
@@ -171,33 +151,16 @@
                   setShowLangDropdown(!showLangDropdown);
                 }}
               >
->>>>>>> 83ef76fe
                 <Languages className="h-4 w-4" />
                 <span className="hidden sm:inline">
                   {t("ui.language", "اللغة")}
                 </span>
               </button>
-<<<<<<< HEAD
-              <div
-                className="hs-dropdown-menu transition-[opacity,margin] duration hs-dropdown-open:opacity-100 opacity-0 hidden min-w-32 bg-white dark:bg-gray-900 shadow-md rounded-lg p-1 border border-gray-200 dark:border-gray-700"
-                role="menu"
-              >
-                <Link
-                  className="block px-3 py-2 rounded-md hover:bg-gray-50 dark:hover:bg-gray-800"
-                  href="/ar"
-                >
-                  العربية
-                </Link>
-                <Link
-                  className="block px-3 py-2 rounded-md hover:bg-gray-50 dark:hover:bg-gray-800"
-                  href="/en"
-=======
               {showLangDropdown && (
                 <div
                   className="absolute top-full right-0 z-50 min-w-32 rounded-lg border border-gray-200 bg-white p-1 shadow-md dark:border-gray-700 dark:bg-gray-900"
                   role="menu"
                   onClick={(e) => e.stopPropagation()}
->>>>>>> 83ef76fe
                 >
                   <Link
                     className="block rounded-md px-3 py-2 hover:bg-gray-50 dark:hover:bg-gray-800"
