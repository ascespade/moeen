--- conflicted
+++ resolved
@@ -2,10 +2,7 @@
 import { CSRFProtection, RateLimiter, securityHeaders } from "@/lib/security";
 import type { NextRequest } from "next/server";
 import jwt from "jsonwebtoken";
-<<<<<<< HEAD
-=======
 import { CSRFProtection, RateLimiter, securityHeaders } from "@/lib/security";
->>>>>>> 67619cf5
 
 // Authentication middleware with proper JWT validation
 export function middleware(request: NextRequest) {
