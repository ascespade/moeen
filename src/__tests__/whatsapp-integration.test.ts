--- conflicted
+++ resolved
@@ -1,8 +1,5 @@
 import { WhatsAppIntegration } from "@/lib/whatsapp-integration";
-<<<<<<< HEAD
-=======
 
->>>>>>> 67619cf5
 describe("WhatsAppIntegration", () => {
   let whatsapp: WhatsAppIntegration;
 
