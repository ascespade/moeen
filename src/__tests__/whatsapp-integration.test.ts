--- conflicted
+++ resolved
@@ -1,8 +1,5 @@
 import { WhatsAppIntegration } from "@/lib/whatsapp-integration";
-<<<<<<< HEAD
-=======
 
->>>>>>> b09a0dd9
 describe("WhatsAppIntegration", () => {
   let whatsapp: WhatsAppIntegration;
 
