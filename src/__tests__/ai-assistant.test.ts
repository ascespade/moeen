import { HemamAssistant } from "@/lib/ai-assistant";
<<<<<<< HEAD
=======

>>>>>>> 67619cf5
describe("HemamAssistant", () => {
  let assistant: HemamAssistant;

  beforeEach(() => {
    assistant = new HemamAssistant();
  });

  describe("Crisis Detection", () => {
    test("should detect crisis keywords", () => {
      const crisisMessage = "أريد أن أموت";
      const crisisLevel = assistant.analyzeCrisisLevel(crisisMessage);
      expect(crisisLevel).toBe("crisis");
    });

    test("should detect urgent keywords", () => {
      const urgentMessage = "هذا أمر طارئ";
      const crisisLevel = assistant.analyzeCrisisLevel(urgentMessage);
      expect(crisisLevel).toBe("urgent");
    });

    test("should return normal for regular messages", () => {
      const normalMessage = "مرحبا، كيف حالك؟";
      const crisisLevel = assistant.analyzeCrisisLevel(normalMessage);
      expect(crisisLevel).toBe("normal");
    });
  });

  describe("Empathetic Responses", () => {
    test("should generate empathetic response for normal messages", () => {
      const context = {
        userId: "test-user",
        sessionId: "test-session",
        userType: "new_beneficiary" as const,
        currentFlow: "general_inquiry",
        previousInteractions: [],
        emergencyLevel: "normal" as const,
      };

      const response = assistant.generateEmpatheticResponse(
        context,
        "أحتاج مساعدة",
      );
      expect(response).toContain("نحن هنا لمساعدتك");
    });

    test("should generate crisis response for crisis messages", () => {
      const context = {
        userId: "test-user",
        sessionId: "test-session",
        userType: "new_beneficiary" as const,
        currentFlow: "general_inquiry",
        previousInteractions: [],
        emergencyLevel: "crisis" as const,
      };

      const response = assistant.generateEmpatheticResponse(
        context,
        "أريد أن أموت",
      );
      expect(response).toContain("997");
      expect(response).toContain("مساعدة عاجلة");
    });
  });

  describe("Motivational Messages", () => {
    test("should generate motivational message", () => {
      const message = assistant.generateMotivationalMessage("أحمد");
      expect(message).toContain("أحمد");
      expect(message).toContain("مركز الهمم");
    });

    test("should generate milestone celebration", () => {
      const message = assistant.generateMotivationalMessage(
        "فاطمة",
        "إكمال 10 جلسات",
      );
      expect(message).toContain("فاطمة");
      expect(message).toContain("إكمال 10 جلسات");
      expect(message).toContain("تهانينا");
    });
  });

  describe("Proactive Care", () => {
    test("should generate proactive care message", () => {
      const message = assistant.generateProactiveCareMessage(
        "سارة",
        "تمارين التنفس",
      );
      expect(message).toContain("سارة");
      expect(message).toContain("تمارين التنفس");
      expect(message).toContain("👍");
    });
  });

  describe("Family Notifications", () => {
    test("should generate family notification", () => {
      const message = assistant.generateFamilyNotification(
        "أحمد",
        "appointment",
        "10:00 صباحاً",
      );
      expect(message).toContain("أحمد");
      expect(message).toContain("موعد");
      expect(message).toContain("10:00 صباحاً");
    });
  });

  describe("Accessibility", () => {
    test("should generate accessible response", () => {
      const options = ["حجز موعد", "معلومات", "دعم"];
      const response = assistant.generateAccessibleResponse(options);
      expect(response).toContain("1️⃣");
      expect(response).toContain("2️⃣");
      expect(response).toContain("3️⃣");
      expect(response).toContain("رسالة صوتية");
    });
  });
});<|MERGE_RESOLUTION|>--- conflicted
+++ resolved
@@ -1,8 +1,5 @@
 import { HemamAssistant } from "@/lib/ai-assistant";
-<<<<<<< HEAD
-=======
 
->>>>>>> 67619cf5
 describe("HemamAssistant", () => {
   let assistant: HemamAssistant;
 
