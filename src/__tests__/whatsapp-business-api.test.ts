import { whatsappAPI } from "@/lib/whatsapp-business-api";
<<<<<<< HEAD
=======

>>>>>>> b09a0dd9
// Mock fetch for testing
global.fetch = jest.fn();

describe("WhatsAppBusinessAPI", () => {
  beforeEach(() => {
    (fetch as jest.Mock).mockClear();
  });

  describe("Text Messages", () => {
    test("should send text message successfully", async () => {
      const mockResponse = {
        ok: true,
        json: () =>
          Promise.resolve({
            messages: [{ id: "msg_123" }],
          }),
      };
      (fetch as jest.Mock).mockResolvedValue(mockResponse);

      const result = await whatsappAPI.sendTextMessage(
        "+966501234567",
        "مرحبا",
      );

      expect(result.success).toBe(true);
      expect(result.messageId).toBe("msg_123");
      expect(fetch).toHaveBeenCalledWith(
        expect.stringContaining("/messages"),
        expect.objectContaining({
          method: "POST",
          headers: expect.objectContaining({
            Authorization: expect.stringContaining("Bearer"),
            "Content-Type": "application/json",
          }),
          body: expect.stringContaining("whatsapp"),
        }),
      );
    });

    test("should handle text message failure", async () => {
      const mockResponse = {
        ok: false,
        json: () =>
          Promise.resolve({
            error: { message: "Invalid phone number" },
          }),
      };
      (fetch as jest.Mock).mockResolvedValue(mockResponse);

      const result = await whatsappAPI.sendTextMessage(
        "+966501234567",
        "مرحبا",
      );

      expect(result.success).toBe(false);
      expect(result.error).toBe("Invalid phone number");
    });
  });

  describe("Template Messages", () => {
    test("should send template message successfully", async () => {
      const mockResponse = {
        ok: true,
        json: () =>
          Promise.resolve({
            messages: [{ id: "msg_123" }],
          }),
      };
      (fetch as jest.Mock).mockResolvedValue(mockResponse);

      const result = await whatsappAPI.sendTemplateMessage(
        "+966501234567",
        "appointment_confirmation",
        "ar",
        ["أحمد", "2024-01-20", "10:00"],
      );

      expect(result.success).toBe(true);
      expect(result.messageId).toBe("msg_123");
    });

    test("should handle template message failure", async () => {
      const mockResponse = {
        ok: false,
        json: () =>
          Promise.resolve({
            error: { message: "Template not found" },
          }),
      };
      (fetch as jest.Mock).mockResolvedValue(mockResponse);

      const result = await whatsappAPI.sendTemplateMessage(
        "+966501234567",
        "invalid_template",
        "ar",
      );

      expect(result.success).toBe(false);
      expect(result.error).toBe("Template not found");
    });
  });

  describe("Media Messages", () => {
    test("should send image message successfully", async () => {
      const mockResponse = {
        ok: true,
        json: () =>
          Promise.resolve({
            messages: [{ id: "msg_123" }],
          }),
      };
      (fetch as jest.Mock).mockResolvedValue(mockResponse);

      const result = await whatsappAPI.sendImageMessage(
        "+966501234567",
        "https://example.com/image.jpg",
        "صورة توضيحية",
      );

      expect(result.success).toBe(true);
      expect(result.messageId).toBe("msg_123");
    });

    test("should send document message successfully", async () => {
      const mockResponse = {
        ok: true,
        json: () =>
          Promise.resolve({
            messages: [{ id: "msg_123" }],
          }),
      };
      (fetch as jest.Mock).mockResolvedValue(mockResponse);

      const result = await whatsappAPI.sendDocumentMessage(
        "+966501234567",
        "https://example.com/doc.pdf",
        "document.pdf",
        "مستند مهم",
      );

      expect(result.success).toBe(true);
      expect(result.messageId).toBe("msg_123");
    });
  });

  describe("Message Status", () => {
    test("should get message status successfully", async () => {
      const mockResponse = {
        ok: true,
        json: () =>
          Promise.resolve({
            status: "delivered",
            timestamp: "1640995200",
          }),
      };
      (fetch as jest.Mock).mockResolvedValue(mockResponse);

      const result = await whatsappAPI.getMessageStatus("msg_123");

      expect(result).toEqual({
        status: "delivered",
        timestamp: "1640995200",
      });
    });

    test("should handle message status failure", async () => {
      const mockResponse = {
        ok: false,
        json: () =>
          Promise.resolve({
            error: { message: "Message not found" },
          }),
      };
      (fetch as jest.Mock).mockResolvedValue(mockResponse);

      const result = await whatsappAPI.getMessageStatus("invalid_msg");

      expect(result).toBeNull();
    });
  });

  describe("Templates", () => {
    test("should get templates successfully", async () => {
      const mockResponse = {
        ok: true,
        json: () =>
          Promise.resolve({
            data: [
              {
                name: "appointment_confirmation",
                status: "APPROVED",
                category: "UTILITY",
                language: "ar",
              },
            ],
          }),
      };
      (fetch as jest.Mock).mockResolvedValue(mockResponse);

      const result = await whatsappAPI.getTemplates();

      expect(result).toHaveLength(1);
      expect(result[0].name).toBe("appointment_confirmation");
    });

    test("should create template successfully", async () => {
      const mockResponse = {
        ok: true,
        json: () =>
          Promise.resolve({
            id: "template_123",
          }),
      };
      (fetch as jest.Mock).mockResolvedValue(mockResponse);

      const template = {
        name: "test_template",
        category: "UTILITY" as const,
        language: "ar",
        components: [
          {
            type: "BODY" as const,
            text: "Hello {{1}}",
          },
        ],
      };

      const result = await whatsappAPI.createTemplate(template);

      expect(result.success).toBe(true);
      expect(result.templateId).toBe("template_123");
    });
  });

  describe("Webhook Processing", () => {
    test("should process webhook event", () => {
      const webhookEvent = {
        object: "whatsapp_business_account",
        entry: [
          {
            id: "entry_123",
            changes: [
              {
                value: {
                  messaging_product: "whatsapp",
                  metadata: {
                    display_phone_number: "966501234567",
                    phone_number_id: "phone_123",
                  },
                  contacts: [
                    {
                      profile: { name: "أحمد" },
                      wa_id: "966501234567",
                    },
                  ],
                  messages: [
                    {
                      from: "966501234567",
                      id: "msg_123",
                      timestamp: "1640995200",
                      type: "text",
                      text: { body: "مرحبا" },
                    },
                  ],
                  statuses: [
                    {
                      id: "msg_123",
                      status: "delivered",
                      timestamp: "1640995200",
                      recipient_id: "966501234567",
                    },
                  ],
                },
                field: "messages",
              },
            ],
          },
        ],
      };

      const result = whatsappAPI.processWebhookEvent(webhookEvent);

      expect(result.messages).toHaveLength(1);
      expect(result.messages[0].from).toBe("966501234567");
      expect(result.messages[0].messageId).toBe("msg_123");
      expect(result.messages[0].type).toBe("text");

      expect(result.statuses).toHaveLength(1);
      expect(result.statuses[0].messageId).toBe("msg_123");
      expect(result.statuses[0].status).toBe("delivered");
    });
  });

  describe("Webhook Verification", () => {
    test("should verify webhook with correct token", () => {
      process.env.WHATSAPP_VERIFY_TOKEN = "test_token";

      const result = whatsappAPI.verifyWebhook(
        "subscribe",
        "test_token",
        "challenge_123",
      );
      expect(result).toBe(true);
    });

    test("should reject webhook with incorrect token", () => {
      process.env.WHATSAPP_VERIFY_TOKEN = "test_token";

      const result = whatsappAPI.verifyWebhook(
        "subscribe",
        "wrong_token",
        "challenge_123",
      );
      expect(result).toBe(false);
    });
  });

  describe("Business Profile", () => {
    test("should get business profile successfully", async () => {
      const mockResponse = {
        ok: true,
        json: () =>
          Promise.resolve({
            id: "profile_123",
            about: "مركز الهمم",
            address: "جدة، حي الصفا",
          }),
      };
      (fetch as jest.Mock).mockResolvedValue(mockResponse);

      const result = await whatsappAPI.getBusinessProfile();

      expect(result.success).toBe(true);
      expect(result.profile).toBeDefined();
    });

    test("should update business profile successfully", async () => {
      const mockResponse = {
        ok: true,
        json: () => Promise.resolve({}),
      };
      (fetch as jest.Mock).mockResolvedValue(mockResponse);

      const profileData = {
        messaging_product: "whatsapp",
        about: "مركز الهمم - الحلول الرقمية المتكاملة",
        address: "جدة، حي الصفا، شارع الأمير محمد بن عبدالعزيز",
      };

      const result = await whatsappAPI.updateBusinessProfile(profileData);

      expect(result.success).toBe(true);
    });
  });
});<|MERGE_RESOLUTION|>--- conflicted
+++ resolved
@@ -1,8 +1,5 @@
 import { whatsappAPI } from "@/lib/whatsapp-business-api";
-<<<<<<< HEAD
-=======
-
->>>>>>> b09a0dd9
+
 // Mock fetch for testing
 global.fetch = jest.fn();
 
