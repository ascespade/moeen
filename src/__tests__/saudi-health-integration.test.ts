--- conflicted
+++ resolved
@@ -1,8 +1,5 @@
 import { saudiHealthSystem } from "@/lib/saudi-health-integration";
-<<<<<<< HEAD
-=======
 
->>>>>>> 67619cf5
 describe("SaudiHealthSystemIntegration", () => {
   describe("Data Validation", () => {
     test("should validate Saudi National ID", () => {
