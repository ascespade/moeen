import { useState, useCallback } from "react";
// Toggle hooks
<<<<<<< HEAD
=======
import { useState, useCallback } from "react";
>>>>>>> b09a0dd9

export const useToggle = (
  initialValue: boolean = false,
): [boolean, () => void, (value: boolean) => void] => {
  const [value, setValue] = useState<boolean>(initialValue);

  const toggle = useCallback(() => {
    setValue((prev) => !prev);
  }, []);

  const setToggle = useCallback((newValue: boolean) => {
    setValue(newValue);
  }, []);

  return [value, toggle, setToggle];
};

export const useBoolean = (initialValue: boolean = false) => {
  const [value, setValue] = useState<boolean>(initialValue);

  const setTrue = useCallback(() => setValue(true), []);
  const setFalse = useCallback(() => setValue(false), []);
  const toggle = useCallback(() => setValue((prev) => !prev), []);
  const setBoolean = useCallback((newValue: boolean) => setValue(newValue), []);

  return {
    value,
    setTrue,
    setFalse,
    toggle,
    setValue: setBoolean,
  };
};<|MERGE_RESOLUTION|>--- conflicted
+++ resolved
@@ -1,9 +1,6 @@
 import { useState, useCallback } from "react";
 // Toggle hooks
-<<<<<<< HEAD
-=======
 import { useState, useCallback } from "react";
->>>>>>> b09a0dd9
 
 export const useToggle = (
   initialValue: boolean = false,
