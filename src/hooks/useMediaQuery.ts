import { useState, useEffect } from "react";
// Media query hooks
<<<<<<< HEAD
=======
import { useState, useEffect } from "react";
>>>>>>> b09a0dd9

export const useMediaQuery = (query: string): boolean => {
  const [matches, setMatches] = useState<boolean>(false);

  useEffect(() => {
    if (typeof window === "undefined") return;

    const media = window.matchMedia(query);

    if (media.matches !== matches) {
      setMatches(media.matches);
    }

    const listener = () => setMatches(media.matches);

    // Modern browsers
    if (media.addEventListener) {
      media.addEventListener("change", listener);
      return () => media.removeEventListener("change", listener);
    } else {
      // Fallback for older browsers
      media.addListener(listener);
      return () => media.removeListener(listener);
    }
  }, [matches, query]);

  return matches;
};

export const useBreakpoint = () => {
  const isMobile = useMediaQuery("(max-width: 768px)");
  const isTablet = useMediaQuery("(min-width: 769px) and (max-width: 1024px)");
  const isDesktop = useMediaQuery("(min-width: 1025px)");
  const isLargeDesktop = useMediaQuery("(min-width: 1440px)");

  return {
    isMobile,
    isTablet,
    isDesktop,
    isLargeDesktop,
    current: isMobile
      ? "mobile"
      : isTablet
        ? "tablet"
        : isDesktop
          ? "desktop"
          : "large-desktop",
  };
};

export const useDarkMode = (): boolean => {
  return useMediaQuery("(prefers-color-scheme: dark)");
};

export const useReducedMotion = (): boolean => {
  return useMediaQuery("(prefers-reduced-motion: reduce)");
};

export const useHighContrast = (): boolean => {
  return useMediaQuery("(prefers-contrast: high)");
};

export const usePrint = (): boolean => {
  return useMediaQuery("print");
};

export const useHover = (): boolean => {
  return useMediaQuery("(hover: hover)");
};

export const useTouch = (): boolean => {
  return useMediaQuery("(pointer: coarse)");
};<|MERGE_RESOLUTION|>--- conflicted
+++ resolved
@@ -1,9 +1,6 @@
 import { useState, useEffect } from "react";
 // Media query hooks
-<<<<<<< HEAD
-=======
 import { useState, useEffect } from "react";
->>>>>>> b09a0dd9
 
 export const useMediaQuery = (query: string): boolean => {
   const [matches, setMatches] = useState<boolean>(false);
