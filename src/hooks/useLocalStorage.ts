--- conflicted
+++ resolved
@@ -1,11 +1,8 @@
 import { useState, useCallback } from "react";
 import { storage } from "@/utils/storage";
 // Local storage hooks
-<<<<<<< HEAD
-=======
 import { useState, useCallback } from "react";
 import { storage } from "@/utils/storage";
->>>>>>> 67619cf5
 
 export const useLocalStorage = <T>(
   key: string,
