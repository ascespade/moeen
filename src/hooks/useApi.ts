--- conflicted
+++ resolved
@@ -2,12 +2,9 @@
 import { api, ApiError } from "@/utils/api";
 import { ApiResponse } from "@/types";
 // API hooks
-<<<<<<< HEAD
-=======
 import { useState, useEffect, useCallback } from "react";
 import { api, ApiError } from "@/utils/api";
 import { ApiResponse } from "@/types";
->>>>>>> 67619cf5
 
 interface UseApiState<T> {
   data: T | null;
