import { useEffect, useRef, useCallback } from "react";
<<<<<<< HEAD
=======

>>>>>>> 67619cf5
// Hook to prevent memory leaks by cleaning up resources
export const useMemoryLeakPrevention = () => {
  const cleanupFunctions = useRef<Array<() => void>>([]);

  const addCleanup = useCallback((cleanup: () => void) => {
    cleanupFunctions.current.push(cleanup);
  }, []);

  const cleanup = useCallback(() => {
    cleanupFunctions.current.forEach((fn) => {
      try {
        fn();
      } catch (error) {
        console.error("Error during cleanup:", error);
      }
    });
    cleanupFunctions.current = [];
  }, []);

  useEffect(() => {
    return cleanup;
  }, [cleanup]);

  return { addCleanup, cleanup };
};

// Hook for managing event listeners with automatic cleanup
export const useEventListener = <T extends keyof WindowEventMap>(
  eventName: T,
  handler: (event: WindowEventMap[T]) => void,
  element?: Element | Window | Document,
) => {
  const savedHandler = useRef<(event: WindowEventMap[T]) => void>();

  useEffect(() => {
    savedHandler.current = handler;
  }, [handler]);

  useEffect(() => {
    const targetElement = element || window;

    if (!targetElement.addEventListener) return;

    const eventListener = (event: Event) => {
      if (savedHandler.current) {
        savedHandler.current(event as WindowEventMap[T]);
      }
    };

    targetElement.addEventListener(eventName, eventListener);

    return () => {
      targetElement.removeEventListener(eventName, eventListener);
    };
  }, [eventName, element]);
};

// Hook for managing intervals with automatic cleanup
export const useInterval = (callback: () => void, delay: number | null) => {
  const savedCallback = useRef<() => void>();

  useEffect(() => {
    savedCallback.current = callback;
  }, [callback]);

  useEffect(() => {
    if (delay === null) return;

    const id = setInterval(() => {
      if (savedCallback.current) {
        savedCallback.current();
      }
    }, delay);

    return () => clearInterval(id);
  }, [delay]);
};

// Hook for managing timeouts with automatic cleanup
export const useTimeout = (callback: () => void, delay: number | null) => {
  const savedCallback = useRef<() => void>();

  useEffect(() => {
    savedCallback.current = callback;
  }, [callback]);

  useEffect(() => {
    if (delay === null) return;

    const id = setTimeout(() => {
      if (savedCallback.current) {
        savedCallback.current();
      }
    }, delay);

    return () => clearTimeout(id);
  }, [delay]);
};

// Hook for managing AbortController with automatic cleanup
export const useAbortController = () => {
  const abortControllerRef = useRef<AbortController | null>(null);

  const createAbortController = useCallback(() => {
    if (abortControllerRef.current) {
      abortControllerRef.current.abort();
    }
    abortControllerRef.current = new AbortController();
    return abortControllerRef.current;
  }, []);

  const abort = useCallback(() => {
    if (abortControllerRef.current) {
      abortControllerRef.current.abort();
      abortControllerRef.current = null;
    }
  }, []);

  useEffect(() => {
    return () => {
      if (abortControllerRef.current) {
        abortControllerRef.current.abort();
      }
    };
  }, []);

  return { createAbortController, abort };
};

// Hook for managing WebSocket connections with automatic cleanup
export const useWebSocket = (
  url: string,
  options?: {
    onOpen?: () => void;
    onMessage?: (event: MessageEvent) => void;
    onClose?: () => void;
    onError?: (event: Event) => void;
  },
) => {
  const wsRef = useRef<WebSocket | null>(null);

  useEffect(() => {
    if (!url) return;

    const ws = new WebSocket(url);
    wsRef.current = ws;

    if (options?.onOpen) {
      ws.onopen = options.onOpen;
    }

    if (options?.onMessage) {
      ws.onmessage = options.onMessage;
    }

    if (options?.onClose) {
      ws.onclose = options.onClose;
    }

    if (options?.onError) {
      ws.onerror = options.onError;
    }

    return () => {
      if (ws.readyState === WebSocket.OPEN) {
        ws.close();
      }
    };
  }, [url, options]);

  const sendMessage = useCallback((message: string) => {
    if (wsRef.current && wsRef.current.readyState === WebSocket.OPEN) {
      wsRef.current.send(message);
    }
  }, []);

  const close = useCallback(() => {
    if (wsRef.current && wsRef.current.readyState === WebSocket.OPEN) {
      wsRef.current.close();
    }
  }, []);

  return { sendMessage, close };
};<|MERGE_RESOLUTION|>--- conflicted
+++ resolved
@@ -1,8 +1,5 @@
 import { useEffect, useRef, useCallback } from "react";
-<<<<<<< HEAD
-=======
 
->>>>>>> 67619cf5
 // Hook to prevent memory leaks by cleaning up resources
 export const useMemoryLeakPrevention = () => {
   const cleanupFunctions = useRef<Array<() => void>>([]);
