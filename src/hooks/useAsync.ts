--- conflicted
+++ resolved
@@ -1,9 +1,6 @@
 import { useState, useEffect, useCallback, useRef } from "react";
 // Async hooks
-<<<<<<< HEAD
-=======
 import { useState, useEffect, useCallback, useRef } from "react";
->>>>>>> 67619cf5
 
 interface AsyncState<T> {
   data: T | null;
@@ -79,11 +76,8 @@
 
 export const useAsyncEffect = <T>(
   asyncFunction: () => Promise<T>,
-<<<<<<< HEAD
   deps: ReadonlyArray<unknown> = [],
-=======
   deps: any[] = [],
->>>>>>> 67619cf5
   options: AsyncOptions = {},
 ) => {
   const { onSuccess, onError } = options;
@@ -123,13 +117,10 @@
     return () => {
       isCancelled = true;
     };
-<<<<<<< HEAD
     // Dependencies include async function and handlers plus custom deps
     // This ensures stable behavior and satisfies exhaustive-deps
   }, [asyncFunction, onSuccess, onError, deps]);
-=======
   }, deps);
->>>>>>> 67619cf5
 
   useEffect(() => {
     return () => {
