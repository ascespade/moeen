--- conflicted
+++ resolved
@@ -1,9 +1,6 @@
 import { useEffect, useRef, useState } from "react";
 // Intersection Observer hook
-<<<<<<< HEAD
-=======
 import { useEffect, useRef, useState } from "react";
->>>>>>> b09a0dd9
 
 interface UseIntersectionObserverOptions {
   threshold?: number | number[];
