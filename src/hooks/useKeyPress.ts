import { useEffect, useCallback } from "react";
// Key press hooks
<<<<<<< HEAD
=======
import { useEffect, useCallback } from "react";
>>>>>>> 67619cf5

export const useKeyPress = (
  targetKey: string | string[],
  handler: (event: KeyboardEvent) => void,
  options: {
    preventDefault?: boolean;
    stopPropagation?: boolean;
    enabled?: boolean;
  } = {},
) => {
  const {
    preventDefault = false,
    stopPropagation = false,
    enabled = true,
  } = options;

  const handleKeyPress = useCallback(
    (event: KeyboardEvent) => {
      if (!enabled) return;

      const keys = Array.isArray(targetKey) ? targetKey : [targetKey];
      const isTargetKey = keys.includes(event.key) || keys.includes(event.code);

      if (isTargetKey) {
        if (preventDefault) {
          event.preventDefault();
        }
        if (stopPropagation) {
          event.stopPropagation();
        }
        handler(event);
      }
    },
    [targetKey, handler, preventDefault, stopPropagation, enabled],
  );

  useEffect(() => {
    if (!enabled) return;

    document.addEventListener("keydown", handleKeyPress);

    return () => {
      document.removeEventListener("keydown", handleKeyPress);
    };
  }, [handleKeyPress, enabled]);
};

export const useEscapeKey = (handler: () => void, enabled: boolean = true) => {
  useKeyPress("Escape", handler, { enabled });
};

export const useEnterKey = (handler: () => void, enabled: boolean = true) => {
  useKeyPress("Enter", handler, { enabled });
};

export const useArrowKeys = (
  handler: (direction: "up" | "down" | "left" | "right") => void,
  enabled: boolean = true,
) => {
  const handleArrowKey = useCallback(
    (event: KeyboardEvent) => {
      if (!enabled) return;

      switch (event.key) {
        case "ArrowUp":
          handler("up");
          break;
        case "ArrowDown":
          handler("down");
          break;
        case "ArrowLeft":
          handler("left");
          break;
        case "ArrowRight":
          handler("right");
          break;
      }
    },
    [handler, enabled],
  );

  useKeyPress(
    ["ArrowUp", "ArrowDown", "ArrowLeft", "ArrowRight"],
    handleArrowKey,
    {
      enabled,
    },
  );
};

export const useHotkey = (
  key: string,
  handler: () => void,
  options: {
    ctrlKey?: boolean;
    altKey?: boolean;
    shiftKey?: boolean;
    metaKey?: boolean;
    enabled?: boolean;
  } = {},
) => {
  const {
    ctrlKey = false,
    altKey = false,
    shiftKey = false,
    metaKey = false,
    enabled = true,
  } = options;

  const handleHotkey = useCallback(
    (event: KeyboardEvent) => {
      if (!enabled) return;

      const isTargetKey = event.key === key || event.code === key;
      const modifiersMatch =
        event.ctrlKey === ctrlKey &&
        event.altKey === altKey &&
        event.shiftKey === shiftKey &&
        event.metaKey === metaKey;

      if (isTargetKey && modifiersMatch) {
        event.preventDefault();
        handler();
      }
    },
    [key, handler, ctrlKey, altKey, shiftKey, metaKey, enabled],
  );

  useEffect(() => {
    if (!enabled) return;

    document.addEventListener("keydown", handleHotkey);

    return () => {
      document.removeEventListener("keydown", handleHotkey);
    };
  }, [handleHotkey, enabled]);
};<|MERGE_RESOLUTION|>--- conflicted
+++ resolved
@@ -1,9 +1,6 @@
 import { useEffect, useCallback } from "react";
 // Key press hooks
-<<<<<<< HEAD
-=======
 import { useEffect, useCallback } from "react";
->>>>>>> 67619cf5
 
 export const useKeyPress = (
   targetKey: string | string[],
