--- conflicted
+++ resolved
@@ -1,13 +1,5 @@
 "use client";
-<<<<<<< HEAD
-
-import { useEffect } from 'react';
-
-
-
-=======
 import { useEffect } from "react";
->>>>>>> f1acfbcc
 export default function useBrandColorFromLogo(logoPath: string) {
   useEffect(() => {
     try {
