"use client";
<<<<<<< HEAD

import { useEffect } from 'react';



=======
import { useEffect } from "react";
>>>>>>> f2ef041e
export default function useBrandColorFromLogo(logoPath: string) {
  useEffect(() => {
    try {
      const img = new Image();
      img.crossOrigin = "anonymous";
      img.src = logoPath;
      img.onload = () => {
        const canvas = document.createElement("canvas");
        const ctx = canvas.getContext("2d");
        if (!ctx) return;
        const size = 32;
        canvas.width = size;
        canvas.height = size;
        ctx.drawImage(img, 0, 0, size, size);
        const data = ctx.getImageData(0, 0, size, size).data;
        let r = 0,
          g = 0,
          b = 0,
          n = 0;
        for (let i = 0; i < data.length; i += 4) {
          const rr = data[i] ?? 0;
          const gg = data[i + 1] ?? 0;
          const bb = data[i + 2] ?? 0;
          const aa = data[i + 3] ?? 255;
          if (aa < 200) continue; // skip transparent
          // ignore very bright/very dark pixels
          const luma = 0.2126 * rr + 0.7152 * gg + 0.0722 * bb;
          if (luma < 30 || luma > 230) continue;
          r += rr;
          g += gg;
          b += bb;
          n++;
        }
        if (n === 0) return;
        r = Math.round(r / n);
        g = Math.round(g / n);
        b = Math.round(b / n);
        // Slightly increase saturation for brand punch
        const toHex = (x: number) => x.toString(16).padStart(2, "0");
        const hex = `#${toHex(r)}${toHex(g)}${toHex(b)}`;
        const root = document.documentElement;
        // Central brand palette
        root.style.setProperty("--brand-primary", hex);
        const darken = (c: number, pct = 0.12) =>
          Math.max(0, Math.round(c * (1 - pct)));
        const lighten = (c: number, pct = 0.12) =>
          Math.min(255, Math.round(c * (1 + pct)));
        const hexHover = `#${toHex(darken(r))}${toHex(darken(g))}${toHex(darken(b))}`;
        const hexAccent = `#${toHex(lighten(r))}${toHex(lighten(g))}${toHex(lighten(b))}`;
        root.style.setProperty("--brand-primary-hover", hexHover);
        root.style.setProperty("--brand-accent", hexAccent);
        // Update Tailwind theme alias colors
        root.style.setProperty("--focus-ring", hexAccent);
      };
    } catch {
      // no-op: keep defaults
    }
  }, [logoPath]);
}<|MERGE_RESOLUTION|>--- conflicted
+++ resolved
@@ -1,13 +1,5 @@
 "use client";
-<<<<<<< HEAD
-
-import { useEffect } from 'react';
-
-
-
-=======
 import { useEffect } from "react";
->>>>>>> f2ef041e
 export default function useBrandColorFromLogo(logoPath: string) {
   useEffect(() => {
     try {
