--- conflicted
+++ resolved
@@ -1,9 +1,6 @@
 import { useEffect, useRef } from "react";
 // Click outside hook
-<<<<<<< HEAD
-=======
 import { useEffect, useRef } from "react";
->>>>>>> b09a0dd9
 
 export const useClickOutside = <T extends HTMLElement = HTMLDivElement>(
   handler: () => void,
