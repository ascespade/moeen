--- conflicted
+++ resolved
@@ -26,10 +26,6 @@
   children: React.ReactNode;
 }) {
   return (
-<<<<<<< HEAD
-    <html lang="ar" dir="rtl">
-      <body>{children}</body>
-=======
     <html lang="ar" dir="rtl" suppressHydrationWarning>
       <body
         className={`${cairo.variable} ${inter.variable} antialiased`}
@@ -38,7 +34,6 @@
         <SmartHeader />
         {children}
       </body>
->>>>>>> aa5f402b
     </html>
   );
 }