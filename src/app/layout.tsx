<<<<<<< HEAD
=======
import { Cairo, Inter } from "next/font/google";
import "./globals.css";
import type { Metadata } from "next";

export const metadata: Metadata = {
  title: "مُعين",
  description: "منصة دردشة متعددة القنوات مدعومة بالذكاء الاصطناعي",
};

const cairo = Cairo({
  subsets: ["arabic", "latin"],
  weight: ["400", "700"],
  variable: "--font-cairo",
});

const inter = Inter({
  subsets: ["latin"],
  weight: ["400", "600", "700"],
  variable: "--font-inter",
});

>>>>>>> b71bf0ec
export default function RootLayout({
  children,
}: {
  children: React.ReactNode;
}) {
  return (
    <html lang="ar" dir="rtl">
      <body>{children}</body>
    </html>
  );
}<|MERGE_RESOLUTION|>--- conflicted
+++ resolved
@@ -1,5 +1,3 @@
-<<<<<<< HEAD
-=======
 import { Cairo, Inter } from "next/font/google";
 import "./globals.css";
 import type { Metadata } from "next";
@@ -21,7 +19,6 @@
   variable: "--font-inter",
 });
 
->>>>>>> b71bf0ec
 export default function RootLayout({
   children,
 }: {
