<<<<<<< HEAD
export default function Home() {
=======
"use client";
import { useState, useEffect } from "react";
import { ROUTES } from "@/constants/routes";

import Image from "next/image";
import Link from "next/link";

// Hero Slider Data
const heroSlides = [
  {
    id: 1,
    title: "مرحباً بك في مُعين",
    subtitle: "منصة الرعاية الصحية المتخصصة",
    description:
      "نقدم خدمات متكاملة للرعاية الصحية مع أحدث التقنيات والذكاء الاصطناعي",
    image: "/hero-1.jpg",
    cta: "اكتشف خدماتنا",
    ctaLink: "#services",
  },
  {
    id: 2,
    title: "إدارة المواعيد الذكية",
    subtitle: "نظام تقويم متطور",
    description:
      "احجز مواعيدك بسهولة مع نظام التقويم الذكي وإدارة الجلسات العلاجية",
    image: "/hero-2.jpg",
    cta: "احجز موعدك",
    ctaLink: ROUTES.HEALTH.APPOINTMENTS,
  },
  {
    id: 3,
    title: "شات بوت ذكي",
    subtitle: "مساعدك الصحي الشخصي",
    description:
      "احصل على إجابات فورية لاستفساراتك الصحية مع الذكاء الاصطناعي المتقدم",
    image: "/hero-3.jpg",
    cta: "جرب الشات بوت",
    ctaLink: ROUTES.CHATBOT.FLOWS,
  },
];

// Services Data
const services = [
  {
    id: 1,
    title: "إدارة المواعيد",
    description: "نظام تقويم متطور لإدارة المواعيد والجلسات العلاجية",
    icon: "📅",
    color: "text-blue-600",
    bgColor: "bg-blue-50",
  },
  {
    id: 2,
    title: "إدارة المرضى",
    description: "ملفات مرضى شاملة مع سجل طبي مفصل",
    icon: "👤",
    color: "text-green-600",
    bgColor: "bg-green-50",
  },
  {
    id: 3,
    title: "المطالبات التأمينية",
    description: "إدارة وتتبع المطالبات التأمينية بسهولة",
    icon: "📋",
    color: "text-purple-600",
    bgColor: "bg-purple-50",
  },
  {
    id: 4,
    title: "الشات بوت الذكي",
    description: "مساعد ذكي للرد على استفسارات المرضى",
    icon: "🤖",
    color: "text-orange-600",
    bgColor: "bg-orange-50",
  },
  {
    id: 5,
    title: "إدارة الموظفين",
    description: "تتبع ساعات العمل والأداء للموظفين",
    icon: "👨‍⚕️",
    color: "text-red-600",
    bgColor: "bg-red-50",
  },
  {
    id: 6,
    title: "التقارير والتحليلات",
    description: "تقارير شاملة وإحصائيات مفصلة",
    icon: "📊",
    color: "text-indigo-600",
    bgColor: "bg-indigo-50",
  },
];

// Testimonials Data
const testimonials = [
  {
    id: 1,
    name: "د. أحمد العتيبي",
    position: "طبيب علاج طبيعي",
    content: "منصة مُعين ساعدتني في تنظيم مواعيدي وإدارة مرضاي بكفاءة عالية",
    rating: 5,
    image: "/testimonial-1.jpg",
  },
  {
    id: 2,
    name: "أ. فاطمة السعيد",
    position: "ممرضة",
    content:
      "النظام سهل الاستخدام ويوفر جميع الأدوات التي نحتاجها في العمل اليومي",
    rating: 5,
    image: "/testimonial-2.jpg",
  },
  {
    id: 3,
    name: "د. محمد القحطاني",
    position: "طبيب نفسي",
    content: "الشات بوت الذكي يساعد المرضى في الحصول على إجابات سريعة ودقيقة",
    rating: 5,
    image: "/testimonial-3.jpg",
  },
];

// Gallery Data
const galleryImages = [
  { id: 1, src: "/gallery-1.jpg", alt: "مركز العلاج الطبيعي" },
  { id: 2, src: "/gallery-2.jpg", alt: "قاعة العلاج الوظيفي" },
  { id: 3, src: "/gallery-3.jpg", alt: "عيادة العلاج النفسي" },
  { id: 4, src: "/gallery-4.jpg", alt: "مكتبة العلاج" },
  { id: 5, src: "/gallery-5.jpg", alt: "قاعة التدريب" },
  { id: 6, src: "/gallery-6.jpg", alt: "منطقة الاستقبال" },
];

// FAQ Data
const faqs = [
  {
    id: 1,
    question: "كيف يمكنني حجز موعد؟",
    answer: "يمكنك حجز موعد بسهولة من خلال صفحة المواعيد أو الاتصال بنا مباشرة",
  },
  {
    id: 2,
    question: "هل النظام يدعم التأمين الصحي؟",
    answer:
      "نعم، النظام يدعم جميع شركات التأمين الصحي ويمكن إدارة المطالبات بسهولة",
  },
  {
    id: 3,
    question: "كيف يعمل الشات بوت الذكي؟",
    answer:
      "الشات بوت يستخدم الذكاء الاصطناعي للرد على استفسارات المرضى بشكل فوري ودقيق",
  },
];

export default function HomePage() {
  const [currentSlide, setCurrentSlide] = useState(0);
  const [selectedImage, setSelectedImage] = useState<string | null>(null);

  // Auto-slide functionality
  useEffect(() => {
    const timer = setInterval(() => {
      setCurrentSlide((prev) => (prev + 1) % heroSlides.length);
    }, 5000);
    return () => clearInterval(timer);
  }, []);

>>>>>>> fc5da32e
  return (
    <div
      style={{
        padding: "20px",
        fontFamily: "Arial, sans-serif",
        maxWidth: "800px",
        margin: "0 auto",
      }}
    >
      <header style={{ textAlign: "center", marginBottom: "40px" }}>
        <h1
          style={{ color: "#2563eb", fontSize: "2.5rem", margin: "0 0 10px 0" }}
        >
          مركز الهمم
        </h1>
        <p style={{ fontSize: "1.2rem", color: "#666" }}>
          للرعاية الصحية المتخصصة
        </p>
      </header>

      <nav style={{ textAlign: "center", marginBottom: "40px" }}>
        <a
          href="/login"
          style={{
            margin: "0 10px",
            padding: "10px 20px",
            background: "#f3f4f6",
            color: "#374151",
            textDecoration: "none",
            borderRadius: "5px",
            display: "inline-block",
          }}
        >
          تسجيل الدخول
        </a>
        <a
          href="/register"
          style={{
            margin: "0 10px",
            padding: "10px 20px",
            background: "#2563eb",
            color: "white",
            textDecoration: "none",
            borderRadius: "5px",
            display: "inline-block",
          }}
        >
          احجز موعد
        </a>
      </nav>

      <main>
        <section style={{ textAlign: "center", marginBottom: "50px" }}>
          <h2 style={{ fontSize: "2rem", marginBottom: "20px" }}>
            خدماتنا المتخصصة
          </h2>
          <div
            style={{
              display: "grid",
              gridTemplateColumns: "repeat(auto-fit, minmax(250px, 1fr))",
              gap: "20px",
              marginTop: "30px",
            }}
          >
            <div
              style={{
                padding: "20px",
                background: "#f9fafb",
                borderRadius: "8px",
                border: "1px solid #e5e7eb",
              }}
            >
              <h3 style={{ color: "#2563eb", marginBottom: "10px" }}>
                العلاج الطبيعي
              </h3>
              <p style={{ color: "#666" }}>
                برامج علاج طبيعي متخصصة مع متابعة ذكية
              </p>
            </div>
            <div
              style={{
                padding: "20px",
                background: "#f9fafb",
                borderRadius: "8px",
                border: "1px solid #e5e7eb",
              }}
            >
              <h3 style={{ color: "#2563eb", marginBottom: "10px" }}>
                العلاج النفسي
              </h3>
              <p style={{ color: "#666" }}>جلسات علاج نفسي مع دعم متخصص</p>
            </div>
            <div
              style={{
                padding: "20px",
                background: "#f9fafb",
                borderRadius: "8px",
                border: "1px solid #e5e7eb",
              }}
            >
              <h3 style={{ color: "#2563eb", marginBottom: "10px" }}>
                العلاج الوظيفي
              </h3>
              <p style={{ color: "#666" }}>تحسين المهارات الوظيفية والحياتية</p>
            </div>
          </div>
        </section>

        <section
          style={{
            textAlign: "center",
            background: "#f3f4f6",
            padding: "30px",
            borderRadius: "8px",
          }}
        >
          <h2 style={{ marginBottom: "20px" }}>تواصل معنا</h2>
          <p style={{ fontSize: "1.1rem", margin: "10px 0" }}>
            📞 +966 50 123 4567
          </p>
          <p style={{ fontSize: "1.1rem", margin: "10px 0" }}>
            📍 جدة، المملكة العربية السعودية
          </p>
          <p style={{ fontSize: "1.1rem", margin: "10px 0" }}>
            ✉️ info@alhemam.sa
          </p>
        </section>
      </main>
    </div>
  );
}<|MERGE_RESOLUTION|>--- conflicted
+++ resolved
@@ -1,6 +1,3 @@
-<<<<<<< HEAD
-export default function Home() {
-=======
 "use client";
 import { useState, useEffect } from "react";
 import { ROUTES } from "@/constants/routes";
@@ -166,7 +163,6 @@
     return () => clearInterval(timer);
   }, []);
 
->>>>>>> fc5da32e
   return (
     <div
       style={{
