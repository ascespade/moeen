'use client';

import React from 'react';
import { Calendar, Users, FileText, MessageCircle, Phone, Mail, MapPin, Clock, Heart, Shield, Brain, Star } from 'lucide-react';
import { Button } from '@/components/ui/button';
import { Card, CardContent, CardHeader, CardTitle } from '@/components/ui/card';
import { Badge } from '@/components/ui/badge';
import Link from 'next/link';

const HomePage: React.FC = () => {
  const features = [
    {
      icon: Calendar,
      title: 'تنظيم المواعيد',
      description: 'نظام متقدم لإدارة المواعيد مع إشعارات ذكية وتذكيرات تلقائية',
      color: 'text-blue-600'
    },
    {
      icon: Users,
      title: 'سجل المرضى',
      description: 'إدارة شاملة لسجلات المرضى مع تتبع التاريخ الطبي والاحتياجات الخاصة',
      color: 'text-green-600'
    },
    {
      icon: FileText,
      title: 'التقارير الذكية',
      description: 'تقارير مفصلة وإحصائيات دقيقة لتحسين الخدمات المقدمة',
      color: 'text-purple-600'
    },
    {
      icon: MessageCircle,
      title: 'الشات بوت الذكي',
      description: 'معين - مساعد ذكي متخصص في دعم ذوي الهمم والإعاقات',
      color: 'text-orange-600'
    }
  ];

  const services = [
    {
      title: 'العلاج الطبيعي',
      description: 'برامج علاجية متخصصة لتحسين الحركة والقدرات البدنية',
      icon: Heart
    },
    {
      title: 'العلاج الوظيفي',
      description: 'تدريب على المهارات اليومية وتحسين الاستقلالية',
      icon: Shield
    },
    {
      title: 'العلاج النفسي',
      description: 'دعم نفسي واجتماعي للمرضى وأسرهم',
      icon: Brain
    },
    {
      title: 'الاستشارات الطبية',
      description: 'استشارات طبية متخصصة من أطباء مؤهلين',
      icon: Star
    }
  ];

  const testimonials = [
    {
      name: 'أحمد محمد',
      role: 'والد طفل',
      content: 'مركز الهمم غير حياة ابني للأفضل. الخدمات المقدمة ممتازة والطاقم متخصص جداً.',
      rating: 5
    },
    {
      name: 'فاطمة علي',
      role: 'مريضة',
      content: 'أشكر المركز على الدعم المستمر والرعاية المتميزة. أنصح الجميع بالتعامل معهم.',
      rating: 5
    },
    {
      name: 'محمد حسن',
      role: 'ولي أمر',
      content: 'الخدمات المقدمة تتجاوز التوقعات. المركز يهتم بكل التفاصيل الصغيرة.',
      rating: 5
    }
  ];

  return (
<<<<<<< HEAD
    <div
      style={{
        padding: "20px",
        fontFamily: "Arial, sans-serif",
        maxWidth: "800px",
        margin: "0 auto",
      }}
    >
      <header style={{ textAlign: "center", marginBottom: "40px" }}>
        <h1
          style={{ color: "#2563eb", fontSize: "2.5rem", margin: "0 0 10px 0" }}
        >
          مركز الهمم
        </h1>
        <p style={{ fontSize: "1.2rem", color: "#666" }}>
          للرعاية الصحية المتخصصة
        </p>
      </header>

      <nav style={{ textAlign: "center", marginBottom: "40px" }}>
        <a
          href="/login"
          style={{
            margin: "0 10px",
            padding: "10px 20px",
            background: "#f3f4f6",
            color: "#374151",
            textDecoration: "none",
            borderRadius: "5px",
            display: "inline-block",
          }}
        >
          تسجيل الدخول
        </a>
        <a
          href="/register"
          style={{
            margin: "0 10px",
            padding: "10px 20px",
            background: "#2563eb",
            color: "white",
            textDecoration: "none",
            borderRadius: "5px",
            display: "inline-block",
          }}
        >
          احجز موعد
        </a>
      </nav>

      <main>
        <section style={{ textAlign: "center", marginBottom: "50px" }}>
          <h2 style={{ fontSize: "2rem", marginBottom: "20px" }}>
            خدماتنا المتخصصة
          </h2>
          <div
            style={{
              display: "grid",
              gridTemplateColumns: "repeat(auto-fit, minmax(250px, 1fr))",
              gap: "20px",
              marginTop: "30px",
            }}
          >
            <div
              style={{
                padding: "20px",
                background: "#f9fafb",
                borderRadius: "8px",
                border: "1px solid #e5e7eb",
              }}
            >
              <h3 style={{ color: "#2563eb", marginBottom: "10px" }}>
                العلاج الطبيعي
              </h3>
              <p style={{ color: "#666" }}>
                برامج علاج طبيعي متخصصة مع متابعة ذكية
              </p>
            </div>
            <div
              style={{
                padding: "20px",
                background: "#f9fafb",
                borderRadius: "8px",
                border: "1px solid #e5e7eb",
              }}
            >
              <h3 style={{ color: "#2563eb", marginBottom: "10px" }}>
                العلاج النفسي
              </h3>
              <p style={{ color: "#666" }}>جلسات علاج نفسي مع دعم متخصص</p>
            </div>
            <div
              style={{
                padding: "20px",
                background: "#f9fafb",
                borderRadius: "8px",
                border: "1px solid #e5e7eb",
              }}
            >
              <h3 style={{ color: "#2563eb", marginBottom: "10px" }}>
                العلاج الوظيفي
              </h3>
              <p style={{ color: "#666" }}>تحسين المهارات الوظيفية والحياتية</p>
            </div>
=======
    <div className="min-h-screen bg-gray-50" dir="rtl">
      {/* Header */}
      <header className="bg-white shadow-sm">
        <div className="max-w-7xl mx-auto px-4 sm:px-6 lg:px-8">
          <div className="flex justify-between items-center py-6">
            <div className="flex items-center">
              <div className="w-12 h-12 bg-blue-600 rounded-full flex items-center justify-center">
                <Heart className="w-8 h-8 text-white" />
              </div>
              <div className="mr-4">
                <h1 className="text-2xl font-bold text-gray-900">مركز الهمم</h1>
                <p className="text-sm text-gray-600">دعم ذوي الهمم والإعاقات</p>
              </div>
            </div>
            <nav className="hidden md:flex space-x-8 space-x-reverse">
              <Link href="#home" className="text-gray-900 hover:text-blue-600">الرئيسية</Link>
              <Link href="#services" className="text-gray-600 hover:text-blue-600">الخدمات</Link>
              <Link href="#appointments" className="text-gray-600 hover:text-blue-600">المواعيد</Link>
              <Link href="#contact" className="text-gray-600 hover:text-blue-600">تواصل معنا</Link>
            </nav>
            <div className="flex items-center space-x-4 space-x-reverse">
              <Button variant="outline" size="sm">
                تسجيل الدخول
              </Button>
              <Button className="bg-blue-600 hover:bg-blue-700">
                حجز موعد
              </Button>
            </div>
          </div>
        </div>
      </header>

      {/* Hero Section */}
      <section id="home" className="bg-gradient-to-r from-blue-600 to-purple-600 text-white">
        <div className="max-w-7xl mx-auto px-4 sm:px-6 lg:px-8 py-20">
          <div className="text-center">
            <h1 className="text-4xl md:text-6xl font-bold mb-6">
              مركز الهمم
            </h1>
            <p className="text-xl md:text-2xl mb-8 text-blue-100">
              مركز متخصص في دعم ذوي الهمم والإعاقات، مع إدارة مواعيد، محادثات، وسجلات المرضى
            </p>
            <div className="flex flex-col sm:flex-row gap-4 justify-center">
              <Button size="lg" className="bg-white text-blue-600 hover:bg-gray-100">
                <Calendar className="w-5 h-5 ml-2" />
                حجز موعد الآن
              </Button>
              <Button size="lg" variant="outline" className="border-white text-white hover:bg-white hover:text-blue-600">
                <MessageCircle className="w-5 h-5 ml-2" />
                تحدث مع معين
              </Button>
            </div>
          </div>
        </div>
      </section>

      {/* Features Section */}
      <section className="py-20 bg-white">
        <div className="max-w-7xl mx-auto px-4 sm:px-6 lg:px-8">
          <div className="text-center mb-16">
            <h2 className="text-3xl md:text-4xl font-bold text-gray-900 mb-4">
              مميزاتنا الرئيسية
            </h2>
            <p className="text-xl text-gray-600">
              نقدم خدمات متطورة ومتخصصة لدعم ذوي الهمم
            </p>
          </div>
          
          <div className="grid grid-cols-1 md:grid-cols-2 lg:grid-cols-4 gap-8">
            {features.map((feature, index) => (
              <Card key={index} className="text-center hover:shadow-lg transition-shadow">
                <CardContent className="p-6">
                  <div className={`w-16 h-16 mx-auto mb-4 rounded-full bg-gray-100 flex items-center justify-center`}>
                    <feature.icon className={`w-8 h-8 ${feature.color}`} />
                  </div>
                  <h3 className="text-xl font-semibold mb-2">{feature.title}</h3>
                  <p className="text-gray-600">{feature.description}</p>
                </CardContent>
              </Card>
            ))}
          </div>
        </div>
      </section>

      {/* Services Section */}
      <section id="services" className="py-20 bg-gray-50">
        <div className="max-w-7xl mx-auto px-4 sm:px-6 lg:px-8">
          <div className="text-center mb-16">
            <h2 className="text-3xl md:text-4xl font-bold text-gray-900 mb-4">
              خدماتنا المتخصصة
            </h2>
            <p className="text-xl text-gray-600">
              نقدم مجموعة شاملة من الخدمات الطبية والعلاجية
            </p>
          </div>
          
          <div className="grid grid-cols-1 md:grid-cols-2 lg:grid-cols-4 gap-8">
            {services.map((service, index) => (
              <Card key={index} className="hover:shadow-lg transition-shadow">
                <CardContent className="p-6">
                  <div className="w-12 h-12 bg-blue-100 rounded-lg flex items-center justify-center mb-4">
                    <service.icon className="w-6 h-6 text-blue-600" />
                  </div>
                  <h3 className="text-xl font-semibold mb-2">{service.title}</h3>
                  <p className="text-gray-600">{service.description}</p>
                </CardContent>
              </Card>
            ))}
          </div>
        </div>
      </section>

      {/* Testimonials Section */}
      <section className="py-20 bg-white">
        <div className="max-w-7xl mx-auto px-4 sm:px-6 lg:px-8">
          <div className="text-center mb-16">
            <h2 className="text-3xl md:text-4xl font-bold text-gray-900 mb-4">
              آراء عملائنا
            </h2>
            <p className="text-xl text-gray-600">
              ما يقوله عملاؤنا عن خدماتنا
            </p>
          </div>
          
          <div className="grid grid-cols-1 md:grid-cols-3 gap-8">
            {testimonials.map((testimonial, index) => (
              <Card key={index} className="hover:shadow-lg transition-shadow">
                <CardContent className="p-6">
                  <div className="flex items-center mb-4">
                    {[...Array(testimonial.rating)].map((_, i) => (
                      <Star key={i} className="w-5 h-5 text-yellow-400 fill-current" />
                    ))}
                  </div>
                  <p className="text-gray-600 mb-4">"{testimonial.content}"</p>
                  <div>
                    <p className="font-semibold">{testimonial.name}</p>
                    <p className="text-sm text-gray-500">{testimonial.role}</p>
                  </div>
                </CardContent>
              </Card>
            ))}
          </div>
        </div>
      </section>

      {/* Contact Section */}
      <section id="contact" className="py-20 bg-gray-900 text-white">
        <div className="max-w-7xl mx-auto px-4 sm:px-6 lg:px-8">
          <div className="text-center mb-16">
            <h2 className="text-3xl md:text-4xl font-bold mb-4">
              تواصل معنا
            </h2>
            <p className="text-xl text-gray-300">
              نحن هنا لمساعدتك في أي وقت
            </p>
          </div>
          
          <div className="grid grid-cols-1 md:grid-cols-3 gap-8">
            <Card className="bg-gray-800 border-gray-700">
              <CardContent className="p-6 text-center">
                <Phone className="w-8 h-8 text-blue-400 mx-auto mb-4" />
                <h3 className="text-xl font-semibold mb-2">الهاتف</h3>
                <p className="text-gray-300">+966581421483</p>
              </CardContent>
            </Card>
            
            <Card className="bg-gray-800 border-gray-700">
              <CardContent className="p-6 text-center">
                <Mail className="w-8 h-8 text-blue-400 mx-auto mb-4" />
                <h3 className="text-xl font-semibold mb-2">البريد الإلكتروني</h3>
                <p className="text-gray-300">info@alhemmamcenter.com.sa</p>
              </CardContent>
            </Card>
            
            <Card className="bg-gray-800 border-gray-700">
              <CardContent className="p-6 text-center">
                <MapPin className="w-8 h-8 text-blue-400 mx-auto mb-4" />
                <h3 className="text-xl font-semibold mb-2">العنوان</h3>
                <p className="text-gray-300">جدة، المملكة العربية السعودية</p>
              </CardContent>
            </Card>
>>>>>>> aa5f402b
          </div>
        </section>

<<<<<<< HEAD
        <section
          style={{
            textAlign: "center",
            background: "#f3f4f6",
            padding: "30px",
            borderRadius: "8px",
          }}
        >
          <h2 style={{ marginBottom: "20px" }}>تواصل معنا</h2>
          <p style={{ fontSize: "1.1rem", margin: "10px 0" }}>
            📞 +966 50 123 4567
          </p>
          <p style={{ fontSize: "1.1rem", margin: "10px 0" }}>
            📍 جدة، المملكة العربية السعودية
          </p>
          <p style={{ fontSize: "1.1rem", margin: "10px 0" }}>
            ✉️ info@alhemam.sa
          </p>
        </section>
      </main>
=======
      {/* Footer */}
      <footer className="bg-gray-800 text-white">
        <div className="max-w-7xl mx-auto px-4 sm:px-6 lg:px-8 py-12">
          <div className="grid grid-cols-1 md:grid-cols-4 gap-8">
            <div>
              <div className="flex items-center mb-4">
                <div className="w-10 h-10 bg-blue-600 rounded-full flex items-center justify-center">
                  <Heart className="w-6 h-6 text-white" />
                </div>
                <div className="mr-3">
                  <h3 className="text-xl font-bold">مركز الهمم</h3>
                </div>
              </div>
              <p className="text-gray-300">
                مركز متخصص في دعم ذوي الهمم والإعاقات، نقدم خدمات شاملة ومتطورة.
              </p>
            </div>
            
            <div>
              <h4 className="text-lg font-semibold mb-4">روابط سريعة</h4>
              <ul className="space-y-2">
                <li><Link href="#home" className="text-gray-300 hover:text-white">الرئيسية</Link></li>
                <li><Link href="#services" className="text-gray-300 hover:text-white">الخدمات</Link></li>
                <li><Link href="#appointments" className="text-gray-300 hover:text-white">المواعيد</Link></li>
                <li><Link href="#contact" className="text-gray-300 hover:text-white">تواصل معنا</Link></li>
              </ul>
            </div>
            
            <div>
              <h4 className="text-lg font-semibold mb-4">الخدمات</h4>
              <ul className="space-y-2">
                <li className="text-gray-300">العلاج الطبيعي</li>
                <li className="text-gray-300">العلاج الوظيفي</li>
                <li className="text-gray-300">العلاج النفسي</li>
                <li className="text-gray-300">الاستشارات الطبية</li>
              </ul>
            </div>
            
            <div>
              <h4 className="text-lg font-semibold mb-4">معلومات الاتصال</h4>
              <div className="space-y-2">
                <div className="flex items-center">
                  <Phone className="w-4 h-4 text-blue-400 ml-2" />
                  <span className="text-gray-300">+966581421483</span>
                </div>
                <div className="flex items-center">
                  <Mail className="w-4 h-4 text-blue-400 ml-2" />
                  <span className="text-gray-300">info@alhemmamcenter.com.sa</span>
                </div>
                <div className="flex items-center">
                  <MapPin className="w-4 h-4 text-blue-400 ml-2" />
                  <span className="text-gray-300">جدة، المملكة العربية السعودية</span>
                </div>
              </div>
            </div>
          </div>
          
          <div className="border-t border-gray-700 mt-8 pt-8 text-center">
            <p className="text-gray-300">
              © 2024 مركز الهمم. جميع الحقوق محفوظة.
            </p>
          </div>
        </div>
      </footer>
>>>>>>> aa5f402b
    </div>
  );
};

export default HomePage;<|MERGE_RESOLUTION|>--- conflicted
+++ resolved
@@ -80,112 +80,6 @@
   ];
 
   return (
-<<<<<<< HEAD
-    <div
-      style={{
-        padding: "20px",
-        fontFamily: "Arial, sans-serif",
-        maxWidth: "800px",
-        margin: "0 auto",
-      }}
-    >
-      <header style={{ textAlign: "center", marginBottom: "40px" }}>
-        <h1
-          style={{ color: "#2563eb", fontSize: "2.5rem", margin: "0 0 10px 0" }}
-        >
-          مركز الهمم
-        </h1>
-        <p style={{ fontSize: "1.2rem", color: "#666" }}>
-          للرعاية الصحية المتخصصة
-        </p>
-      </header>
-
-      <nav style={{ textAlign: "center", marginBottom: "40px" }}>
-        <a
-          href="/login"
-          style={{
-            margin: "0 10px",
-            padding: "10px 20px",
-            background: "#f3f4f6",
-            color: "#374151",
-            textDecoration: "none",
-            borderRadius: "5px",
-            display: "inline-block",
-          }}
-        >
-          تسجيل الدخول
-        </a>
-        <a
-          href="/register"
-          style={{
-            margin: "0 10px",
-            padding: "10px 20px",
-            background: "#2563eb",
-            color: "white",
-            textDecoration: "none",
-            borderRadius: "5px",
-            display: "inline-block",
-          }}
-        >
-          احجز موعد
-        </a>
-      </nav>
-
-      <main>
-        <section style={{ textAlign: "center", marginBottom: "50px" }}>
-          <h2 style={{ fontSize: "2rem", marginBottom: "20px" }}>
-            خدماتنا المتخصصة
-          </h2>
-          <div
-            style={{
-              display: "grid",
-              gridTemplateColumns: "repeat(auto-fit, minmax(250px, 1fr))",
-              gap: "20px",
-              marginTop: "30px",
-            }}
-          >
-            <div
-              style={{
-                padding: "20px",
-                background: "#f9fafb",
-                borderRadius: "8px",
-                border: "1px solid #e5e7eb",
-              }}
-            >
-              <h3 style={{ color: "#2563eb", marginBottom: "10px" }}>
-                العلاج الطبيعي
-              </h3>
-              <p style={{ color: "#666" }}>
-                برامج علاج طبيعي متخصصة مع متابعة ذكية
-              </p>
-            </div>
-            <div
-              style={{
-                padding: "20px",
-                background: "#f9fafb",
-                borderRadius: "8px",
-                border: "1px solid #e5e7eb",
-              }}
-            >
-              <h3 style={{ color: "#2563eb", marginBottom: "10px" }}>
-                العلاج النفسي
-              </h3>
-              <p style={{ color: "#666" }}>جلسات علاج نفسي مع دعم متخصص</p>
-            </div>
-            <div
-              style={{
-                padding: "20px",
-                background: "#f9fafb",
-                borderRadius: "8px",
-                border: "1px solid #e5e7eb",
-              }}
-            >
-              <h3 style={{ color: "#2563eb", marginBottom: "10px" }}>
-                العلاج الوظيفي
-              </h3>
-              <p style={{ color: "#666" }}>تحسين المهارات الوظيفية والحياتية</p>
-            </div>
-=======
     <div className="min-h-screen bg-gray-50" dir="rtl">
       {/* Header */}
       <header className="bg-white shadow-sm">
@@ -367,32 +261,10 @@
                 <p className="text-gray-300">جدة، المملكة العربية السعودية</p>
               </CardContent>
             </Card>
->>>>>>> aa5f402b
-          </div>
-        </section>
-
-<<<<<<< HEAD
-        <section
-          style={{
-            textAlign: "center",
-            background: "#f3f4f6",
-            padding: "30px",
-            borderRadius: "8px",
-          }}
-        >
-          <h2 style={{ marginBottom: "20px" }}>تواصل معنا</h2>
-          <p style={{ fontSize: "1.1rem", margin: "10px 0" }}>
-            📞 +966 50 123 4567
-          </p>
-          <p style={{ fontSize: "1.1rem", margin: "10px 0" }}>
-            📍 جدة، المملكة العربية السعودية
-          </p>
-          <p style={{ fontSize: "1.1rem", margin: "10px 0" }}>
-            ✉️ info@alhemam.sa
-          </p>
-        </section>
-      </main>
-=======
+          </div>
+        </div>
+      </section>
+
       {/* Footer */}
       <footer className="bg-gray-800 text-white">
         <div className="max-w-7xl mx-auto px-4 sm:px-6 lg:px-8 py-12">
@@ -457,7 +329,6 @@
           </div>
         </div>
       </footer>
->>>>>>> aa5f402b
     </div>
   );
 };
