--- conflicted
+++ resolved
@@ -46,11 +46,7 @@
     title: "إدارة المواعيد",
     description: "نظام تقويم متطور لإدارة المواعيد والجلسات العلاجية",
     icon: "📅",
-<<<<<<< HEAD
-    color: "text-blue-600",
-=======
     color: "text-[var(--brand-primary)]",
->>>>>>> f2ef041e
     bgColor: "bg-blue-50",
   },
   {
@@ -66,11 +62,7 @@
     title: "المطالبات التأمينية",
     description: "إدارة وتتبع المطالبات التأمينية بسهولة",
     icon: "📋",
-<<<<<<< HEAD
-    color: "text-purple-600",
-=======
     color: "text-orange-600",
->>>>>>> f2ef041e
     bgColor: "bg-purple-50",
   },
   {
@@ -95,11 +87,7 @@
     description: "تقارير شاملة وإحصائيات مفصلة",
     icon: "📊",
     color: "text-indigo-600",
-<<<<<<< HEAD
-    bgColor: "bg-indigo-50",
-=======
     bgColor: "bg-orange-50",
->>>>>>> f2ef041e
   },
 ];
 
@@ -176,22 +164,12 @@
   }, []);
 
   return (
-<<<<<<< HEAD
-    <div className="min-h-screen bg-[var(--background)] text-[var(--foreground)]">
-=======
     <div className="min-h-screen bg-[var(--brand-surface)]">
->>>>>>> f2ef041e
       {/* Navigation */}
       <nav className="nav sticky top-0 z-50">
         <div className="container-app py-4">
           <div className="flex items-center justify-between">
             <div className="flex items-center gap-4">
-<<<<<<< HEAD
-              <div className="w-12 h-12 bg-[var(--brand-primary)] rounded-lg flex items-center justify-center">
-                <span className="text-white font-bold text-xl">م</span>
-              </div>
-              <h1 className="text-[var(--brand-primary)] text-2xl font-bold">مُعين</h1>
-=======
               <Image
                 src="/logo.png"
                 alt="مُعين"
@@ -200,7 +178,6 @@
                 className="rounded-lg"
               />
               <h1 className="text-brand text-2xl font-bold">مُعين</h1>
->>>>>>> f2ef041e
             </div>
             <div className="hidden items-center gap-6 md:flex">
               <Link href="#services" className="nav-link">
@@ -284,15 +261,6 @@
       </section>
 
       {/* Services Section */}
-<<<<<<< HEAD
-      <section id="services" className="bg-[var(--panel)] py-20">
-        <div className="container-app">
-          <div className="mb-16 text-center">
-            <h2 className="mb-4 text-4xl font-bold text-[var(--foreground)]">
-              خدماتنا المتكاملة
-            </h2>
-            <p className="mx-auto max-w-3xl text-xl text-[var(--text-muted)]">
-=======
       <section id="services" className="bg-white py-20 dark:bg-gray-900">
         <div className="container-app">
           <div className="mb-16 text-center">
@@ -300,7 +268,6 @@
               خدماتنا المتكاملة
             </h2>
             <p className="mx-auto max-w-3xl text-xl text-gray-600 dark:text-gray-300">
->>>>>>> f2ef041e
               نقدم مجموعة شاملة من الخدمات التقنية لمراكز الرعاية الصحية
             </p>
           </div>
@@ -316,17 +283,10 @@
                 >
                   {service.icon}
                 </div>
-<<<<<<< HEAD
-                <h3 className="mb-4 text-xl font-semibold text-[var(--foreground)]">
-                  {service.title}
-                </h3>
-                <p className="text-[var(--text-muted)]">
-=======
                 <h3 className="mb-4 text-xl font-semibold text-gray-900 dark:text-white">
                   {service.title}
                 </h3>
                 <p className="text-gray-600 dark:text-gray-300">
->>>>>>> f2ef041e
                   {service.description}
                 </p>
               </div>
@@ -339,17 +299,10 @@
       <section className="bg-[var(--brand-surface)] py-20">
         <div className="container-app">
           <div className="mb-16 text-center">
-<<<<<<< HEAD
-            <h2 className="mb-4 text-4xl font-bold text-[var(--foreground)]">
-              آراء عملائنا
-            </h2>
-            <p className="text-xl text-[var(--text-muted)]">
-=======
             <h2 className="mb-4 text-4xl font-bold text-gray-900 dark:text-white">
               آراء عملائنا
             </h2>
             <p className="text-xl text-gray-600 dark:text-gray-300">
->>>>>>> f2ef041e
               ما يقوله عنا أطباؤنا وموظفونا
             </p>
           </div>
@@ -373,15 +326,6 @@
                     </span>
                   ))}
                 </div>
-<<<<<<< HEAD
-                <p className="mb-6 italic text-[var(--text-muted)]">
-                  &quot;{testimonial.content}&quot;
-                </p>
-                <h4 className="font-semibold text-[var(--foreground)]">
-                  {testimonial.name}
-                </h4>
-                <p className="text-sm text-[var(--text-secondary)]">{testimonial.position}</p>
-=======
                 <p className="mb-6 italic text-gray-600 dark:text-gray-300">
                   &quot;{testimonial.content}&quot;
                 </p>
@@ -389,7 +333,6 @@
                   {testimonial.name}
                 </h4>
                 <p className="text-sm text-gray-500">{testimonial.position}</p>
->>>>>>> f2ef041e
               </div>
             ))}
           </div>
@@ -397,15 +340,6 @@
       </section>
 
       {/* Gallery Section */}
-<<<<<<< HEAD
-      <section id="gallery" className="bg-[var(--panel)] py-20">
-        <div className="container-app">
-          <div className="mb-16 text-center">
-            <h2 className="mb-4 text-4xl font-bold text-[var(--foreground)]">
-              معرض الصور
-            </h2>
-            <p className="text-xl text-[var(--text-muted)]">
-=======
       <section id="gallery" className="bg-white py-20 dark:bg-gray-900">
         <div className="container-app">
           <div className="mb-16 text-center">
@@ -413,7 +347,6 @@
               معرض الصور
             </h2>
             <p className="text-xl text-gray-600 dark:text-gray-300">
->>>>>>> f2ef041e
               استكشف مرافقنا وبيئة العمل المريحة
             </p>
           </div>
@@ -448,26 +381,15 @@
         <div className="container-app">
           <div className="grid grid-cols-1 items-center gap-12 lg:grid-cols-2">
             <div>
-<<<<<<< HEAD
-              <h2 className="mb-6 text-4xl font-bold text-[var(--foreground)]">
-                عن مُعين
-              </h2>
-              <p className="mb-6 text-lg text-[var(--text-muted)]">
-=======
               <h2 className="mb-6 text-4xl font-bold text-gray-900 dark:text-white">
                 عن مُعين
               </h2>
               <p className="mb-6 text-lg text-gray-600 dark:text-gray-300">
->>>>>>> f2ef041e
                 منصة مُعين هي الحل التقني الشامل لمراكز الرعاية الصحية المتخصصة.
                 نقدم نظاماً متكاملاً يجمع بين إدارة المواعيد، ملفات المرضى،
                 المطالبات التأمينية، والشات بوت الذكي.
               </p>
-<<<<<<< HEAD
-              <p className="mb-8 text-lg text-[var(--text-muted)]">
-=======
               <p className="mb-8 text-lg text-gray-600 dark:text-gray-300">
->>>>>>> f2ef041e
                 هدفنا هو تبسيط العمليات الطبية ورفع كفاءة الخدمات المقدمة للمرضى
                 من خلال التقنيات الحديثة والذكاء الاصطناعي.
               </p>
@@ -500,15 +422,6 @@
       </section>
 
       {/* FAQ Section */}
-<<<<<<< HEAD
-      <section className="bg-[var(--panel)] py-20">
-        <div className="container-app">
-          <div className="mb-16 text-center">
-            <h2 className="mb-4 text-4xl font-bold text-[var(--foreground)]">
-              الأسئلة الشائعة
-            </h2>
-            <p className="text-xl text-[var(--text-muted)]">
-=======
       <section className="bg-white py-20 dark:bg-gray-900">
         <div className="container-app">
           <div className="mb-16 text-center">
@@ -516,7 +429,6 @@
               الأسئلة الشائعة
             </h2>
             <p className="text-xl text-gray-600 dark:text-gray-300">
->>>>>>> f2ef041e
               إجابات على أكثر الأسئلة شيوعاً
             </p>
           </div>
@@ -524,17 +436,10 @@
           <div className="mx-auto max-w-3xl space-y-6">
             {faqs.map((faq) => (
               <div key={faq.id} className="card p-6">
-<<<<<<< HEAD
-                <h3 className="mb-3 text-lg font-semibold text-[var(--foreground)]">
-                  {faq.question}
-                </h3>
-                <p className="text-[var(--text-muted)]">{faq.answer}</p>
-=======
                 <h3 className="mb-3 text-lg font-semibold text-gray-900 dark:text-white">
                   {faq.question}
                 </h3>
                 <p className="text-gray-600 dark:text-gray-300">{faq.answer}</p>
->>>>>>> f2ef041e
               </div>
             ))}
           </div>
@@ -545,17 +450,10 @@
       <section id="contact" className="bg-[var(--brand-surface)] py-20">
         <div className="container-app">
           <div className="mb-16 text-center">
-<<<<<<< HEAD
-            <h2 className="mb-4 text-4xl font-bold text-[var(--foreground)]">
-              تواصل معنا
-            </h2>
-            <p className="text-xl text-[var(--text-muted)]">
-=======
             <h2 className="mb-4 text-4xl font-bold text-gray-900 dark:text-white">
               تواصل معنا
             </h2>
             <p className="text-xl text-gray-600 dark:text-gray-300">
->>>>>>> f2ef041e
               نحن هنا لمساعدتك في أي وقت
             </p>
           </div>
@@ -565,17 +463,10 @@
               <div className="mx-auto mb-6 flex h-16 w-16 items-center justify-center rounded-full bg-green-100 text-3xl">
                 📱
               </div>
-<<<<<<< HEAD
-              <h3 className="mb-4 text-xl font-semibold text-[var(--foreground)]">
-                واتساب
-              </h3>
-              <p className="mb-4 text-[var(--text-muted)]">
-=======
               <h3 className="mb-4 text-xl font-semibold text-gray-900 dark:text-white">
                 واتساب
               </h3>
               <p className="mb-4 text-gray-600 dark:text-gray-300">
->>>>>>> f2ef041e
                 تواصل معنا عبر واتساب
               </p>
               <a
@@ -590,26 +481,15 @@
               <div className="mx-auto mb-6 flex h-16 w-16 items-center justify-center rounded-full bg-blue-100 text-3xl">
                 📞
               </div>
-<<<<<<< HEAD
-              <h3 className="mb-4 text-xl font-semibold text-[var(--foreground)]">
-                اتصال مباشر
-              </h3>
-              <p className="mb-4 text-[var(--text-muted)]">
-=======
               <h3 className="mb-4 text-xl font-semibold text-gray-900 dark:text-white">
                 اتصال مباشر
               </h3>
               <p className="mb-4 text-gray-600 dark:text-gray-300">
->>>>>>> f2ef041e
                 اتصل بنا مباشرة
               </p>
               <a
                 href="tel:+966501234567"
-<<<<<<< HEAD
-                className="font-semibold text-blue-600 hover:text-blue-700"
-=======
                 className="font-semibold text-[var(--brand-primary)] hover:brightness-95"
->>>>>>> f2ef041e
               >
                 +966 50 123 4567
               </a>
@@ -619,15 +499,6 @@
               <div className="mx-auto mb-6 flex h-16 w-16 items-center justify-center rounded-full bg-red-100 text-3xl">
                 📍
               </div>
-<<<<<<< HEAD
-              <h3 className="mb-4 text-xl font-semibold text-[var(--foreground)]">
-                الموقع
-              </h3>
-              <p className="mb-4 text-[var(--text-muted)]">
-                زورنا في مقرنا
-              </p>
-              <p className="text-[var(--text-muted)]">
-=======
               <h3 className="mb-4 text-xl font-semibold text-gray-900 dark:text-white">
                 الموقع
               </h3>
@@ -635,7 +506,6 @@
                 زورنا في مقرنا
               </p>
               <p className="text-gray-600 dark:text-gray-300">
->>>>>>> f2ef041e
                 الرياض، المملكة العربية السعودية
               </p>
             </div>
@@ -753,26 +623,16 @@
                 </div>
                 <div className="flex items-center">
                   <span className="ml-2 text-2xl">📍</span>
-<<<<<<< HEAD
-                  <span className="text-gray-300">الرياض، المملكة العربية السعودية</span>
-=======
                   <span className="text-gray-300">
                     الرياض، المملكة العربية السعودية
                   </span>
->>>>>>> f2ef041e
                 </div>
               </div>
             </div>
           </div>
 
           <div className="border-t border-gray-700 mt-8 pt-8 text-center">
-<<<<<<< HEAD
-            <p className="text-gray-300">
-              © 2024 مُعين. جميع الحقوق محفوظة.
-            </p>
-=======
             <p className="text-gray-300">© 2024 مُعين. جميع الحقوق محفوظة.</p>
->>>>>>> f2ef041e
           </div>
         </div>
       </footer>
