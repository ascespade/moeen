"use client";
<<<<<<< HEAD

import { useState } from 'react';
import { Card } from '@/components/ui/Card';
import { Button } from '@/components/ui/Button';
import { Badge } from '@/components/ui/Badge';

=======
import { useState } from "react";
import { Card } from "@/components/ui/Card";
import { Button } from "@/components/ui/Button";
import { Badge } from "@/components/ui/Badge";
>>>>>>> b71bf0ec

import Image from "next/image";

interface DashboardStats {
  totalPatients: number;
  activePatients: number;
  blockedPatients: number;
  totalAppointments: number;
  completedAppointments: number;
  pendingAppointments: number;
  totalRevenue: number;
  monthlyRevenue: number;
  totalClaims: number;
  approvedClaims: number;
  pendingClaims: number;
  rejectedClaims: number;
  totalStaff: number;
  activeStaff: number;
  onDutyStaff: number;
  totalSessions: number;
  completedSessions: number;
  upcomingSessions: number;
}

interface RecentActivity {
  id: string;
  type: "appointment" | "claim" | "patient" | "staff" | "payment";
  title: string;
  description: string;
  timestamp: string;
  status: "success" | "warning" | "error" | "info";
}

interface StaffWorkHours {
  id: string;
  name: string;
  position: string;
  totalHours: number;
  todayHours: number;
  thisWeekHours: number;
  thisMonthHours: number;
  isOnDuty: boolean;
  lastCheckIn?: string;
  lastCheckOut?: string;
}

const mockStats: DashboardStats = {
  totalPatients: 1247,
  activePatients: 1156,
  blockedPatients: 91,
  totalAppointments: 3421,
  completedAppointments: 2987,
  pendingAppointments: 434,
  totalRevenue: 2450000,
  monthlyRevenue: 187500,
  totalClaims: 892,
  approvedClaims: 756,
  pendingClaims: 98,
  rejectedClaims: 38,
  totalStaff: 45,
  activeStaff: 42,
  onDutyStaff: 28,
  totalSessions: 15678,
  completedSessions: 14234,
  upcomingSessions: 1444,
};

const mockRecentActivities: RecentActivity[] = [
  {
    id: "1",
    type: "appointment",
    title: "موعد جديد",
    description: "تم حجز موعد جديد للمريض أحمد العتيبي مع د. سارة أحمد",
    timestamp: "منذ 5 دقائق",
    status: "success",
  },
  {
    id: "2",
    type: "claim",
    title: "مطالبة تأمين",
    description: "تمت الموافقة على مطالبة تأمين بقيمة 1,500 ريال",
    timestamp: "منذ 15 دقيقة",
    status: "success",
  },
  {
    id: "3",
    type: "patient",
    title: "مريض محظور",
    description: "تم حظر المريض محمد القحطاني بسبب عدم السداد",
    timestamp: "منذ 30 دقيقة",
    status: "error",
  },
  {
    id: "4",
    type: "staff",
    title: "تسجيل دخول",
    description: "د. نورا محمد سجلت دخولها في الساعة 8:00 صباحاً",
    timestamp: "منذ ساعة",
    status: "info",
  },
  {
    id: "5",
    type: "payment",
    title: "دفعة مستلمة",
    description: "تم استلام دفعة بقيمة 2,500 ريال من المريض فاطمة السعيد",
    timestamp: "منذ ساعتين",
    status: "success",
  },
];

const mockStaffWorkHours: StaffWorkHours[] = [
  {
    id: "1",
    name: "د. سارة أحمد",
    position: "طبيبة علاج طبيعي",
    totalHours: 168,
    todayHours: 6.5,
    thisWeekHours: 32,
    thisMonthHours: 140,
    isOnDuty: true,
    lastCheckIn: "08:00",
  },
  {
    id: "2",
    name: "د. محمد حسن",
    position: "طبيب نفسي",
    totalHours: 156,
    todayHours: 7,
    thisWeekHours: 28,
    thisMonthHours: 132,
    isOnDuty: true,
    lastCheckIn: "07:30",
  },
  {
    id: "3",
    name: "د. نورا محمد",
    position: "طبيبة علاج وظيفي",
    totalHours: 144,
    todayHours: 0,
    thisWeekHours: 24,
    thisMonthHours: 120,
    isOnDuty: false,
    lastCheckIn: "08:00",
    lastCheckOut: "16:00",
  },
  {
    id: "4",
    name: "د. خالد العتيبي",
    position: "طبيب علاج طبيعي",
    totalHours: 160,
    todayHours: 5.5,
    thisWeekHours: 30,
    thisMonthHours: 135,
    isOnDuty: true,
    lastCheckIn: "09:00",
  },
  {
    id: "5",
    name: "أ. فاطمة السعيد",
    position: "ممرضة",
    totalHours: 152,
    todayHours: 8,
    thisWeekHours: 40,
    thisMonthHours: 160,
    isOnDuty: true,
    lastCheckIn: "07:00",
  },
];

const activityTypeConfig = {
  appointment: { icon: "📅", color: "blue", bg: "bg-blue-50" },
  claim: { icon: "📋", color: "green", bg: "bg-green-50" },
  patient: { icon: "👤", color: "red", bg: "bg-red-50" },
  staff: { icon: "👨‍⚕️", color: "purple", bg: "bg-purple-50" },
  payment: { icon: "💰", color: "green", bg: "bg-green-50" },
} as const;

const statusConfig = {
  success: { color: "text-green-600", bg: "bg-green-50" },
  warning: { color: "text-yellow-600", bg: "bg-yellow-50" },
  error: { color: "text-red-600", bg: "bg-red-50" },
  info: { color: "text-blue-600", bg: "bg-blue-50" },
};

export default function AdminDashboard() {
  const [selectedPeriod, setSelectedPeriod] = useState<
    "today" | "week" | "month" | "year"
  >("month");

  const getActivityIcon = (type: RecentActivity["type"]) => {
    const config = activityTypeConfig[type];
    return (
      <div
        className={`h-8 w-8 rounded-full ${config.bg} flex items-center justify-center text-sm`}
      >
        {config.icon}
      </div>
    );
  };

  const getStatusColor = (status: RecentActivity["status"]) => {
    const config = statusConfig[status];
    return `${config.color} ${config.bg}`;
  };

  const getOnDutyStatus = (staff: StaffWorkHours) => {
    if (staff.isOnDuty) {
      return (
        <div className="flex items-center gap-2 text-green-600">
          <span className="h-2 w-2 animate-pulse rounded-full bg-green-500"></span>
          <span className="text-sm font-medium">في الخدمة</span>
        </div>
      );
    }
    return (
      <div className="flex items-center gap-2 text-gray-600">
        <span className="h-2 w-2 rounded-full bg-gray-400"></span>
        <span className="text-sm font-medium">خارج الخدمة</span>
      </div>
    );
  };

  return (
    <div className="min-h-screen bg-[var(--brand-surface)]">
      {/* Header */}
      <header className="border-brand sticky top-0 z-10 border-b bg-white dark:bg-gray-900">
        <div className="container-app py-6">
          <div className="flex items-center justify-between">
            <div className="flex items-center gap-4">
              <Image
                src="/logo.png"
                alt="مركز الهمم"
                width={50}
                height={50}
                className="rounded-lg"
              />
              <div>
                <h1 className="text-brand text-2xl font-bold">
                  لوحة تحكم الإدارة
                </h1>
                <p className="text-gray-600 dark:text-gray-300">
                  مركز الهمم للرعاية الصحية المتخصصة
                </p>
              </div>
            </div>
            <div className="flex items-center gap-3">
              <select
                value={selectedPeriod}
                onChange={(e) => setSelectedPeriod(e.target.value as any)}
                className="rounded-lg border border-gray-300 px-3 py-2 text-sm"
              >
                <option value="today">اليوم</option>
                <option value="week">هذا الأسبوع</option>
                <option value="month">هذا الشهر</option>
                <option value="year">هذا العام</option>
              </select>
              <Button variant="outline" size="sm">
                تصدير التقرير
              </Button>
              <Button variant="brand" size="sm">
                إعدادات
              </Button>
            </div>
          </div>
        </div>
      </header>

      <main className="container-app py-8">
        {/* Main Stats Grid */}
        <div className="mb-8 grid grid-cols-1 gap-6 md:grid-cols-2 lg:grid-cols-4">
          <Card className="p-6 text-center">
            <div className="text-brand mb-2 text-3xl font-bold">
              {mockStats.totalPatients.toLocaleString()}
            </div>
            <div className="mb-2 text-gray-600 dark:text-gray-300">
              إجمالي المرضى
            </div>
            <div className="text-sm text-green-600">
              {mockStats.activePatients} نشط • {mockStats.blockedPatients} محظور
            </div>
          </Card>
          <Card className="p-6 text-center">
            <div className="mb-2 text-3xl font-bold text-green-600">
              {mockStats.totalAppointments.toLocaleString()}
            </div>
            <div className="mb-2 text-gray-600 dark:text-gray-300">
              إجمالي المواعيد
            </div>
            <div className="text-sm text-blue-600">
              {mockStats.completedAppointments} مكتمل •{" "}
              {mockStats.pendingAppointments} قيد الانتظار
            </div>
          </Card>
          <Card className="p-6 text-center">
            <div className="mb-2 text-3xl font-bold text-purple-600">
              {mockStats.totalRevenue.toLocaleString()} ريال
            </div>
            <div className="mb-2 text-gray-600 dark:text-gray-300">
              إجمالي الإيرادات
            </div>
            <div className="text-sm text-green-600">
              {mockStats.monthlyRevenue.toLocaleString()} ريال هذا الشهر
            </div>
          </Card>
          <Card className="p-6 text-center">
            <div className="mb-2 text-3xl font-bold text-orange-600">
              {mockStats.totalStaff}
            </div>
            <div className="mb-2 text-gray-600 dark:text-gray-300">
              إجمالي الموظفين
            </div>
            <div className="text-sm text-blue-600">
              {mockStats.activeStaff} نشط • {mockStats.onDutyStaff} في الخدمة
              الآن
            </div>
          </Card>
        </div>

        {/* Secondary Stats */}
        <div className="mb-8 grid grid-cols-1 gap-6 md:grid-cols-3">
          <Card className="p-6">
            <h3 className="mb-4 text-lg font-semibold">المطالبات التأمينية</h3>
            <div className="space-y-3">
              <div className="flex justify-between">
                <span className="text-gray-600 dark:text-gray-300">
                  إجمالي المطالبات:
                </span>
                <span className="font-semibold">{mockStats.totalClaims}</span>
              </div>
              <div className="flex justify-between">
                <span className="text-gray-600 dark:text-gray-300">
                  موافق عليها:
                </span>
                <span className="font-semibold text-green-600">
                  {mockStats.approvedClaims}
                </span>
              </div>
              <div className="flex justify-between">
                <span className="text-gray-600 dark:text-gray-300">
                  قيد المراجعة:
                </span>
                <span className="font-semibold text-yellow-600">
                  {mockStats.pendingClaims}
                </span>
              </div>
              <div className="flex justify-between">
                <span className="text-gray-600 dark:text-gray-300">
                  مرفوضة:
                </span>
                <span className="font-semibold text-red-600">
                  {mockStats.rejectedClaims}
                </span>
              </div>
            </div>
          </Card>

          <Card className="p-6">
            <h3 className="mb-4 text-lg font-semibold">الجلسات العلاجية</h3>
            <div className="space-y-3">
              <div className="flex justify-between">
                <span className="text-gray-600 dark:text-gray-300">
                  إجمالي الجلسات:
                </span>
                <span className="font-semibold">
                  {mockStats.totalSessions.toLocaleString()}
                </span>
              </div>
              <div className="flex justify-between">
                <span className="text-gray-600 dark:text-gray-300">
                  مكتملة:
                </span>
                <span className="font-semibold text-green-600">
                  {mockStats.completedSessions.toLocaleString()}
                </span>
              </div>
              <div className="flex justify-between">
                <span className="text-gray-600 dark:text-gray-300">قادمة:</span>
                <span className="font-semibold text-blue-600">
                  {mockStats.upcomingSessions.toLocaleString()}
                </span>
              </div>
            </div>
          </Card>

          <Card className="p-6">
            <h3 className="mb-4 text-lg font-semibold">معدلات الأداء</h3>
            <div className="space-y-3">
              <div className="flex justify-between">
                <span className="text-gray-600 dark:text-gray-300">
                  معدل إكمال المواعيد:
                </span>
                <span className="font-semibold text-green-600">
                  {Math.round(
                    (mockStats.completedAppointments /
                      mockStats.totalAppointments) *
                      100,
                  )}
                  %
                </span>
              </div>
              <div className="flex justify-between">
                <span className="text-gray-600 dark:text-gray-300">
                  معدل الموافقة على المطالبات:
                </span>
                <span className="font-semibold text-green-600">
                  {Math.round(
                    (mockStats.approvedClaims / mockStats.totalClaims) * 100,
                  )}
                  %
                </span>
              </div>
              <div className="flex justify-between">
                <span className="text-gray-600 dark:text-gray-300">
                  معدل إكمال الجلسات:
                </span>
                <span className="font-semibold text-green-600">
                  {Math.round(
                    (mockStats.completedSessions / mockStats.totalSessions) *
                      100,
                  )}
                  %
                </span>
              </div>
            </div>
          </Card>
        </div>

        <div className="grid grid-cols-1 gap-8 lg:grid-cols-2">
          {/* Recent Activities */}
          <Card className="p-6">
            <div className="mb-6 flex items-center justify-between">
              <h3 className="text-lg font-semibold">النشاطات الأخيرة</h3>
              <Button variant="outline" size="sm">
                عرض الكل
              </Button>
            </div>
            <div className="space-y-4">
              {mockRecentActivities.map((activity) => (
                <div
                  key={activity.id}
                  className="flex items-start gap-3 rounded-lg p-3 hover:bg-gray-50 dark:hover:bg-gray-800"
                >
                  {getActivityIcon(activity.type)}
                  <div className="flex-1">
                    <div className="flex items-center justify-between">
                      <h4 className="font-medium text-gray-900 dark:text-white">
                        {activity.title}
                      </h4>
                      <span className="text-xs text-gray-500">
                        {activity.timestamp}
                      </span>
                    </div>
                    <p className="mt-1 text-sm text-gray-600 dark:text-gray-300">
                      {activity.description}
                    </p>
                  </div>
                </div>
              ))}
            </div>
          </Card>

          {/* Staff Work Hours */}
          <Card className="p-6">
            <div className="mb-6 flex items-center justify-between">
              <h3 className="text-lg font-semibold">ساعات عمل الموظفين</h3>
              <Button variant="outline" size="sm">
                عرض التقرير الكامل
              </Button>
            </div>
            <div className="space-y-4">
              {mockStaffWorkHours.map((staff) => (
                <div key={staff.id} className="rounded-lg border p-4">
                  <div className="mb-3 flex items-center justify-between">
                    <div>
                      <h4 className="font-medium text-gray-900 dark:text-white">
                        {staff.name}
                      </h4>
                      <p className="text-sm text-gray-600 dark:text-gray-300">
                        {staff.position}
                      </p>
                    </div>
                    {getOnDutyStatus(staff)}
                  </div>
                  <div className="grid grid-cols-3 gap-4 text-sm">
                    <div className="text-center">
                      <div className="text-brand font-semibold">
                        {staff.todayHours}س
                      </div>
                      <div className="text-gray-600 dark:text-gray-300">
                        اليوم
                      </div>
                    </div>
                    <div className="text-center">
                      <div className="font-semibold text-blue-600">
                        {staff.thisWeekHours}س
                      </div>
                      <div className="text-gray-600 dark:text-gray-300">
                        هذا الأسبوع
                      </div>
                    </div>
                    <div className="text-center">
                      <div className="font-semibold text-green-600">
                        {staff.thisMonthHours}س
                      </div>
                      <div className="text-gray-600 dark:text-gray-300">
                        هذا الشهر
                      </div>
                    </div>
                  </div>
                  {staff.isOnDuty && staff.lastCheckIn && (
                    <div className="mt-2 text-xs text-gray-500">
                      آخر تسجيل دخول: {staff.lastCheckIn}
                    </div>
                  )}
                </div>
              ))}
            </div>
          </Card>
        </div>

        {/* Quick Actions */}
        <Card className="mt-8 p-6">
          <h3 className="mb-6 text-lg font-semibold">إجراءات سريعة</h3>
          <div className="grid grid-cols-2 gap-4 md:grid-cols-4 lg:grid-cols-6">
            <Button
              variant="outline"
              className="flex h-20 flex-col items-center justify-center"
            >
              <span className="mb-2 text-2xl">👤</span>
              <span className="text-sm">إضافة مريض</span>
            </Button>
            <Button
              variant="outline"
              className="flex h-20 flex-col items-center justify-center"
            >
              <span className="mb-2 text-2xl">📅</span>
              <span className="text-sm">حجز موعد</span>
            </Button>
            <Button
              variant="outline"
              className="flex h-20 flex-col items-center justify-center"
            >
              <span className="mb-2 text-2xl">📋</span>
              <span className="text-sm">مطالبة تأمين</span>
            </Button>
            <Button
              variant="outline"
              className="flex h-20 flex-col items-center justify-center"
            >
              <span className="mb-2 text-2xl">👨‍⚕️</span>
              <span className="text-sm">إضافة موظف</span>
            </Button>
            <Button
              variant="outline"
              className="flex h-20 flex-col items-center justify-center"
            >
              <span className="mb-2 text-2xl">📊</span>
              <span className="text-sm">تقرير مالي</span>
            </Button>
            <Button
              variant="outline"
              className="flex h-20 flex-col items-center justify-center"
            >
              <span className="mb-2 text-2xl">⚙️</span>
              <span className="text-sm">الإعدادات</span>
            </Button>
          </div>
        </Card>
      </main>
    </div>
  );
}<|MERGE_RESOLUTION|>--- conflicted
+++ resolved
@@ -1,17 +1,8 @@
 "use client";
-<<<<<<< HEAD
-
-import { useState } from 'react';
-import { Card } from '@/components/ui/Card';
-import { Button } from '@/components/ui/Button';
-import { Badge } from '@/components/ui/Badge';
-
-=======
 import { useState } from "react";
 import { Card } from "@/components/ui/Card";
 import { Button } from "@/components/ui/Button";
 import { Badge } from "@/components/ui/Badge";
->>>>>>> b71bf0ec
 
 import Image from "next/image";
 
