--- conflicted
+++ resolved
@@ -4,260 +4,6 @@
 
 "use client";
 
-<<<<<<< HEAD
-import { useState } from "react";
-import Image from "next/image";
-import Link from "next/link";
-import { 
-  Users, 
-  Calendar, 
-  MessageCircle, 
-  FileText, 
-  Bell, 
-  Search,
-  CheckCircle,
-  TrendingUp,
-  TrendingDown
-} from "lucide-react";
-
-// Dashboard Stats Data
-const dashboardStats = [
-  {
-    id: 1,
-    title: "إجمالي المرضى",
-    value: "1,234",
-    description: "مرضى مسجلين",
-    change: "+12% من الشهر الماضي",
-    changeType: "positive",
-    icon: Users,
-    color: "text-orange-500"
-  },
-  {
-    id: 2,
-    title: "المواعيد اليوم",
-    value: "28",
-    description: "مواعيد مجدولة",
-    change: "+5% من الشهر الماضي",
-    changeType: "positive",
-    icon: Calendar,
-    color: "text-orange-500"
-  },
-  {
-    id: 3,
-    title: "رسائل الشات بوت",
-    value: "156",
-    description: "ردود تلقائية",
-    change: "+23% من الشهر الماضي",
-    changeType: "positive",
-    icon: MessageCircle,
-    color: "text-orange-500"
-  },
-  {
-    id: 4,
-    title: "المطالبات المعلقة",
-    value: "12",
-    description: "تحتاج مراجعة",
-    change: "-8% من الشهر الماضي",
-    changeType: "negative",
-    icon: FileText,
-    color: "text-orange-500"
-  }
-];
-
-// Treatment Types Data
-const treatmentTypes = [
-  { name: "العلاج الطبيعي", value: 45, color: "bg-blue-500" },
-  { name: "العلاج الوظيفي", value: 30, color: "bg-green-500" },
-  { name: "العلاج النفسي", value: 15, color: "bg-purple-500" },
-  { name: "العلاج النطقي", value: 10, color: "bg-orange-500" }
-];
-
-// Recent Activity Data
-const recentActivities = [
-  {
-    id: 1,
-    type: "موعد جديد",
-    description: "تم حجز موعد مع د. أحمد العتيبي",
-    time: "منذ 5 دقائق",
-    icon: Calendar,
-    status: "success"
-  },
-  {
-    id: 2,
-    type: "مريض جديد",
-    description: "تم تسجيل مريض جديد: فاطمة السعيد",
-    time: "منذ 15 دقيقة",
-    icon: Users,
-    status: "success"
-  },
-  {
-    id: 3,
-    type: "رسالة شات بوت",
-    description: "رد تلقائي على استفسار حول العلاج الطبيعي",
-    time: "منذ 30 دقيقة",
-    icon: MessageCircle,
-    status: "success"
-  }
-];
-
-export default function DashboardPage() {
-  const [searchQuery, setSearchQuery] = useState("");
-
-  return (
-    <div className="min-h-screen bg-[var(--background)] text-[var(--foreground)]">
-      {/* Top Header */}
-      <header className="bg-[var(--panel)] border-b border-[var(--brand-border)] px-6 py-4">
-        <div className="flex items-center justify-between">
-          <div className="flex items-center gap-4">
-            <div className="flex items-center gap-3">
-              <div className="w-8 h-8 bg-[var(--brand-primary)] rounded flex items-center justify-center">
-                <span className="text-white font-bold text-sm">م</span>
-              </div>
-              <h1 className="text-xl font-bold text-[var(--foreground)]">لوحة التحكم</h1>
-            </div>
-            <div className="text-sm text-[var(--foreground)]/70">
-              مرحباً بك في نظام إدارة مركز الهمم
-            </div>
-          </div>
-          
-          <div className="flex items-center gap-4">
-            <div className="flex items-center gap-2 text-sm">
-              <Users className="w-4 h-4 text-[var(--foreground)]/70" />
-              <span className="text-[var(--foreground)]">المستخدم</span>
-              <span className="text-[var(--foreground)]/70">مدير النظام</span>
-            </div>
-            
-            <div className="relative">
-              <Bell className="w-5 h-5 text-[var(--foreground)]/70" />
-              <span className="absolute -top-1 -right-1 bg-red-500 text-white text-xs rounded-full w-5 h-5 flex items-center justify-center">
-                5
-              </span>
-            </div>
-            
-            <div className="relative">
-              <Search className="w-4 h-4 absolute right-3 top-1/2 transform -translate-y-1/2 text-[var(--foreground)]/50" />
-              <input
-                type="text"
-                placeholder="بحث..."
-                value={searchQuery}
-                onChange={(e) => setSearchQuery(e.target.value)}
-                className="bg-[var(--brand-surface)] border border-[var(--brand-border)] rounded-lg px-4 py-2 pr-10 text-[var(--foreground)] placeholder-[var(--foreground)]/50 focus:outline-none focus:ring-2 focus:ring-[var(--brand-primary)]"
-              />
-            </div>
-          </div>
-        </div>
-      </header>
-
-      {/* Main Content */}
-      <div className="flex">
-        {/* Main Content Area */}
-        <main className="flex-1 p-6">
-          {/* Dashboard Stats Cards */}
-          <div className="grid grid-cols-1 md:grid-cols-2 lg:grid-cols-4 gap-6 mb-8">
-            {dashboardStats.map((stat) => {
-              const IconComponent = stat.icon;
-              return (
-                <div key={stat.id} className="bg-[var(--panel)] border border-[var(--brand-border)] rounded-lg p-6">
-                  <div className="flex items-center justify-between mb-4">
-                    <IconComponent className={`w-8 h-8 ${stat.color}`} />
-                    <div className="flex items-center gap-1">
-                      {stat.changeType === "positive" ? (
-                        <TrendingUp className="w-4 h-4 text-green-500" />
-                      ) : (
-                        <TrendingDown className="w-4 h-4 text-red-500" />
-                      )}
-                      <span className={`text-sm ${
-                        stat.changeType === "positive" ? "text-green-500" : "text-red-500"
-                      }`}>
-                        {stat.change}
-                      </span>
-                    </div>
-                  </div>
-                  
-                  <h3 className="text-sm text-[var(--foreground)]/70 mb-2">{stat.title}</h3>
-                  <div className="text-3xl font-bold text-[var(--brand-primary)] mb-1">
-                    {stat.value}
-                  </div>
-                  <p className="text-sm text-[var(--foreground)]/60">{stat.description}</p>
-                </div>
-              );
-            })}
-          </div>
-
-          {/* Bottom Section */}
-          <div className="grid grid-cols-1 lg:grid-cols-2 gap-6">
-            {/* Treatment Types Distribution */}
-            <div className="bg-[var(--panel)] border border-[var(--brand-border)] rounded-lg p-6">
-              <h3 className="text-lg font-semibold text-[var(--foreground)] mb-6">
-                توزيع أنواع العلاج
-              </h3>
-              
-              <div className="flex items-center justify-center mb-6">
-                <div className="relative w-48 h-48">
-                  {/* Doughnut Chart Placeholder */}
-                  <div className="w-full h-full rounded-full border-8 border-[var(--brand-border)] flex items-center justify-center">
-                    <div className="text-center">
-                      <div className="text-3xl font-bold text-[var(--brand-primary)]">100</div>
-                      <div className="text-sm text-[var(--foreground)]/70">إجمالي</div>
-                    </div>
-                  </div>
-                </div>
-              </div>
-              
-              <div className="space-y-3">
-                {treatmentTypes.map((type, index) => (
-                  <div key={index} className="flex items-center justify-between">
-                    <div className="flex items-center gap-3">
-                      <div className={`w-3 h-3 rounded-full ${type.color}`}></div>
-                      <span className="text-sm text-[var(--foreground)]">{type.name}</span>
-                    </div>
-                    <span className="text-sm font-semibold text-[var(--foreground)]">{type.value}</span>
-                  </div>
-                ))}
-              </div>
-            </div>
-
-            {/* Recent Activity */}
-            <div className="bg-[var(--panel)] border border-[var(--brand-border)] rounded-lg p-6">
-              <div className="flex items-center justify-between mb-6">
-                <h3 className="text-lg font-semibold text-[var(--foreground)]">
-                  النشاط الأخير
-                </h3>
-                <Link href="/activities" className="text-sm text-[var(--brand-primary)] hover:underline">
-                  عرض الكل
-                </Link>
-              </div>
-              
-              <div className="space-y-4">
-                {recentActivities.map((activity) => {
-                  const IconComponent = activity.icon;
-                  return (
-                    <div key={activity.id} className="flex items-start gap-3">
-                      <div className="flex-shrink-0">
-                        <IconComponent className="w-5 h-5 text-[var(--foreground)]/70" />
-                      </div>
-                      <div className="flex-1 min-w-0">
-                        <div className="flex items-center gap-2 mb-1">
-                          <span className="text-sm font-medium text-[var(--foreground)]">
-                            {activity.type}:
-                          </span>
-                          <CheckCircle className="w-4 h-4 text-green-500" />
-                        </div>
-                        <p className="text-sm text-[var(--foreground)]/80 mb-1">
-                          {activity.description}
-                        </p>
-                        <p className="text-xs text-[var(--foreground)]/60">
-                          {activity.time}
-                        </p>
-                      </div>
-                    </div>
-                  );
-                })}
-              </div>
-            </div>
-          </div>
-        </main>
-=======
 import React, { useState, useEffect } from "react";
 import {
   Card,
@@ -756,7 +502,6 @@
             </Card>
           </TabsContent>
         </Tabs>
->>>>>>> f1acfbcc
       </div>
     </div>
   );
