--- conflicted
+++ resolved
@@ -1,14 +1,6 @@
 "use client";
-<<<<<<< HEAD
-
-import { useState } from 'react';
-import { ROUTES } from '@/constants/routes';
-
-
-=======
 import { useState } from "react";
 import { ROUTES } from "@/constants/routes";
->>>>>>> fc5da32e
 import Image from "next/image";
 
 interface AnalyticsData {
