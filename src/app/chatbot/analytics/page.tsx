--- conflicted
+++ resolved
@@ -1,12 +1,6 @@
 "use client";
-<<<<<<< HEAD
-
-import { useState } from 'react';
-import { ROUTES } from '@/constants/routes';
-=======
 import { useState } from "react";
 import { ROUTES } from "@/constants/routes";
->>>>>>> e20c81cc
 import Image from "next/image";
 
 interface AnalyticsData {
