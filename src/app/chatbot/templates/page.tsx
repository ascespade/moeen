--- conflicted
+++ resolved
@@ -1,14 +1,6 @@
 "use client";
-<<<<<<< HEAD
-
-import { useState } from 'react';
-import { ROUTES } from '@/constants/routes';
-
-
-=======
 import { useState } from "react";
 import { ROUTES } from "@/constants/routes";
->>>>>>> b71bf0ec
 import Image from "next/image";
 import Link from "next/link";
 
