--- conflicted
+++ resolved
@@ -1,16 +1,6 @@
-<<<<<<< HEAD
-
-"use client";
-
-import { useState } from 'react';
-import { ROUTES } from '@/constants/routes';
-
-
-=======
 "use client";
 import { useState } from "react";
 import { ROUTES } from "@/constants/routes";
->>>>>>> 22b94e26
 import Image from "next/image";
 import Link from "next/link";
 
