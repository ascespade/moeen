"use client";
<<<<<<< HEAD

import { useState } from 'react';
import { ROUTES } from '@/constants/routes';


=======
import { useState, useEffect } from "react";
import { ROUTES } from "@/constants/routes";
import { createClient } from "@/lib/supabase/client";
>>>>>>> f1acfbcc
import Image from "next/image";
import Link from "next/link";

interface Patient {
  id: string;
  public_id: string;
  first_name: string;
  last_name: string;
  phone: string;
  email?: string;
  date_of_birth: string;
  gender: "male" | "female";
  address?: string;
  emergency_contact_name?: string;
  emergency_contact_phone?: string;
  medical_history?: string;
  allergies?: string;
  created_at: string;
  updated_at: string;
}

interface PatientWithStats extends Patient {
  lastVisit: string;
  totalSessions: number;
  insuranceProvider?: string;
  notes?: string;
  status: "active" | "inactive" | "blocked";
}

export default function PatientsPage() {
  const [patients, setPatients] = useState<PatientWithStats[]>([]);
  const [loading, setLoading] = useState(true);
  const [error, setError] = useState<string | null>(null);
  const [searchTerm, setSearchTerm] = useState("");
  const [filterStatus, setFilterStatus] = useState<
    "all" | "active" | "inactive" | "blocked"
  >("all");

  const supabase = createClient();

  // Load patients from database
  useEffect(() => {
    const loadPatients = async () => {
      try {
        setLoading(true);

        // Get patients with their appointment statistics
        const { data: patientsData, error: patientsError } = await supabase
          .from("patients")
          .select(
            `
            *,
            appointments:appointments(count),
            sessions:sessions(count)
          `,
          )
          .order("created_at", { ascending: false });

        if (patientsError) throw patientsError;

        // Transform data to include stats
        const patientsWithStats: PatientWithStats[] = (patientsData || []).map(
          (patient) => ({
            ...patient,
            name: `${patient.first_name} ${patient.last_name}`,
            age: patient.date_of_birth
              ? new Date().getFullYear() -
                new Date(patient.date_of_birth).getFullYear()
              : 0,
            lastVisit:
              patient.appointments?.[0]?.appointment_date ||
              "لم يتم تحديد موعد",
            totalSessions: patient.sessions?.length || 0,
            status: "active" as const, // Default status, can be enhanced later
            insuranceProvider: "غير محدد", // Can be enhanced with insurance claims data
            notes: patient.medical_history || "",
          }),
        );

        setPatients(patientsWithStats);
      } catch (err) {
        console.error("Error loading patients:", err);
        setError("فشل في تحميل بيانات المرضى");
      } finally {
        setLoading(false);
      }
    };

    loadPatients();
  }, [supabase]);

  // Filter patients based on search and status
  const filteredPatients = patients.filter((patient) => {
    const matchesSearch =
      patient.first_name.toLowerCase().includes(searchTerm.toLowerCase()) ||
      patient.last_name.toLowerCase().includes(searchTerm.toLowerCase()) ||
      patient.phone.includes(searchTerm) ||
      patient.email?.toLowerCase().includes(searchTerm.toLowerCase());

    const matchesStatus =
      filterStatus === "all" || patient.status === filterStatus;

    return matchesSearch && matchesStatus;
  });

  const getStatusColor = (status: string) => {
    switch (status) {
      case "active":
        return "bg-green-100 text-green-800";
      case "inactive":
        return "bg-yellow-100 text-yellow-800";
      case "blocked":
        return "bg-red-100 text-red-800";
      default:
        return "bg-gray-100 text-gray-800";
    }
  };

  const getStatusText = (status: string) => {
    switch (status) {
      case "active":
        return "نشط";
      case "inactive":
        return "غير نشط";
      case "blocked":
        return "محظور";
      default:
        return "غير محدد";
    }
  };

  if (loading) {
    return (
      <div className="min-h-screen bg-[var(--brand-surface)] flex items-center justify-center">
        <div className="text-center">
          <div className="animate-spin rounded-full h-32 w-32 border-b-2 border-blue-600 mx-auto"></div>
          <p className="mt-4 text-gray-600">جاري تحميل بيانات المرضى...</p>
        </div>
      </div>
    );
  }

  if (error) {
    return (
      <div className="min-h-screen bg-[var(--brand-surface)] flex items-center justify-center">
        <div className="text-center">
          <div className="text-red-600 text-xl mb-4">⚠️</div>
          <p className="text-gray-600">{error}</p>
          <button
            onClick={() => window.location.reload()}
            className="mt-4 bg-blue-600 text-white px-4 py-2 rounded hover:bg-blue-700"
          >
            إعادة المحاولة
          </button>
        </div>
      </div>
    );
  }

  return (
    <main className="min-h-screen bg-[var(--brand-surface)]">
      {/* Page Header */}
      <div className="bg-white dark:bg-gray-900 border-b border-[var(--brand-border)]">
        <div className="container-app py-6">
          <div className="flex items-center justify-between">
<<<<<<< HEAD
            <div className="flex items-center gap-4">
              <Image
                src="/logo.png"
                alt="مُعين"
                width={50}
                height={50}
                className="rounded-lg"
              />
              <div>
                <h1 className="text-brand text-2xl font-bold">إدارة المرضى</h1>
                <p className="text-gray-600 dark:text-gray-300">
                  ملفات المرضى الشاملة
                </p>
              </div>
            </div>
            <div className="flex items-center gap-3">
              <button
                onClick={() => setShowCreateModal(true)}
                className="btn-brand rounded-lg px-6 py-2 text-white transition-colors hover:bg-[var(--brand-primary-hover)]"
              >
                إضافة مريض
              </button>
            </div>
          </div>
        </div>
      </header>

      <main className="container-app py-8">
        {/* Stats Cards */}
        <div className="mb-8 grid grid-cols-1 gap-6 md:grid-cols-4">
          <div className="card p-6 text-center">
            <div className="mb-2 text-3xl font-bold text-blue-600">
              {mockPatients.length}
            </div>
            <div className="text-gray-600 dark:text-gray-300">
              إجمالي المرضى
            </div>
          </div>
          <div className="card p-6 text-center">
            <div className="mb-2 text-3xl font-bold text-green-600">
              {mockPatients.filter((p) => p.status === "active").length}
            </div>
            <div className="text-gray-600 dark:text-gray-300">مرضى نشطين</div>
          </div>
          <div className="card p-6 text-center">
            <div className="mb-2 text-3xl font-bold text-yellow-600">
              {mockPatients.filter((p) => p.status === "inactive").length}
            </div>
            <div className="text-gray-600 dark:text-gray-300">غير نشطين</div>
          </div>
          <div className="card p-6 text-center">
            <div className="mb-2 text-3xl font-bold text-red-600">
              {mockPatients.filter((p) => p.status === "blocked").length}
=======
            <div>
              <h1 className="text-2xl font-bold text-gray-900">إدارة المرضى</h1>
              <p className="text-gray-600 mt-1">
                إجمالي المرضى: {patients.length}
              </p>
>>>>>>> f1acfbcc
            </div>
            <Link
              href={ROUTES.HEALTH.PATIENTS + "/new"}
              className="bg-blue-600 text-white px-4 py-2 rounded-lg hover:bg-blue-700 transition-colors"
            >
              إضافة مريض جديد
            </Link>
          </div>
        </div>
      </div>

      {/* Filters and Search */}
      <div className="container-app py-6">
        <div className="bg-white rounded-lg shadow-sm p-6 mb-6">
          <div className="grid grid-cols-1 md:grid-cols-2 gap-4">
            {/* Search */}
            <div>
              <label className="block text-sm font-medium text-gray-700 mb-2">
                البحث
              </label>
              <input
                type="text"
                placeholder="البحث بالاسم، الهاتف، أو البريد الإلكتروني..."
                value={searchTerm}
                onChange={(e) => setSearchTerm(e.target.value)}
                className="w-full px-3 py-2 border border-gray-300 rounded-lg focus:ring-2 focus:ring-blue-500 focus:border-transparent"
              />
            </div>

            {/* Status Filter */}
            <div>
              <label className="block text-sm font-medium text-gray-700 mb-2">
                الحالة
              </label>
              <select
                value={filterStatus}
                onChange={(e) => setFilterStatus(e.target.value as any)}
                className="w-full px-3 py-2 border border-gray-300 rounded-lg focus:ring-2 focus:ring-blue-500 focus:border-transparent"
              >
                <option value="all">جميع الحالات</option>
                <option value="active">نشط</option>
                <option value="inactive">غير نشط</option>
                <option value="blocked">محظور</option>
              </select>
            </div>
          </div>
        </div>

        {/* Patients Grid */}
        <div className="grid grid-cols-1 md:grid-cols-2 lg:grid-cols-3 gap-6">
          {filteredPatients.map((patient) => (
            <div
              key={patient.id}
              className="bg-white rounded-lg shadow-sm hover:shadow-md transition-shadow"
            >
              <div className="p-6">
                {/* Patient Info */}
                <div className="flex items-start justify-between mb-4">
                  <div className="flex items-center space-x-3">
                    <div className="w-12 h-12 bg-blue-100 rounded-full flex items-center justify-center">
                      <span className="text-blue-600 font-semibold text-lg">
                        {patient.first_name.charAt(0)}
                      </span>
                    </div>
                    <div>
                      <h3 className="font-semibold text-gray-900">
                        {patient.first_name} {patient.last_name}
                      </h3>
                      <p className="text-sm text-gray-500">
                        العمر: {(patient as any).age || "غير محدد"} سنة
                      </p>
                    </div>
                  </div>
                  <span
                    className={`px-2 py-1 rounded-full text-xs font-medium ${getStatusColor(patient.status)}`}
                  >
                    {getStatusText(patient.status)}
                  </span>
                </div>

                {/* Contact Info */}
                <div className="space-y-2 mb-4">
                  <div className="flex items-center text-sm text-gray-600">
                    <span className="w-4 h-4 mr-2">📞</span>
                    {patient.phone}
                  </div>
                  {patient.email && (
                    <div className="flex items-center text-sm text-gray-600">
                      <span className="w-4 h-4 mr-2">✉️</span>
                      {patient.email}
                    </div>
                  )}
                </div>

                {/* Stats */}
                <div className="grid grid-cols-2 gap-4 mb-4">
                  <div className="text-center">
                    <div className="text-lg font-semibold text-blue-600">
                      {patient.totalSessions}
                    </div>
                    <div className="text-xs text-gray-500">الجلسات</div>
                  </div>
                  <div className="text-center">
                    <div className="text-lg font-semibold text-green-600">
                      {patient.lastVisit === "لم يتم تحديد موعد" ? "0" : "1"}
                    </div>
                    <div className="text-xs text-gray-500">آخر زيارة</div>
                  </div>
                </div>

                {/* Actions */}
                <div className="flex space-x-2">
                  <Link
                    href={`${ROUTES.HEALTH.PATIENTS}/${patient.public_id}`}
                    className="flex-1 bg-blue-600 text-white text-center py-2 px-3 rounded-lg hover:bg-blue-700 transition-colors text-sm"
                  >
                    عرض التفاصيل
                  </Link>
                  <Link
                    href={`${ROUTES.HEALTH.APPOINTMENTS}?patient=${patient.public_id}`}
                    className="flex-1 bg-green-600 text-white text-center py-2 px-3 rounded-lg hover:bg-green-700 transition-colors text-sm"
                  >
                    حجز موعد
                  </Link>
                </div>
              </div>
            </div>
          ))}
        </div>

        {/* Empty State */}
        {filteredPatients.length === 0 && !loading && (
          <div className="text-center py-12">
            <div className="text-gray-400 text-6xl mb-4">👥</div>
            <h3 className="text-lg font-medium text-gray-900 mb-2">
              لا توجد نتائج
            </h3>
            <p className="text-gray-500">
              {searchTerm || filterStatus !== "all"
                ? "لم يتم العثور على مرضى يطابقون معايير البحث"
                : "لم يتم إضافة أي مرضى بعد"}
            </p>
          </div>
        )}
      </div>
    </main>
  );
}<|MERGE_RESOLUTION|>--- conflicted
+++ resolved
@@ -1,15 +1,7 @@
 "use client";
-<<<<<<< HEAD
-
-import { useState } from 'react';
-import { ROUTES } from '@/constants/routes';
-
-
-=======
 import { useState, useEffect } from "react";
 import { ROUTES } from "@/constants/routes";
 import { createClient } from "@/lib/supabase/client";
->>>>>>> f1acfbcc
 import Image from "next/image";
 import Link from "next/link";
 
@@ -175,67 +167,11 @@
       <div className="bg-white dark:bg-gray-900 border-b border-[var(--brand-border)]">
         <div className="container-app py-6">
           <div className="flex items-center justify-between">
-<<<<<<< HEAD
-            <div className="flex items-center gap-4">
-              <Image
-                src="/logo.png"
-                alt="مُعين"
-                width={50}
-                height={50}
-                className="rounded-lg"
-              />
-              <div>
-                <h1 className="text-brand text-2xl font-bold">إدارة المرضى</h1>
-                <p className="text-gray-600 dark:text-gray-300">
-                  ملفات المرضى الشاملة
-                </p>
-              </div>
-            </div>
-            <div className="flex items-center gap-3">
-              <button
-                onClick={() => setShowCreateModal(true)}
-                className="btn-brand rounded-lg px-6 py-2 text-white transition-colors hover:bg-[var(--brand-primary-hover)]"
-              >
-                إضافة مريض
-              </button>
-            </div>
-          </div>
-        </div>
-      </header>
-
-      <main className="container-app py-8">
-        {/* Stats Cards */}
-        <div className="mb-8 grid grid-cols-1 gap-6 md:grid-cols-4">
-          <div className="card p-6 text-center">
-            <div className="mb-2 text-3xl font-bold text-blue-600">
-              {mockPatients.length}
-            </div>
-            <div className="text-gray-600 dark:text-gray-300">
-              إجمالي المرضى
-            </div>
-          </div>
-          <div className="card p-6 text-center">
-            <div className="mb-2 text-3xl font-bold text-green-600">
-              {mockPatients.filter((p) => p.status === "active").length}
-            </div>
-            <div className="text-gray-600 dark:text-gray-300">مرضى نشطين</div>
-          </div>
-          <div className="card p-6 text-center">
-            <div className="mb-2 text-3xl font-bold text-yellow-600">
-              {mockPatients.filter((p) => p.status === "inactive").length}
-            </div>
-            <div className="text-gray-600 dark:text-gray-300">غير نشطين</div>
-          </div>
-          <div className="card p-6 text-center">
-            <div className="mb-2 text-3xl font-bold text-red-600">
-              {mockPatients.filter((p) => p.status === "blocked").length}
-=======
             <div>
               <h1 className="text-2xl font-bold text-gray-900">إدارة المرضى</h1>
               <p className="text-gray-600 mt-1">
                 إجمالي المرضى: {patients.length}
               </p>
->>>>>>> f1acfbcc
             </div>
             <Link
               href={ROUTES.HEALTH.PATIENTS + "/new"}
