"use client";
import { useState } from "react";
import { Card } from "@/components/ui/Card";
import { Button } from "@/components/ui/Button";
import { Badge } from "@/components/ui/Badge";
import { Input } from "@/components/ui/Input";

import Image from "next/image";

interface Approval {
  id: string;
  patientName: string;
  patientId: string;
  requestType:
    | "treatment"
    | "medication"
    | "procedure"
    | "referral"
    | "emergency";
  requestTitle: string;
  description: string;
  requestedBy: string;
  requestedDate: string;
  status: "pending" | "approved" | "rejected" | "under_review";
  approvedBy?: string;
  approvedDate?: string;
  rejectionReason?: string;
  priority: "low" | "medium" | "high" | "urgent";
  estimatedCost?: number;
  insuranceCoverage?: number;
  patientContribution?: number;
  isBlocked: boolean;
  blockReason?: string;
  hasOutstandingBalance: boolean;
  outstandingAmount?: number;
  attachments: string[];
  notes?: string;
}

const mockApprovals: Approval[] = [
  {
    id: "1",
    patientName: "أحمد محمد العتيبي",
    patientId: "P001",
    requestType: "treatment",
    requestTitle: "موافقة على برنامج العلاج الطبيعي",
    description:
      "طلب موافقة على بدء برنامج علاج طبيعي مكثف لمدة 6 أسابيع لعلاج إصابة العمود الفقري",
    requestedBy: "د. سارة أحمد",
    requestedDate: "2024-01-20",
    status: "approved",
    approvedBy: "د. خالد العتيبي",
    approvedDate: "2024-01-22",
    priority: "high",
    estimatedCost: 3000,
    insuranceCoverage: 2400,
    patientContribution: 600,
    isBlocked: false,
    hasOutstandingBalance: false,
    attachments: ["التقرير الطبي.pdf", "الأشعة.pdf"],
    notes: "تمت الموافقة مع تعديل عدد الجلسات من 20 إلى 18 جلسة",
  },
  {
    id: "2",
    patientName: "فاطمة عبدالله السعيد",
    patientId: "P002",
    requestType: "medication",
    requestTitle: "موافقة على دواء جديد",
    description: "طلب موافقة على وصف دواء مضاد للاكتئاب جديد للمريضة",
    requestedBy: "د. محمد حسن",
    requestedDate: "2024-01-21",
    status: "pending",
    priority: "medium",
    estimatedCost: 450,
    insuranceCoverage: 360,
    patientContribution: 90,
    isBlocked: false,
    hasOutstandingBalance: false,
    attachments: ["التقرير النفسي.pdf"],
  },
  {
    id: "3",
    patientName: "محمد سالم القحطاني",
    patientId: "P003",
    requestType: "procedure",
    requestTitle: "موافقة على إجراء جراحي",
    description: "طلب موافقة على إجراء جراحة لعلاج الشلل النصفي",
    requestedBy: "د. نورا محمد",
    requestedDate: "2024-01-18",
    status: "rejected",
    rejectionReason: "عدم توفر التغطية التأمينية للإجراء المطلوب",
    priority: "urgent",
    estimatedCost: 15000,
    insuranceCoverage: 0,
    patientContribution: 15000,
    isBlocked: true,
    blockReason: "عدم سداد الرسوم المستحقة",
    hasOutstandingBalance: true,
    outstandingAmount: 5000,
    attachments: ["التقرير الجراحي.pdf", "الأشعة المقطعية.pdf"],
  },
  {
    id: "4",
    patientName: "نورا أحمد الزهراني",
    patientId: "P004",
    requestType: "referral",
    requestTitle: "إحالة إلى طبيب مختص",
    description: "طلب إحالة المريضة إلى طبيب عظام مختص لمراجعة حالة الركبة",
    requestedBy: "د. خالد العتيبي",
    requestedDate: "2024-01-22",
    status: "under_review",
    priority: "medium",
    estimatedCost: 800,
    insuranceCoverage: 640,
    patientContribution: 160,
    isBlocked: false,
    hasOutstandingBalance: false,
    attachments: ["التقرير الطبي.pdf", "أشعة الركبة.pdf"],
  },
  {
    id: "5",
    patientName: "سعد عبدالرحمن الغامدي",
    patientId: "P005",
    requestType: "emergency",
    requestTitle: "موافقة طارئة على العلاج",
    description: "طلب موافقة طارئة على بدء علاج فوري لحالة طوارئ",
    requestedBy: "د. فاطمة السعيد",
    requestedDate: "2024-01-23",
    status: "approved",
    approvedBy: "د. أحمد محمد",
    approvedDate: "2024-01-23",
    priority: "urgent",
    estimatedCost: 2000,
    insuranceCoverage: 1800,
    patientContribution: 200,
    isBlocked: false,
    hasOutstandingBalance: false,
    attachments: ["التقرير الطارئ.pdf"],
    notes: "تمت الموافقة الفورية بسبب طبيعة الحالة الطارئة",
  },
];

const requestTypeConfig = {
  treatment: { label: "علاج", color: "info" as const, icon: "🏥" },
  medication: { label: "دواء", color: "warning" as const, icon: "💊" },
  procedure: { label: "إجراء", color: "error" as const, icon: "⚕️" },
  referral: { label: "إحالة", color: "success" as const, icon: "👨‍⚕️" },
  emergency: { label: "طوارئ", color: "error" as const, icon: "🚨" },
};

const statusConfig = {
  pending: { label: "قيد المراجعة", color: "warning" as const },
  approved: { label: "موافق عليه", color: "success" as const },
  rejected: { label: "مرفوض", color: "error" as const },
  under_review: { label: "قيد التدقيق", color: "info" as const },
};

const priorityConfig = {
  low: { label: "منخفض", color: "info" as const },
  medium: { label: "متوسط", color: "warning" as const },
  high: { label: "عالي", color: "error" as const },
  urgent: { label: "عاجل", color: "error" as const },
};

export default function ApprovalsPage() {
  const [selectedApproval, setSelectedApproval] = useState<Approval | null>(
    null,
  );
  const [searchTerm, setSearchTerm] = useState("");
  const [filter, setFilter] = useState<
    "all" | "pending" | "approved" | "rejected"
  >("all");
  const [typeFilter, setTypeFilter] = useState<"all" | Approval["requestType"]>(
    "all",
  );

  const filteredApprovals = mockApprovals.filter((approval) => {
    const matchesSearch =
      approval.patientName.toLowerCase().includes(searchTerm.toLowerCase()) ||
      approval.patientId.toLowerCase().includes(searchTerm.toLowerCase()) ||
      approval.requestTitle.toLowerCase().includes(searchTerm.toLowerCase());

    const matchesStatus = filter === "all" || approval.status === filter;
    const matchesType =
      typeFilter === "all" || approval.requestType === typeFilter;

    return matchesSearch && matchesStatus && matchesType;
  });

  const getRequestTypeBadge = (type: Approval["requestType"]) => {
    const config = requestTypeConfig[type];
    return (
      <Badge variant="default" className="text-xs">
        <span className="mr-1">{config.icon}</span>
        {config.label}
      </Badge>
    );
  };

  const getStatusBadge = (status: Approval["status"]) => {
    const config = statusConfig[status];
    return (
      <Badge variant="default" className="text-sm">
        {config.label}
      </Badge>
    );
  };

  const getPriorityBadge = (priority: Approval["priority"]) => {
    const config = priorityConfig[priority];
    return (
      <Badge variant="default" className="text-xs">
        {config.label}
      </Badge>
    );
  };

  const getBlockStatus = (approval: Approval) => {
    if (approval.isBlocked) {
      return (
        <div className="flex items-center gap-2 text-red-600">
          <span className="h-2 w-2 rounded-full bg-red-500"></span>
          <span className="text-sm font-medium">محظور</span>
          {approval.blockReason && (
            <span className="text-xs text-gray-500">
              ({approval.blockReason})
            </span>
          )}
        </div>
      );
    }
    return (
      <div className="flex items-center gap-2 text-green-600">
        <span className="h-2 w-2 rounded-full bg-green-500"></span>
        <span className="text-sm font-medium">نشط</span>
      </div>
    );
  };

  const getOutstandingBalance = (approval: Approval) => {
    if (approval.hasOutstandingBalance) {
      return (
        <div className="flex items-center gap-2 text-orange-600">
          <span className="h-2 w-2 rounded-full bg-orange-500"></span>
          <span className="text-sm font-medium">
            رصيد مستحق: {approval.outstandingAmount?.toLocaleString()} ريال
          </span>
        </div>
      );
    }
    return (
      <div className="flex items-center gap-2 text-green-600">
        <span className="h-2 w-2 rounded-full bg-green-500"></span>
        <span className="text-sm font-medium">لا يوجد رصيد مستحق</span>
      </div>
    );
  };

  const getCostBreakdown = (approval: Approval) => {
    if (!approval.estimatedCost) return null;

    return (
      <div className="space-y-1 text-sm">
        <div className="flex justify-between">
          <span className="text-gray-600 dark:text-gray-300">
            التكلفة الإجمالية:
          </span>
          <span className="font-medium">
            {approval.estimatedCost.toLocaleString()} ريال
          </span>
        </div>
        {approval.insuranceCoverage && (
          <div className="flex justify-between text-green-600">
            <span>التغطية التأمينية:</span>
            <span className="font-medium">
              -{approval.insuranceCoverage.toLocaleString()} ريال
            </span>
          </div>
        )}
        {approval.patientContribution && (
          <div className="text-brand flex justify-between">
            <span>مساهمة المريض:</span>
            <span className="font-bold">
              {approval.patientContribution.toLocaleString()} ريال
            </span>
          </div>
        )}
      </div>
    );
  };

  return (
    <div className="min-h-screen bg-[var(--brand-surface)]">
      {/* Header */}
      <header className="border-brand sticky top-0 z-10 border-b bg-white dark:bg-gray-900">
        <div className="container-app py-6">
          <div className="flex items-center justify-between">
            <div className="flex items-center gap-4">
              <Image
                src="/logo.jpg"
                alt="مركز الهمم"
                width={50}
                height={50}
                className="rounded-lg"
              />
              <div>
                <h1 className="text-brand text-2xl font-bold">
                  إدارة الموافقات
                </h1>
                <p className="text-gray-600 dark:text-gray-300">
                  مركز الهمم للرعاية الصحية المتخصصة
                </p>
              </div>
            </div>
            <div className="flex items-center gap-3">
              <Button variant="secondary" size="sm">
                تصدير التقرير
              </Button>
              <Button variant="primary" size="sm">
                إضافة طلب موافقة
              </Button>
            </div>
          </div>
        </div>
      </header>

      <main className="container-app py-8">
        {/* Stats Cards */}
        <div className="mb-8 grid grid-cols-1 gap-6 md:grid-cols-4">
          <Card className="p-6 text-center">
            <div className="text-brand mb-2 text-3xl font-bold">
              {mockApprovals.length}
            </div>
            <div className="text-gray-600 dark:text-gray-300">
              إجمالي الطلبات
            </div>
          </Card>
          <Card className="p-6 text-center">
            <div className="mb-2 text-3xl font-bold text-yellow-600">
              {mockApprovals.filter((a) => a.status === "pending").length}
            </div>
            <div className="text-gray-600 dark:text-gray-300">قيد المراجعة</div>
          </Card>
          <Card className="p-6 text-center">
            <div className="mb-2 text-3xl font-bold text-green-600">
              {mockApprovals.filter((a) => a.status === "approved").length}
            </div>
            <div className="text-gray-600 dark:text-gray-300">موافق عليها</div>
          </Card>
          <Card className="p-6 text-center">
            <div className="mb-2 text-3xl font-bold text-red-600">
              {mockApprovals.filter((a) => a.status === "rejected").length}
            </div>
            <div className="text-gray-600 dark:text-gray-300">مرفوضة</div>
          </Card>
        </div>

        {/* Search and Filters */}
        <div className="mb-6 flex flex-col gap-4 lg:flex-row">
          <div className="flex-1">
            <Input
              type="text"
              placeholder="البحث بالاسم أو رقم المريض أو عنوان الطلب..."
              value={searchTerm}
              onChange={(e) => setSearchTerm(e.target.value)}
              className="w-full"
            />
          </div>
          <div className="flex flex-wrap gap-3">
            <Button
              variant={filter === "all" ? "primary" : "secondary"}
              size="sm"
              onClick={() => setFilter("all")}
            >
              جميع الطلبات
            </Button>
            <Button
              variant={filter === "pending" ? "primary" : "secondary"}
              size="sm"
              onClick={() => setFilter("pending")}
            >
              قيد المراجعة
            </Button>
            <Button
              variant={filter === "approved" ? "primary" : "secondary"}
              size="sm"
              onClick={() => setFilter("approved")}
            >
              موافق عليها
            </Button>
            <Button
              variant={filter === "rejected" ? "primary" : "secondary"}
              size="sm"
              onClick={() => setFilter("rejected")}
            >
              مرفوضة
            </Button>
          </div>
        </div>

        {/* Type Filters */}
        <div className="mb-6 flex flex-wrap gap-3">
          <Button
            variant={typeFilter === "all" ? "primary" : "secondary"}
            size="sm"
            onClick={() => setTypeFilter("all")}
          >
            جميع الأنواع
          </Button>
          {Object.entries(requestTypeConfig).map(([type, config]) => (
            <Button
              key={type}
              variant={typeFilter === type ? "primary" : "secondary"}
              size="sm"
              onClick={() => setTypeFilter(type as Approval["requestType"])}
            >
              <span className="mr-1">{config.icon}</span>
              {config.label}
            </Button>
          ))}
        </div>

        {/* Approvals List */}
        <div className="space-y-6">
          {filteredApprovals.map((approval) => (
            <Card
              key={approval.id}
              className="cursor-pointer p-6 transition-all duration-300 hover:shadow-lg"
              onClick={() => setSelectedApproval(approval)}
            >
              <div className="mb-4 flex items-start justify-between">
                <div className="flex-1">
                  <div className="mb-2 flex items-center gap-3">
                    <h3 className="text-lg font-semibold text-gray-900 dark:text-white">
                      {approval.requestTitle}
                    </h3>
                    {getRequestTypeBadge(approval.requestType)}
                    {getPriorityBadge(approval.priority)}
                  </div>
                  <p className="mb-2 text-sm text-gray-600 dark:text-gray-300">
                    المريض: {approval.patientName} (رقم: {approval.patientId})
                  </p>
                  <p className="text-sm text-gray-700 dark:text-gray-300">
                    {approval.description}
                  </p>
                </div>
                <div className="text-right">
                  {getStatusBadge(approval.status)}
                </div>
              </div>

              <div className="mb-4 grid grid-cols-1 gap-4 md:grid-cols-3">
                <div>
                  <span className="text-sm text-gray-600 dark:text-gray-300">
                    طلب من:
                  </span>
                  <p className="text-sm font-medium">{approval.requestedBy}</p>
                </div>
                <div>
                  <span className="text-sm text-gray-600 dark:text-gray-300">
                    تاريخ الطلب:
                  </span>
                  <p className="text-sm font-medium">
                    {approval.requestedDate}
                  </p>
                </div>
                <div>
                  <span className="text-sm text-gray-600 dark:text-gray-300">
                    المرفقات:
                  </span>
                  <p className="text-sm font-medium">
                    {approval.attachments.length} ملف
                  </p>
                </div>
              </div>

              {approval.estimatedCost && (
                <div className="mb-4">{getCostBreakdown(approval)}</div>
              )}

              <div className="flex items-center justify-between">
                <div className="space-y-2">
                  {getBlockStatus(approval)}
                  {getOutstandingBalance(approval)}
                </div>
                <div className="flex gap-2">
                  <Button variant="secondary" size="sm">
                    عرض التفاصيل
                  </Button>
                  {approval.status === "pending" && (
                    <Button variant="primary" size="sm">
                      مراجعة
                    </Button>
                  )}
                </div>
              </div>
            </Card>
          ))}
        </div>

        {/* Empty State */}
        {filteredApprovals.length === 0 && (
          <Card className="p-12 text-center">
            <div className="mb-4 text-gray-400">
              <svg
                className="mx-auto h-16 w-16"
                fill="none"
                stroke="currentColor"
                viewBox="0 0 24 24"
              >
                <path
                  strokeLinecap="round"
                  strokeLinejoin="round"
                  strokeWidth={1}
                  d="M9 12l2 2 4-4m6 2a9 9 0 11-18 0 9 9 0 0118 0z"
                />
              </svg>
            </div>
            <h3 className="mb-2 text-lg font-semibold text-gray-900 dark:text-white">
              لا توجد طلبات موافقة
            </h3>
            <p className="mb-4 text-gray-600 dark:text-gray-300">
              لا توجد طلبات موافقة تطابق البحث أو الفلتر المحدد
            </p>
<<<<<<< HEAD
            <Button variant="brand">إضافة طلب موافقة</Button>
=======
            <Button variant="primary">
              إضافة طلب موافقة
            </Button>
>>>>>>> da577b6a
          </Card>
        )}
      </main>

      {/* Approval Details Modal */}
      {selectedApproval && (
        <div className="fixed inset-0 z-50 flex items-center justify-center bg-black bg-opacity-50 p-4">
          <Card className="max-h-[90vh] w-full max-w-4xl overflow-y-auto">
            <div className="p-6">
              <div className="mb-6 flex items-center justify-between">
                <h2 className="text-xl font-bold">تفاصيل طلب الموافقة</h2>
                <Button
                  variant="secondary"
                  size="sm"
                  onClick={() => setSelectedApproval(null)}
                >
                  إغلاق
                </Button>
              </div>

              <div className="space-y-6">
                {/* Header Info */}
                <div className="flex items-start justify-between">
                  <div>
                    <h3 className="mb-2 text-lg font-semibold">
                      {selectedApproval.requestTitle}
                    </h3>
                    <div className="flex items-center gap-3">
                      {getRequestTypeBadge(selectedApproval.requestType)}
                      {getPriorityBadge(selectedApproval.priority)}
                      {getStatusBadge(selectedApproval.status)}
                    </div>
                  </div>
                </div>

                {/* Patient Info */}
                <div className="grid grid-cols-1 gap-6 md:grid-cols-2">
                  <div>
                    <h4 className="mb-3 font-semibold">معلومات المريض</h4>
                    <div className="space-y-2">
                      <div>
                        <span className="text-sm text-gray-600 dark:text-gray-300">
                          الاسم:
                        </span>
                        <p className="font-medium">
                          {selectedApproval.patientName}
                        </p>
                      </div>
                      <div>
                        <span className="text-sm text-gray-600 dark:text-gray-300">
                          رقم المريض:
                        </span>
                        <p className="font-medium">
                          {selectedApproval.patientId}
                        </p>
                      </div>
                    </div>
                  </div>
                  <div>
                    <h4 className="mb-3 font-semibold">معلومات الطلب</h4>
                    <div className="space-y-2">
                      <div>
                        <span className="text-sm text-gray-600 dark:text-gray-300">
                          طلب من:
                        </span>
                        <p className="font-medium">
                          {selectedApproval.requestedBy}
                        </p>
                      </div>
                      <div>
                        <span className="text-sm text-gray-600 dark:text-gray-300">
                          تاريخ الطلب:
                        </span>
                        <p className="font-medium">
                          {selectedApproval.requestedDate}
                        </p>
                      </div>
                    </div>
                  </div>
                </div>

                {/* Description */}
                <div>
                  <h4 className="mb-3 font-semibold">وصف الطلب</h4>
                  <p className="rounded-lg bg-gray-50 p-4 text-gray-700 dark:bg-gray-800 dark:text-gray-300">
                    {selectedApproval.description}
                  </p>
                </div>

                {/* Cost Information */}
                {selectedApproval.estimatedCost && (
                  <div>
                    <h4 className="mb-3 font-semibold">معلومات التكلفة</h4>
                    <div className="rounded-lg bg-gray-50 p-4 dark:bg-gray-800">
                      {getCostBreakdown(selectedApproval)}
                    </div>
                  </div>
                )}

                {/* Attachments */}
                <div>
                  <h4 className="mb-3 font-semibold">المرفقات</h4>
                  <div className="flex flex-wrap gap-2">
                    {selectedApproval.attachments.map((attachment, index) => (
                      <Badge variant="default" className="text-sm">
                        📎 {attachment}
                      </Badge>
                    ))}
                  </div>
                </div>

                {/* Approval Info */}
                {selectedApproval.status === "approved" &&
                  selectedApproval.approvedBy && (
                    <div>
                      <h4 className="mb-3 font-semibold">معلومات الموافقة</h4>
                      <div className="grid grid-cols-1 gap-4 md:grid-cols-2">
                        <div>
                          <span className="text-sm text-gray-600 dark:text-gray-300">
                            وافق عليه:
                          </span>
                          <p className="font-medium">
                            {selectedApproval.approvedBy}
                          </p>
                        </div>
                        <div>
                          <span className="text-sm text-gray-600 dark:text-gray-300">
                            تاريخ الموافقة:
                          </span>
                          <p className="font-medium">
                            {selectedApproval.approvedDate}
                          </p>
                        </div>
                      </div>
                    </div>
                  )}

                {/* Rejection Info */}
                {selectedApproval.status === "rejected" &&
                  selectedApproval.rejectionReason && (
                    <div>
                      <h4 className="mb-3 font-semibold">سبب الرفض</h4>
                      <p className="rounded-lg bg-red-50 p-4 text-red-600 dark:bg-red-900/20">
                        {selectedApproval.rejectionReason}
                      </p>
                    </div>
                  )}

                {/* Notes */}
                {selectedApproval.notes && (
                  <div>
                    <h4 className="mb-3 font-semibold">ملاحظات</h4>
                    <p className="rounded-lg bg-blue-50 p-4 text-gray-700 dark:bg-blue-900/20 dark:text-gray-300">
                      {selectedApproval.notes}
                    </p>
                  </div>
                )}

                {/* Status Info */}
                <div>
                  <h4 className="mb-3 font-semibold">حالة الطلب</h4>
                  <div className="grid grid-cols-1 gap-4 md:grid-cols-2">
                    <div>
                      <span className="text-sm text-gray-600 dark:text-gray-300">
                        حالة الحظر:
                      </span>
                      <div className="mt-1">
                        {getBlockStatus(selectedApproval)}
                      </div>
                    </div>
                    <div>
                      <span className="text-sm text-gray-600 dark:text-gray-300">
                        الرصيد المستحق:
                      </span>
                      <div className="mt-1">
                        {getOutstandingBalance(selectedApproval)}
                      </div>
                    </div>
                  </div>
                </div>
              </div>

<<<<<<< HEAD
              <div className="mt-8 flex gap-3">
                <Button variant="outline" className="flex-1">
=======
              <div className="flex gap-3 mt-8">
                <Button variant="secondary" className="flex-1">
>>>>>>> da577b6a
                  طباعة
                </Button>
                {selectedApproval.status === "pending" && (
                  <>
                    <Button variant="secondary" className="flex-1">
                      رفض
                    </Button>
                    <Button variant="primary" className="flex-1">
                      موافقة
                    </Button>
                  </>
                )}
                <Button variant="primary" className="flex-1">
                  تحديث
                </Button>
              </div>
            </div>
          </Card>
        </div>
      )}
    </div>
  );
}<|MERGE_RESOLUTION|>--- conflicted
+++ resolved
@@ -522,13 +522,10 @@
             <p className="mb-4 text-gray-600 dark:text-gray-300">
               لا توجد طلبات موافقة تطابق البحث أو الفلتر المحدد
             </p>
-<<<<<<< HEAD
             <Button variant="brand">إضافة طلب موافقة</Button>
-=======
             <Button variant="primary">
               إضافة طلب موافقة
             </Button>
->>>>>>> da577b6a
           </Card>
         )}
       </main>
@@ -711,13 +708,10 @@
                 </div>
               </div>
 
-<<<<<<< HEAD
               <div className="mt-8 flex gap-3">
                 <Button variant="outline" className="flex-1">
-=======
               <div className="flex gap-3 mt-8">
                 <Button variant="secondary" className="flex-1">
->>>>>>> da577b6a
                   طباعة
                 </Button>
                 {selectedApproval.status === "pending" && (
