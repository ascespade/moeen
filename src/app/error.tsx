--- conflicted
+++ resolved
@@ -17,7 +17,6 @@
         {/* Logo */}
         <div className="mb-8">
           <Image
-<<<<<<< HEAD
             src="/logo.png"
             alt="Hemam Logo"
             width={80}
@@ -25,7 +24,6 @@
             className="mx-auto mb-4 rounded"
           />
           <h1 className="text-4xl font-bold text-brand">
-=======
             src="/logo.jpg"
             alt="Hemam Logo"
             width={80}
@@ -36,7 +34,6 @@
             className="text-4xl font-bold"
             style={{ color: "var(--brand-primary)" }}
           >
->>>>>>> 67619cf5
             مُعين
           </h1>
         </div>
@@ -47,11 +44,8 @@
             <AlertTriangle className="h-10 w-10 text-red-600 dark:text-red-400" />
           </div>
 
-<<<<<<< HEAD
           <h2 className="mb-4 text-3xl font-bold text-gray-900 dark:text-white">
-=======
           <h2 className="text-3xl font-bold text-gray-900 dark:text-white mb-4">
->>>>>>> 67619cf5
             حدث خطأ غير متوقع
           </h2>
           <p className="mb-6 text-lg text-gray-600 dark:text-gray-400">
@@ -67,11 +61,8 @@
           )}
 
           {/* Action Buttons */}
-<<<<<<< HEAD
           <div className="mb-8 flex flex-col justify-center gap-4 sm:flex-row">
-=======
           <div className="flex flex-col sm:flex-row gap-4 justify-center mb-8">
->>>>>>> 67619cf5
             <button
               onClick={() => reset()}
               className="inline-flex items-center justify-center gap-2 rounded-lg bg-[var(--brand-primary)] px-6 py-3 text-white transition-colors hover:bg-[var(--brand-primary-hover)]"
@@ -93,20 +84,14 @@
             <h3 className="mb-4 text-lg font-semibold text-gray-900 dark:text-white">
               إذا استمر الخطأ
             </h3>
-<<<<<<< HEAD
             <div className="grid gap-4 md:grid-cols-2">
-=======
             <div className="grid md:grid-cols-2 gap-4">
->>>>>>> 67619cf5
               <Link
                 href="/contact"
                 className="flex items-center gap-3 rounded-lg p-3 transition-colors hover:bg-gray-100 dark:hover:bg-gray-600"
               >
-<<<<<<< HEAD
                 <Bug className="h-5 w-5 text-[var(--brand-primary)]" />
-=======
                 <Bug className="w-5 h-5 text-[var(--brand-primary)]" />
->>>>>>> 67619cf5
                 <span className="text-gray-700 dark:text-gray-300">
                   الإبلاغ عن المشكلة
                 </span>
@@ -115,11 +100,8 @@
                 href="/faq"
                 className="flex items-center gap-3 rounded-lg p-3 transition-colors hover:bg-gray-100 dark:hover:bg-gray-600"
               >
-<<<<<<< HEAD
                 <AlertTriangle className="h-5 w-5 text-[var(--brand-primary)]" />
-=======
                 <AlertTriangle className="w-5 h-5 text-[var(--brand-primary)]" />
->>>>>>> 67619cf5
                 <span className="text-gray-700 dark:text-gray-300">
                   الحصول على المساعدة
                 </span>
