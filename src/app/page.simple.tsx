--- conflicted
+++ resolved
@@ -9,7 +9,6 @@
           <div className="flex items-center justify-between">
             <h1 className="text-2xl font-bold text-gray-900">مركز الهمم</h1>
             <nav className="flex gap-4">
-<<<<<<< HEAD
               <Link
                 href={ROUTES.LOGIN}
                 className="text-gray-700 hover:text-blue-600"
@@ -22,7 +21,6 @@
               >
                 احجز موعد
               </Link>
-=======
               <a href="/login" className="text-gray-700 hover:text-blue-600">
                 تسجيل الدخول
               </a>
@@ -32,7 +30,6 @@
               >
                 احجز موعد
               </a>
->>>>>>> b09a0dd9
             </nav>
           </div>
         </div>
@@ -46,7 +43,6 @@
           <p className="mb-8 text-xl text-gray-600">
             نقدم رعاية صحية شاملة ومتخصصة مع أحدث التقنيات
           </p>
-<<<<<<< HEAD
           <div className="flex justify-center gap-4">
             <Link
               href={ROUTES.REGISTER}
@@ -57,7 +53,6 @@
             <a
               href="#services"
               className="rounded-lg border border-gray-300 px-8 py-3"
-=======
           <div className="flex gap-4 justify-center">
             <a
               href="/register"
@@ -68,7 +63,6 @@
             <a
               href="#services"
               className="border border-gray-300 px-8 py-3 rounded-lg"
->>>>>>> b09a0dd9
             >
               اكتشف خدماتنا
             </a>
