"use client";
<<<<<<< HEAD
import { ROUTES } from "@/constants/routes";
=======

// Removed unused Image import to fix type error and reduce bundle size
import Link from "next/link";
>>>>>>> 67619cf5
import {
  Heart,
  Users,
  Stethoscope,
  ShieldCheck,
  MessageSquare,
  Calendar,
  Phone,
  MapPin,
  Clock,
  ArrowRight,
  CheckCircle,
  Brain,
  Activity,
} from "lucide-react";
<<<<<<< HEAD
// Removed unused Image import to fix type error and reduce bundle size
import Link from "next/link";

=======
>>>>>>> 67619cf5
import DirectionToggle from "@/components/common/DirectionToggle";

export default function Home() {
  return (
    <div className="min-h-screen bg-gray-50 dark:bg-gray-900">
      {/* Navbar */}
      <header className="sticky top-0 z-40 border-b border-gray-200 bg-white/70 backdrop-blur dark:border-gray-800 dark:bg-gray-900/70">
        <div className="mx-auto max-w-screen-xl px-4 py-3">
          <nav className="flex items-center justify-between">
            <div className="flex items-center gap-3">
              <div className="flex h-10 w-10 items-center justify-center rounded-xl bg-gradient-to-br from-orange-500 to-blue-600">
                <Heart className="h-6 w-6 text-white" />
              </div>
<<<<<<< HEAD
              <span className="text-lg font-bold text-gray-900 md:text-xl dark:text-white">
                مركز الهمم
              </span>
            </div>
            <div className="hidden items-center gap-6 text-sm md:flex">
              <Link
                href="#services"
                className="text-gray-700 hover:opacity-80 dark:text-gray-300"
=======
              <span className="text-lg md:text-xl font-bold text-gray-900 dark:text-white">
                مركز الهمم
              </span>
            </div>
            <div className="hidden md:flex items-center gap-6 text-sm">
              <Link
                href="#services"
                className="hover:opacity-80 text-gray-700 dark:text-gray-300"
>>>>>>> 67619cf5
              >
                خدماتنا
              </Link>
              <Link
                href="#about"
<<<<<<< HEAD
                className="text-gray-700 hover:opacity-80 dark:text-gray-300"
=======
                className="hover:opacity-80 text-gray-700 dark:text-gray-300"
>>>>>>> 67619cf5
              >
                من نحن
              </Link>
              <Link
                href="#contact"
<<<<<<< HEAD
                className="text-gray-700 hover:opacity-80 dark:text-gray-300"
=======
                className="hover:opacity-80 text-gray-700 dark:text-gray-300"
>>>>>>> 67619cf5
              >
                تواصل معنا
              </Link>
              <Link
<<<<<<< HEAD
                href={ROUTES.LOGIN}
                className="text-gray-700 hover:opacity-80 dark:text-gray-300"
=======
                href="/login"
                className="text-gray-700 dark:text-gray-300 hover:opacity-80"
>>>>>>> 67619cf5
              >
                تسجيل الدخول
              </Link>
              <Link
<<<<<<< HEAD
                href={ROUTES.REGISTER}
                className="inline-flex h-10 items-center justify-center rounded-md bg-gradient-to-r from-orange-500 to-blue-600 px-4 font-medium text-white shadow transition hover:opacity-90"
=======
                href="/register"
                className="px-4 h-10 inline-flex items-center justify-center rounded-md text-white font-medium shadow bg-gradient-to-r from-orange-500 to-blue-600 hover:opacity-90 transition"
>>>>>>> 67619cf5
              >
                احجز موعد
              </Link>
            </div>
          </nav>
        </div>
      </header>

      {/* Hero Section */}
      <section className="relative overflow-hidden bg-gradient-to-br from-orange-50 via-white to-blue-50 dark:from-gray-900 dark:via-gray-800 dark:to-gray-900">
        <div className="absolute inset-0 bg-gradient-to-r from-orange-500/10 to-blue-600/10" />
        <div className="mx-auto max-w-screen-xl px-4 py-16 md:py-24">
          <div className="grid items-center gap-12 lg:grid-cols-2">
            <div>
              <h1 className="text-4xl font-extrabold leading-tight tracking-tight text-gray-900 md:text-6xl dark:text-white">
                مركز الهمم
                <span className="block bg-gradient-to-r from-orange-500 to-blue-600 bg-clip-text text-3xl text-transparent md:text-5xl">
                  للرعاية الصحية
                </span>
              </h1>
<<<<<<< HEAD
              <p className="mt-6 text-xl leading-relaxed text-gray-600 dark:text-gray-300">
                نقدم رعاية صحية شاملة ومتخصصة مع أحدث التقنيات والذكاء الاصطناعي
                لضمان أفضل النتائج العلاجية
              </p>
              <div className="mt-8 flex flex-col gap-4 sm:flex-row">
                <Link
                  href={ROUTES.REGISTER}
                  className="inline-flex h-12 items-center justify-center gap-2 rounded-md bg-gradient-to-r from-orange-500 to-blue-600 px-8 font-semibold text-white shadow-lg transition hover:opacity-90"
=======
              <p className="mt-6 text-xl text-gray-600 dark:text-gray-300 leading-relaxed">
                نقدم رعاية صحية شاملة ومتخصصة مع أحدث التقنيات والذكاء الاصطناعي
                لضمان أفضل النتائج العلاجية
              </p>
              <div className="mt-8 flex flex-col sm:flex-row gap-4">
                <Link
                  href="/register"
                  className="px-8 h-12 inline-flex items-center justify-center gap-2 rounded-md text-white font-semibold shadow-lg bg-gradient-to-r from-orange-500 to-blue-600 hover:opacity-90 transition"
>>>>>>> 67619cf5
                >
                  احجز موعد الآن <ArrowRight className="h-5 w-5" />
                </Link>
                <Link
                  href="#services"
<<<<<<< HEAD
                  className="inline-flex h-12 items-center justify-center rounded-md border-2 border-gray-300 bg-white px-8 transition hover:bg-gray-50 dark:border-gray-600 dark:bg-gray-900 dark:hover:bg-gray-800"
=======
                  className="px-8 h-12 inline-flex items-center justify-center rounded-md border-2 border-gray-300 dark:border-gray-600 bg-white dark:bg-gray-900 hover:bg-gray-50 dark:hover:bg-gray-800 transition"
>>>>>>> 67619cf5
                >
                  اكتشف خدماتنا
                </Link>
              </div>
            </div>
            <div className="relative">
              <div className="flex h-96 w-full items-center justify-center rounded-2xl bg-gradient-to-br from-orange-100 to-blue-100 dark:from-gray-800 dark:to-gray-700">
                <div className="text-center">
<<<<<<< HEAD
                  <Stethoscope className="mx-auto mb-4 h-24 w-24 text-orange-500" />
=======
                  <Stethoscope className="w-24 h-24 text-orange-500 mx-auto mb-4" />
>>>>>>> 67619cf5
                  <p className="text-gray-600 dark:text-gray-300">
                    صورة المركز
                  </p>
                </div>
              </div>
            </div>
          </div>
        </div>
      </section>

      {/* Services Section */}
      <section id="services" className="bg-white py-16 dark:bg-gray-900">
        <div className="mx-auto max-w-screen-xl px-4">
          <div className="mb-12 text-center">
            <h2 className="mb-4 text-3xl font-bold text-gray-900 md:text-4xl dark:text-white">
              خدماتنا المتخصصة
            </h2>
<<<<<<< HEAD
            <p className="mx-auto max-w-2xl text-lg text-gray-600 dark:text-gray-300">
=======
            <p className="text-lg text-gray-600 dark:text-gray-300 max-w-2xl mx-auto">
>>>>>>> 67619cf5
              نقدم مجموعة شاملة من الخدمات الصحية مع أحدث التقنيات والذكاء
              الاصطناعي
            </p>
          </div>

<<<<<<< HEAD
          <div className="grid gap-8 md:grid-cols-2 lg:grid-cols-3">
=======
          <div className="grid md:grid-cols-2 lg:grid-cols-3 gap-8">
>>>>>>> 67619cf5
            {[
              {
                icon: <Stethoscope className="h-8 w-8" />,
                title: "العلاج الطبيعي",
                desc: "برامج علاج طبيعي متخصصة مع متابعة ذكية للحالة",
                features: ["تقييم شامل", "برامج مخصصة", "متابعة ذكية"],
              },
              {
                icon: <Brain className="h-8 w-8" />,
                title: "العلاج النفسي",
                desc: "جلسات علاج نفسي مع مساعد ذكي للدعم المستمر",
                features: ["جلسات فردية", "مجموعات دعم", "مساعد ذكي"],
              },
              {
                icon: <Activity className="h-8 w-8" />,
                title: "العلاج الوظيفي",
                desc: "تحسين المهارات الوظيفية مع تقنيات متقدمة",
                features: ["تقييم المهارات", "برامج تطوير", "متابعة النتائج"],
              },
              {
                icon: <Users className="h-8 w-8" />,
                title: "الاستشارات الأسرية",
                desc: "دعم شامل للأسر مع برامج متخصصة",
                features: ["استشارات أسرية", "برامج تدريب", "دعم مستمر"],
              },
              {
                icon: <MessageSquare className="h-8 w-8" />,
                title: "المساعد الذكي",
                desc: "مساعد ذكي متاح 24/7 للدعم والإرشاد",
                features: ["دعم فوري", "إرشادات مخصصة", "متابعة الحالة"],
              },
              {
                icon: <Calendar className="h-8 w-8" />,
                title: "إدارة المواعيد",
                desc: "نظام ذكي لإدارة المواعيد والمتابعة",
                features: ["حجز سهل", "تذكيرات ذكية", "متابعة تلقائية"],
              },
            ].map((service, i) => (
              <div
                key={i}
<<<<<<< HEAD
                className="group rounded-2xl border border-gray-200 bg-white p-8 shadow-lg transition-all duration-300 hover:shadow-xl dark:border-gray-700 dark:bg-gray-800"
              >
                <div className="mb-6 flex h-16 w-16 items-center justify-center rounded-xl bg-gradient-to-br from-orange-500 to-blue-600 text-white transition-transform group-hover:scale-110">
                  {service.icon}
                </div>
                <h3 className="mb-3 text-xl font-bold text-gray-900 dark:text-white">
                  {service.title}
                </h3>
                <p className="mb-4 text-gray-600 dark:text-gray-300">
=======
                className="group bg-white dark:bg-gray-800 rounded-2xl p-8 shadow-lg hover:shadow-xl transition-all duration-300 border border-gray-200 dark:border-gray-700"
              >
                <div className="w-16 h-16 bg-gradient-to-br from-orange-500 to-blue-600 rounded-xl flex items-center justify-center text-white mb-6 group-hover:scale-110 transition-transform">
                  {service.icon}
                </div>
                <h3 className="text-xl font-bold text-gray-900 dark:text-white mb-3">
                  {service.title}
                </h3>
                <p className="text-gray-600 dark:text-gray-300 mb-4">
>>>>>>> 67619cf5
                  {service.desc}
                </p>
                <ul className="space-y-2">
                  {service.features.map((feature, j) => (
                    <li
                      key={j}
                      className="flex items-center text-sm text-gray-500 dark:text-gray-400"
                    >
<<<<<<< HEAD
                      <CheckCircle className="mr-2 h-4 w-4 text-green-500" />
=======
                      <CheckCircle className="w-4 h-4 text-green-500 mr-2" />
>>>>>>> 67619cf5
                      {feature}
                    </li>
                  ))}
                </ul>
              </div>
            ))}
          </div>
        </div>
      </section>

      {/* Features Section */}
      <section className="bg-gray-50 py-16 dark:bg-gray-800">
        <div className="mx-auto max-w-screen-xl px-4">
          <div className="mb-12 text-center">
            <h2 className="mb-4 text-3xl font-bold text-gray-900 md:text-4xl dark:text-white">
              مميزاتنا التقنية
            </h2>
            <p className="mx-auto max-w-2xl text-lg text-gray-600 dark:text-gray-300">
              نستخدم أحدث التقنيات والذكاء الاصطناعي لتقديم أفضل الخدمات
            </p>
          </div>

<<<<<<< HEAD
          <div className="grid gap-6 md:grid-cols-2 lg:grid-cols-4">
=======
          <div className="grid md:grid-cols-2 lg:grid-cols-4 gap-6">
>>>>>>> 67619cf5
            {[
              {
                icon: <ShieldCheck className="h-6 w-6" />,
                title: "أمان متقدم",
                desc: "حماية كاملة للبيانات مع تشفير متقدم",
              },
              {
                icon: <MessageSquare className="h-6 w-6" />,
                title: "دردشة ذكية",
                desc: "مساعد ذكي متاح 24/7 للدعم الفوري",
              },
              {
                icon: <Calendar className="h-6 w-6" />,
                title: "مواعيد ذكية",
                desc: "نظام حجز ذكي مع تذكيرات تلقائية",
              },
              {
                icon: <Activity className="h-6 w-6" />,
                title: "متابعة مستمرة",
                desc: "تتبع التقدم مع تقارير مفصلة",
              },
            ].map((feature, i) => (
              <div
                key={i}
<<<<<<< HEAD
                className="rounded-xl border border-gray-200 bg-white p-6 shadow-sm dark:border-gray-700 dark:bg-gray-900"
              >
                <div className="mb-4 flex h-12 w-12 items-center justify-center rounded-lg bg-gradient-to-br from-orange-500 to-blue-600 text-white">
                  {feature.icon}
                </div>
                <h3 className="mb-2 text-lg font-semibold text-gray-900 dark:text-white">
                  {feature.title}
                </h3>
                <p className="text-sm text-gray-600 dark:text-gray-300">
=======
                className="bg-white dark:bg-gray-900 rounded-xl p-6 shadow-sm border border-gray-200 dark:border-gray-700"
              >
                <div className="w-12 h-12 bg-gradient-to-br from-orange-500 to-blue-600 rounded-lg flex items-center justify-center text-white mb-4">
                  {feature.icon}
                </div>
                <h3 className="text-lg font-semibold text-gray-900 dark:text-white mb-2">
                  {feature.title}
                </h3>
                <p className="text-gray-600 dark:text-gray-300 text-sm">
>>>>>>> 67619cf5
                  {feature.desc}
                </p>
              </div>
            ))}
          </div>
        </div>
      </section>

      {/* About Section */}
      <section id="about" className="bg-white py-16 dark:bg-gray-900">
        <div className="mx-auto max-w-screen-xl px-4">
          <div className="grid items-center gap-12 lg:grid-cols-2">
            <div>
              <h2 className="mb-6 text-3xl font-bold text-gray-900 md:text-4xl dark:text-white">
                من نحن
              </h2>
<<<<<<< HEAD
              <p className="mb-6 text-lg text-gray-600 dark:text-gray-300">
=======
              <p className="text-lg text-gray-600 dark:text-gray-300 mb-6">
>>>>>>> 67619cf5
                مركز الهمم هو مركز رعاية صحية متخصص يهدف إلى تقديم أفضل الخدمات
                العلاجية باستخدام أحدث التقنيات والذكاء الاصطناعي لضمان أفضل
                النتائج للمرضى.
              </p>
              <div className="space-y-4">
                <div className="flex items-center">
<<<<<<< HEAD
                  <CheckCircle className="mr-3 h-5 w-5 text-green-500" />
=======
                  <CheckCircle className="w-5 h-5 text-green-500 mr-3" />
>>>>>>> 67619cf5
                  <span className="text-gray-700 dark:text-gray-300">
                    فريق طبي متخصص وذو خبرة عالية
                  </span>
                </div>
                <div className="flex items-center">
<<<<<<< HEAD
                  <CheckCircle className="mr-3 h-5 w-5 text-green-500" />
=======
                  <CheckCircle className="w-5 h-5 text-green-500 mr-3" />
>>>>>>> 67619cf5
                  <span className="text-gray-700 dark:text-gray-300">
                    أحدث التقنيات والذكاء الاصطناعي
                  </span>
                </div>
                <div className="flex items-center">
<<<<<<< HEAD
                  <CheckCircle className="mr-3 h-5 w-5 text-green-500" />
=======
                  <CheckCircle className="w-5 h-5 text-green-500 mr-3" />
>>>>>>> 67619cf5
                  <span className="text-gray-700 dark:text-gray-300">
                    رعاية شاملة ومتابعة مستمرة
                  </span>
                </div>
              </div>
            </div>
            <div className="relative">
              <div className="flex h-96 w-full items-center justify-center rounded-2xl bg-gradient-to-br from-orange-100 to-blue-100 dark:from-gray-800 dark:to-gray-700">
                <div className="text-center">
<<<<<<< HEAD
                  <Users className="mx-auto mb-4 h-24 w-24 text-blue-500" />
=======
                  <Users className="w-24 h-24 text-blue-500 mx-auto mb-4" />
>>>>>>> 67619cf5
                  <p className="text-gray-600 dark:text-gray-300">
                    فريق المركز
                  </p>
                </div>
              </div>
            </div>
          </div>
        </div>
      </section>

      {/* Contact Section */}
      <section id="contact" className="bg-gray-50 py-16 dark:bg-gray-800">
        <div className="mx-auto max-w-screen-xl px-4">
          <div className="mb-12 text-center">
            <h2 className="mb-4 text-3xl font-bold text-gray-900 md:text-4xl dark:text-white">
              تواصل معنا
            </h2>
            <p className="text-lg text-gray-600 dark:text-gray-300">
              نحن هنا لمساعدتك في أي وقت
            </p>
          </div>

<<<<<<< HEAD
          <div className="grid gap-8 md:grid-cols-3">
=======
          <div className="grid md:grid-cols-3 gap-8">
>>>>>>> 67619cf5
            <div className="text-center">
              <div className="mx-auto mb-4 flex h-16 w-16 items-center justify-center rounded-xl bg-gradient-to-br from-orange-500 to-blue-600 text-white">
                <Phone className="h-8 w-8" />
              </div>
<<<<<<< HEAD
              <h3 className="mb-2 text-xl font-semibold text-gray-900 dark:text-white">
=======
              <h3 className="text-xl font-semibold text-gray-900 dark:text-white mb-2">
>>>>>>> 67619cf5
                اتصل بنا
              </h3>
              <p className="text-gray-600 dark:text-gray-300">
                +966 50 123 4567
              </p>
            </div>

            <div className="text-center">
              <div className="mx-auto mb-4 flex h-16 w-16 items-center justify-center rounded-xl bg-gradient-to-br from-orange-500 to-blue-600 text-white">
                <MapPin className="h-8 w-8" />
              </div>
<<<<<<< HEAD
              <h3 className="mb-2 text-xl font-semibold text-gray-900 dark:text-white">
=======
              <h3 className="text-xl font-semibold text-gray-900 dark:text-white mb-2">
>>>>>>> 67619cf5
                موقعنا
              </h3>
              <p className="text-gray-600 dark:text-gray-300">
                جدة، المملكة العربية السعودية
              </p>
            </div>

            <div className="text-center">
              <div className="mx-auto mb-4 flex h-16 w-16 items-center justify-center rounded-xl bg-gradient-to-br from-orange-500 to-blue-600 text-white">
                <Clock className="h-8 w-8" />
              </div>
<<<<<<< HEAD
              <h3 className="mb-2 text-xl font-semibold text-gray-900 dark:text-white">
=======
              <h3 className="text-xl font-semibold text-gray-900 dark:text-white mb-2">
>>>>>>> 67619cf5
                ساعات العمل
              </h3>
              <p className="text-gray-600 dark:text-gray-300">
                الأحد - الخميس: 8:00 - 20:00
              </p>
            </div>
          </div>
        </div>
      </section>

      {/* CTA Section */}
      <section className="bg-gradient-to-r from-orange-500 to-blue-600 py-16">
        <div className="mx-auto max-w-screen-xl px-4 text-center">
          <h2 className="mb-4 text-3xl font-bold text-white md:text-4xl">
            ابدأ رحلتك نحو الشفاء
          </h2>
          <p className="mx-auto mb-8 max-w-2xl text-xl text-white/90">
            احجز موعدك الآن واستفد من خدماتنا المتخصصة مع أحدث التقنيات
          </p>
<<<<<<< HEAD
          <div className="flex flex-col justify-center gap-4 sm:flex-row">
            <Link
              href={ROUTES.REGISTER}
              className="inline-flex h-12 items-center justify-center gap-2 rounded-md bg-white px-8 font-semibold text-gray-900 shadow-lg transition hover:bg-gray-100"
=======
          <div className="flex flex-col sm:flex-row gap-4 justify-center">
            <Link
              href="/register"
              className="px-8 h-12 inline-flex items-center justify-center gap-2 rounded-md bg-white text-gray-900 font-semibold shadow-lg hover:bg-gray-100 transition"
>>>>>>> 67619cf5
            >
              احجز موعد الآن <ArrowRight className="h-5 w-5" />
            </Link>
            <Link
<<<<<<< HEAD
              href={ROUTES.LOGIN}
              className="inline-flex h-12 items-center justify-center rounded-md border-2 border-white px-8 text-white transition hover:bg-white/10"
=======
              href="/login"
              className="px-8 h-12 inline-flex items-center justify-center rounded-md border-2 border-white text-white hover:bg-white/10 transition"
>>>>>>> 67619cf5
            >
              تسجيل الدخول
            </Link>
          </div>
        </div>
      </section>

      {/* Footer */}
      <footer className="bg-gray-900 text-white">
        <div className="mx-auto max-w-screen-xl px-4 py-12">
          <div className="grid gap-8 md:grid-cols-4">
            <div>
              <div className="mb-4 flex items-center gap-3">
                <div className="flex h-10 w-10 items-center justify-center rounded-xl bg-gradient-to-br from-orange-500 to-blue-600">
                  <Heart className="h-6 w-6 text-white" />
                </div>
                <span className="text-xl font-bold">مركز الهمم</span>
              </div>
              <p className="text-gray-400">
                مركز رعاية صحية متخصص يهدف إلى تقديم أفضل الخدمات العلاجية
              </p>
            </div>

            <div>
              <h3 className="mb-4 text-lg font-semibold">خدماتنا</h3>
              <ul className="space-y-2 text-gray-400">
                <li>
<<<<<<< HEAD
                  <Link href="#" className="transition hover:text-white">
=======
                  <Link href="#" className="hover:text-white transition">
>>>>>>> 67619cf5
                    العلاج الطبيعي
                  </Link>
                </li>
                <li>
<<<<<<< HEAD
                  <Link href="#" className="transition hover:text-white">
=======
                  <Link href="#" className="hover:text-white transition">
>>>>>>> 67619cf5
                    العلاج النفسي
                  </Link>
                </li>
                <li>
<<<<<<< HEAD
                  <Link href="#" className="transition hover:text-white">
=======
                  <Link href="#" className="hover:text-white transition">
>>>>>>> 67619cf5
                    العلاج الوظيفي
                  </Link>
                </li>
                <li>
<<<<<<< HEAD
                  <Link href="#" className="transition hover:text-white">
=======
                  <Link href="#" className="hover:text-white transition">
>>>>>>> 67619cf5
                    الاستشارات الأسرية
                  </Link>
                </li>
              </ul>
            </div>

            <div>
              <h3 className="mb-4 text-lg font-semibold">روابط سريعة</h3>
              <ul className="space-y-2 text-gray-400">
                <li>
<<<<<<< HEAD
                  <Link href={"/about"} className="transition hover:text-white">
=======
                  <Link href="/about" className="hover:text-white transition">
>>>>>>> 67619cf5
                    من نحن
                  </Link>
                </li>
                <li>
<<<<<<< HEAD
                  <Link
                    href={"/contact"}
                    className="transition hover:text-white"
                  >
=======
                  <Link href="/contact" className="hover:text-white transition">
>>>>>>> 67619cf5
                    تواصل معنا
                  </Link>
                </li>
                <li>
<<<<<<< HEAD
                  <Link href="/privacy" className="transition hover:text-white">
=======
                  <Link href="/privacy" className="hover:text-white transition">
>>>>>>> 67619cf5
                    الخصوصية
                  </Link>
                </li>
                <li>
<<<<<<< HEAD
                  <Link href="/terms" className="transition hover:text-white">
=======
                  <Link href="/terms" className="hover:text-white transition">
>>>>>>> 67619cf5
                    الشروط
                  </Link>
                </li>
              </ul>
            </div>

            <div>
              <h3 className="mb-4 text-lg font-semibold">تواصل معنا</h3>
              <div className="space-y-2 text-gray-400">
                <p>+966 50 123 4567</p>
                <p>info@alhemam.sa</p>
                <p>جدة، المملكة العربية السعودية</p>
              </div>
            </div>
          </div>

<<<<<<< HEAD
          <div className="mt-8 border-t border-gray-800 pt-8 text-center text-gray-400">
=======
          <div className="border-t border-gray-800 mt-8 pt-8 text-center text-gray-400">
>>>>>>> 67619cf5
            <p>&copy; 2024 مركز الهمم. جميع الحقوق محفوظة.</p>
          </div>
        </div>
      </footer>

      {/* Direction Toggle */}
      <DirectionToggle />
    </div>
  );
}<|MERGE_RESOLUTION|>--- conflicted
+++ resolved
@@ -1,11 +1,8 @@
 "use client";
-<<<<<<< HEAD
 import { ROUTES } from "@/constants/routes";
-=======
 
 // Removed unused Image import to fix type error and reduce bundle size
 import Link from "next/link";
->>>>>>> 67619cf5
 import {
   Heart,
   Users,
@@ -21,12 +18,9 @@
   Brain,
   Activity,
 } from "lucide-react";
-<<<<<<< HEAD
 // Removed unused Image import to fix type error and reduce bundle size
 import Link from "next/link";
 
-=======
->>>>>>> 67619cf5
 import DirectionToggle from "@/components/common/DirectionToggle";
 
 export default function Home() {
@@ -40,7 +34,6 @@
               <div className="flex h-10 w-10 items-center justify-center rounded-xl bg-gradient-to-br from-orange-500 to-blue-600">
                 <Heart className="h-6 w-6 text-white" />
               </div>
-<<<<<<< HEAD
               <span className="text-lg font-bold text-gray-900 md:text-xl dark:text-white">
                 مركز الهمم
               </span>
@@ -49,7 +42,6 @@
               <Link
                 href="#services"
                 className="text-gray-700 hover:opacity-80 dark:text-gray-300"
-=======
               <span className="text-lg md:text-xl font-bold text-gray-900 dark:text-white">
                 مركز الهمم
               </span>
@@ -58,49 +50,36 @@
               <Link
                 href="#services"
                 className="hover:opacity-80 text-gray-700 dark:text-gray-300"
->>>>>>> 67619cf5
               >
                 خدماتنا
               </Link>
               <Link
                 href="#about"
-<<<<<<< HEAD
                 className="text-gray-700 hover:opacity-80 dark:text-gray-300"
-=======
                 className="hover:opacity-80 text-gray-700 dark:text-gray-300"
->>>>>>> 67619cf5
               >
                 من نحن
               </Link>
               <Link
                 href="#contact"
-<<<<<<< HEAD
                 className="text-gray-700 hover:opacity-80 dark:text-gray-300"
-=======
                 className="hover:opacity-80 text-gray-700 dark:text-gray-300"
->>>>>>> 67619cf5
               >
                 تواصل معنا
               </Link>
               <Link
-<<<<<<< HEAD
                 href={ROUTES.LOGIN}
                 className="text-gray-700 hover:opacity-80 dark:text-gray-300"
-=======
                 href="/login"
                 className="text-gray-700 dark:text-gray-300 hover:opacity-80"
->>>>>>> 67619cf5
               >
                 تسجيل الدخول
               </Link>
               <Link
-<<<<<<< HEAD
                 href={ROUTES.REGISTER}
                 className="inline-flex h-10 items-center justify-center rounded-md bg-gradient-to-r from-orange-500 to-blue-600 px-4 font-medium text-white shadow transition hover:opacity-90"
-=======
                 href="/register"
                 className="px-4 h-10 inline-flex items-center justify-center rounded-md text-white font-medium shadow bg-gradient-to-r from-orange-500 to-blue-600 hover:opacity-90 transition"
->>>>>>> 67619cf5
               >
                 احجز موعد
               </Link>
@@ -121,7 +100,6 @@
                   للرعاية الصحية
                 </span>
               </h1>
-<<<<<<< HEAD
               <p className="mt-6 text-xl leading-relaxed text-gray-600 dark:text-gray-300">
                 نقدم رعاية صحية شاملة ومتخصصة مع أحدث التقنيات والذكاء الاصطناعي
                 لضمان أفضل النتائج العلاجية
@@ -130,7 +108,6 @@
                 <Link
                   href={ROUTES.REGISTER}
                   className="inline-flex h-12 items-center justify-center gap-2 rounded-md bg-gradient-to-r from-orange-500 to-blue-600 px-8 font-semibold text-white shadow-lg transition hover:opacity-90"
-=======
               <p className="mt-6 text-xl text-gray-600 dark:text-gray-300 leading-relaxed">
                 نقدم رعاية صحية شاملة ومتخصصة مع أحدث التقنيات والذكاء الاصطناعي
                 لضمان أفضل النتائج العلاجية
@@ -139,17 +116,13 @@
                 <Link
                   href="/register"
                   className="px-8 h-12 inline-flex items-center justify-center gap-2 rounded-md text-white font-semibold shadow-lg bg-gradient-to-r from-orange-500 to-blue-600 hover:opacity-90 transition"
->>>>>>> 67619cf5
                 >
                   احجز موعد الآن <ArrowRight className="h-5 w-5" />
                 </Link>
                 <Link
                   href="#services"
-<<<<<<< HEAD
                   className="inline-flex h-12 items-center justify-center rounded-md border-2 border-gray-300 bg-white px-8 transition hover:bg-gray-50 dark:border-gray-600 dark:bg-gray-900 dark:hover:bg-gray-800"
-=======
                   className="px-8 h-12 inline-flex items-center justify-center rounded-md border-2 border-gray-300 dark:border-gray-600 bg-white dark:bg-gray-900 hover:bg-gray-50 dark:hover:bg-gray-800 transition"
->>>>>>> 67619cf5
                 >
                   اكتشف خدماتنا
                 </Link>
@@ -158,11 +131,8 @@
             <div className="relative">
               <div className="flex h-96 w-full items-center justify-center rounded-2xl bg-gradient-to-br from-orange-100 to-blue-100 dark:from-gray-800 dark:to-gray-700">
                 <div className="text-center">
-<<<<<<< HEAD
                   <Stethoscope className="mx-auto mb-4 h-24 w-24 text-orange-500" />
-=======
                   <Stethoscope className="w-24 h-24 text-orange-500 mx-auto mb-4" />
->>>>>>> 67619cf5
                   <p className="text-gray-600 dark:text-gray-300">
                     صورة المركز
                   </p>
@@ -180,21 +150,15 @@
             <h2 className="mb-4 text-3xl font-bold text-gray-900 md:text-4xl dark:text-white">
               خدماتنا المتخصصة
             </h2>
-<<<<<<< HEAD
             <p className="mx-auto max-w-2xl text-lg text-gray-600 dark:text-gray-300">
-=======
             <p className="text-lg text-gray-600 dark:text-gray-300 max-w-2xl mx-auto">
->>>>>>> 67619cf5
               نقدم مجموعة شاملة من الخدمات الصحية مع أحدث التقنيات والذكاء
               الاصطناعي
             </p>
           </div>
 
-<<<<<<< HEAD
           <div className="grid gap-8 md:grid-cols-2 lg:grid-cols-3">
-=======
           <div className="grid md:grid-cols-2 lg:grid-cols-3 gap-8">
->>>>>>> 67619cf5
             {[
               {
                 icon: <Stethoscope className="h-8 w-8" />,
@@ -235,7 +199,6 @@
             ].map((service, i) => (
               <div
                 key={i}
-<<<<<<< HEAD
                 className="group rounded-2xl border border-gray-200 bg-white p-8 shadow-lg transition-all duration-300 hover:shadow-xl dark:border-gray-700 dark:bg-gray-800"
               >
                 <div className="mb-6 flex h-16 w-16 items-center justify-center rounded-xl bg-gradient-to-br from-orange-500 to-blue-600 text-white transition-transform group-hover:scale-110">
@@ -245,7 +208,6 @@
                   {service.title}
                 </h3>
                 <p className="mb-4 text-gray-600 dark:text-gray-300">
-=======
                 className="group bg-white dark:bg-gray-800 rounded-2xl p-8 shadow-lg hover:shadow-xl transition-all duration-300 border border-gray-200 dark:border-gray-700"
               >
                 <div className="w-16 h-16 bg-gradient-to-br from-orange-500 to-blue-600 rounded-xl flex items-center justify-center text-white mb-6 group-hover:scale-110 transition-transform">
@@ -255,7 +217,6 @@
                   {service.title}
                 </h3>
                 <p className="text-gray-600 dark:text-gray-300 mb-4">
->>>>>>> 67619cf5
                   {service.desc}
                 </p>
                 <ul className="space-y-2">
@@ -264,11 +225,8 @@
                       key={j}
                       className="flex items-center text-sm text-gray-500 dark:text-gray-400"
                     >
-<<<<<<< HEAD
                       <CheckCircle className="mr-2 h-4 w-4 text-green-500" />
-=======
                       <CheckCircle className="w-4 h-4 text-green-500 mr-2" />
->>>>>>> 67619cf5
                       {feature}
                     </li>
                   ))}
@@ -291,11 +249,8 @@
             </p>
           </div>
 
-<<<<<<< HEAD
           <div className="grid gap-6 md:grid-cols-2 lg:grid-cols-4">
-=======
           <div className="grid md:grid-cols-2 lg:grid-cols-4 gap-6">
->>>>>>> 67619cf5
             {[
               {
                 icon: <ShieldCheck className="h-6 w-6" />,
@@ -320,7 +275,6 @@
             ].map((feature, i) => (
               <div
                 key={i}
-<<<<<<< HEAD
                 className="rounded-xl border border-gray-200 bg-white p-6 shadow-sm dark:border-gray-700 dark:bg-gray-900"
               >
                 <div className="mb-4 flex h-12 w-12 items-center justify-center rounded-lg bg-gradient-to-br from-orange-500 to-blue-600 text-white">
@@ -330,7 +284,6 @@
                   {feature.title}
                 </h3>
                 <p className="text-sm text-gray-600 dark:text-gray-300">
-=======
                 className="bg-white dark:bg-gray-900 rounded-xl p-6 shadow-sm border border-gray-200 dark:border-gray-700"
               >
                 <div className="w-12 h-12 bg-gradient-to-br from-orange-500 to-blue-600 rounded-lg flex items-center justify-center text-white mb-4">
@@ -340,7 +293,6 @@
                   {feature.title}
                 </h3>
                 <p className="text-gray-600 dark:text-gray-300 text-sm">
->>>>>>> 67619cf5
                   {feature.desc}
                 </p>
               </div>
@@ -357,42 +309,30 @@
               <h2 className="mb-6 text-3xl font-bold text-gray-900 md:text-4xl dark:text-white">
                 من نحن
               </h2>
-<<<<<<< HEAD
               <p className="mb-6 text-lg text-gray-600 dark:text-gray-300">
-=======
               <p className="text-lg text-gray-600 dark:text-gray-300 mb-6">
->>>>>>> 67619cf5
                 مركز الهمم هو مركز رعاية صحية متخصص يهدف إلى تقديم أفضل الخدمات
                 العلاجية باستخدام أحدث التقنيات والذكاء الاصطناعي لضمان أفضل
                 النتائج للمرضى.
               </p>
               <div className="space-y-4">
                 <div className="flex items-center">
-<<<<<<< HEAD
                   <CheckCircle className="mr-3 h-5 w-5 text-green-500" />
-=======
                   <CheckCircle className="w-5 h-5 text-green-500 mr-3" />
->>>>>>> 67619cf5
                   <span className="text-gray-700 dark:text-gray-300">
                     فريق طبي متخصص وذو خبرة عالية
                   </span>
                 </div>
                 <div className="flex items-center">
-<<<<<<< HEAD
                   <CheckCircle className="mr-3 h-5 w-5 text-green-500" />
-=======
                   <CheckCircle className="w-5 h-5 text-green-500 mr-3" />
->>>>>>> 67619cf5
                   <span className="text-gray-700 dark:text-gray-300">
                     أحدث التقنيات والذكاء الاصطناعي
                   </span>
                 </div>
                 <div className="flex items-center">
-<<<<<<< HEAD
                   <CheckCircle className="mr-3 h-5 w-5 text-green-500" />
-=======
                   <CheckCircle className="w-5 h-5 text-green-500 mr-3" />
->>>>>>> 67619cf5
                   <span className="text-gray-700 dark:text-gray-300">
                     رعاية شاملة ومتابعة مستمرة
                   </span>
@@ -402,11 +342,8 @@
             <div className="relative">
               <div className="flex h-96 w-full items-center justify-center rounded-2xl bg-gradient-to-br from-orange-100 to-blue-100 dark:from-gray-800 dark:to-gray-700">
                 <div className="text-center">
-<<<<<<< HEAD
                   <Users className="mx-auto mb-4 h-24 w-24 text-blue-500" />
-=======
                   <Users className="w-24 h-24 text-blue-500 mx-auto mb-4" />
->>>>>>> 67619cf5
                   <p className="text-gray-600 dark:text-gray-300">
                     فريق المركز
                   </p>
@@ -429,20 +366,14 @@
             </p>
           </div>
 
-<<<<<<< HEAD
           <div className="grid gap-8 md:grid-cols-3">
-=======
           <div className="grid md:grid-cols-3 gap-8">
->>>>>>> 67619cf5
             <div className="text-center">
               <div className="mx-auto mb-4 flex h-16 w-16 items-center justify-center rounded-xl bg-gradient-to-br from-orange-500 to-blue-600 text-white">
                 <Phone className="h-8 w-8" />
               </div>
-<<<<<<< HEAD
               <h3 className="mb-2 text-xl font-semibold text-gray-900 dark:text-white">
-=======
               <h3 className="text-xl font-semibold text-gray-900 dark:text-white mb-2">
->>>>>>> 67619cf5
                 اتصل بنا
               </h3>
               <p className="text-gray-600 dark:text-gray-300">
@@ -454,11 +385,8 @@
               <div className="mx-auto mb-4 flex h-16 w-16 items-center justify-center rounded-xl bg-gradient-to-br from-orange-500 to-blue-600 text-white">
                 <MapPin className="h-8 w-8" />
               </div>
-<<<<<<< HEAD
               <h3 className="mb-2 text-xl font-semibold text-gray-900 dark:text-white">
-=======
               <h3 className="text-xl font-semibold text-gray-900 dark:text-white mb-2">
->>>>>>> 67619cf5
                 موقعنا
               </h3>
               <p className="text-gray-600 dark:text-gray-300">
@@ -470,11 +398,8 @@
               <div className="mx-auto mb-4 flex h-16 w-16 items-center justify-center rounded-xl bg-gradient-to-br from-orange-500 to-blue-600 text-white">
                 <Clock className="h-8 w-8" />
               </div>
-<<<<<<< HEAD
               <h3 className="mb-2 text-xl font-semibold text-gray-900 dark:text-white">
-=======
               <h3 className="text-xl font-semibold text-gray-900 dark:text-white mb-2">
->>>>>>> 67619cf5
                 ساعات العمل
               </h3>
               <p className="text-gray-600 dark:text-gray-300">
@@ -494,28 +419,22 @@
           <p className="mx-auto mb-8 max-w-2xl text-xl text-white/90">
             احجز موعدك الآن واستفد من خدماتنا المتخصصة مع أحدث التقنيات
           </p>
-<<<<<<< HEAD
           <div className="flex flex-col justify-center gap-4 sm:flex-row">
             <Link
               href={ROUTES.REGISTER}
               className="inline-flex h-12 items-center justify-center gap-2 rounded-md bg-white px-8 font-semibold text-gray-900 shadow-lg transition hover:bg-gray-100"
-=======
           <div className="flex flex-col sm:flex-row gap-4 justify-center">
             <Link
               href="/register"
               className="px-8 h-12 inline-flex items-center justify-center gap-2 rounded-md bg-white text-gray-900 font-semibold shadow-lg hover:bg-gray-100 transition"
->>>>>>> 67619cf5
             >
               احجز موعد الآن <ArrowRight className="h-5 w-5" />
             </Link>
             <Link
-<<<<<<< HEAD
               href={ROUTES.LOGIN}
               className="inline-flex h-12 items-center justify-center rounded-md border-2 border-white px-8 text-white transition hover:bg-white/10"
-=======
               href="/login"
               className="px-8 h-12 inline-flex items-center justify-center rounded-md border-2 border-white text-white hover:bg-white/10 transition"
->>>>>>> 67619cf5
             >
               تسجيل الدخول
             </Link>
@@ -543,38 +462,26 @@
               <h3 className="mb-4 text-lg font-semibold">خدماتنا</h3>
               <ul className="space-y-2 text-gray-400">
                 <li>
-<<<<<<< HEAD
                   <Link href="#" className="transition hover:text-white">
-=======
                   <Link href="#" className="hover:text-white transition">
->>>>>>> 67619cf5
                     العلاج الطبيعي
                   </Link>
                 </li>
                 <li>
-<<<<<<< HEAD
                   <Link href="#" className="transition hover:text-white">
-=======
                   <Link href="#" className="hover:text-white transition">
->>>>>>> 67619cf5
                     العلاج النفسي
                   </Link>
                 </li>
                 <li>
-<<<<<<< HEAD
                   <Link href="#" className="transition hover:text-white">
-=======
                   <Link href="#" className="hover:text-white transition">
->>>>>>> 67619cf5
                     العلاج الوظيفي
                   </Link>
                 </li>
                 <li>
-<<<<<<< HEAD
                   <Link href="#" className="transition hover:text-white">
-=======
                   <Link href="#" className="hover:text-white transition">
->>>>>>> 67619cf5
                     الاستشارات الأسرية
                   </Link>
                 </li>
@@ -585,41 +492,29 @@
               <h3 className="mb-4 text-lg font-semibold">روابط سريعة</h3>
               <ul className="space-y-2 text-gray-400">
                 <li>
-<<<<<<< HEAD
                   <Link href={"/about"} className="transition hover:text-white">
-=======
                   <Link href="/about" className="hover:text-white transition">
->>>>>>> 67619cf5
                     من نحن
                   </Link>
                 </li>
                 <li>
-<<<<<<< HEAD
                   <Link
                     href={"/contact"}
                     className="transition hover:text-white"
                   >
-=======
                   <Link href="/contact" className="hover:text-white transition">
->>>>>>> 67619cf5
                     تواصل معنا
                   </Link>
                 </li>
                 <li>
-<<<<<<< HEAD
                   <Link href="/privacy" className="transition hover:text-white">
-=======
                   <Link href="/privacy" className="hover:text-white transition">
->>>>>>> 67619cf5
                     الخصوصية
                   </Link>
                 </li>
                 <li>
-<<<<<<< HEAD
                   <Link href="/terms" className="transition hover:text-white">
-=======
                   <Link href="/terms" className="hover:text-white transition">
->>>>>>> 67619cf5
                     الشروط
                   </Link>
                 </li>
@@ -636,11 +531,8 @@
             </div>
           </div>
 
-<<<<<<< HEAD
           <div className="mt-8 border-t border-gray-800 pt-8 text-center text-gray-400">
-=======
           <div className="border-t border-gray-800 mt-8 pt-8 text-center text-gray-400">
->>>>>>> 67619cf5
             <p>&copy; 2024 مركز الهمم. جميع الحقوق محفوظة.</p>
           </div>
         </div>
