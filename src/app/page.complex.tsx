"use client";
import { ROUTES } from "@/constants/routes";
import {
  Heart,
  Users,
  Stethoscope,
  ShieldCheck,
  MessageSquare,
  Calendar,
  Phone,
  MapPin,
  Clock,
  ArrowRight,
  CheckCircle,
  Brain,
  Activity,
} from "lucide-react";
// Removed unused Image import to fix type error and reduce bundle size
import Link from "next/link";
<<<<<<< HEAD
import {
  Heart,
  Users,
  Stethoscope,
  ShieldCheck,
  MessageSquare,
  Calendar,
  Phone,
  MapPin,
  Clock,
  ArrowRight,
  CheckCircle,
  Brain,
  Activity,
} from "lucide-react";
=======

>>>>>>> fc5da32e
import DirectionToggle from "@/components/common/DirectionToggle";

export default function Home() {
  return (
    <div className="min-h-screen bg-gray-50 dark:bg-gray-900">
      {/* Navbar */}
      <header className="sticky top-0 z-40 backdrop-blur bg-white/70 dark:bg-gray-900/70 border-b border-gray-200 dark:border-gray-800">
        <div className="max-w-screen-xl mx-auto px-4 py-3">
          <nav className="flex items-center justify-between">
            <div className="flex items-center gap-3">
              <div className="w-10 h-10 bg-gradient-to-br from-orange-500 to-blue-600 rounded-xl flex items-center justify-center">
                <Heart className="w-6 h-6 text-white" />
              </div>
              <span className="text-lg md:text-xl font-bold text-gray-900 dark:text-white">
                مركز الهمم
              </span>
            </div>
            <div className="hidden md:flex items-center gap-6 text-sm">
              <Link
                href="#services"
                className="hover:opacity-80 text-gray-700 dark:text-gray-300"
              >
                خدماتنا
              </Link>
              <Link
                href="#about"
                className="hover:opacity-80 text-gray-700 dark:text-gray-300"
              >
                من نحن
              </Link>
              <Link
                href="#contact"
                className="hover:opacity-80 text-gray-700 dark:text-gray-300"
              >
                تواصل معنا
              </Link>
              <Link
                href="/login"
                className="text-gray-700 dark:text-gray-300 hover:opacity-80"
              >
                تسجيل الدخول
              </Link>
              <Link
                href="/register"
                className="px-4 h-10 inline-flex items-center justify-center rounded-md text-white font-medium shadow bg-gradient-to-r from-orange-500 to-blue-600 hover:opacity-90 transition"
              >
                احجز موعد
              </Link>
            </div>
          </nav>
        </div>
      </header>

      {/* Hero Section */}
      <section className="relative overflow-hidden bg-gradient-to-br from-orange-50 via-white to-blue-50 dark:from-gray-900 dark:via-gray-800 dark:to-gray-900">
        <div className="absolute inset-0 bg-gradient-to-r from-orange-500/10 to-blue-600/10" />
        <div className="max-w-screen-xl mx-auto px-4 py-16 md:py-24">
          <div className="grid lg:grid-cols-2 gap-12 items-center">
            <div>
              <h1 className="text-4xl md:text-6xl font-extrabold tracking-tight text-gray-900 dark:text-white leading-tight">
                مركز الهمم
                <span className="block text-3xl md:text-5xl bg-gradient-to-r from-orange-500 to-blue-600 bg-clip-text text-transparent">
                  للرعاية الصحية
                </span>
              </h1>
              <p className="mt-6 text-xl text-gray-600 dark:text-gray-300 leading-relaxed">
                نقدم رعاية صحية شاملة ومتخصصة مع أحدث التقنيات والذكاء الاصطناعي
                لضمان أفضل النتائج العلاجية
              </p>
              <div className="mt-8 flex flex-col sm:flex-row gap-4">
                <Link
                  href="/register"
                  className="px-8 h-12 inline-flex items-center justify-center gap-2 rounded-md text-white font-semibold shadow-lg bg-gradient-to-r from-orange-500 to-blue-600 hover:opacity-90 transition"
                >
                  احجز موعد الآن <ArrowRight className="h-5 w-5" />
                </Link>
                <Link
                  href="#services"
                  className="px-8 h-12 inline-flex items-center justify-center rounded-md border-2 border-gray-300 dark:border-gray-600 bg-white dark:bg-gray-900 hover:bg-gray-50 dark:hover:bg-gray-800 transition"
                >
                  اكتشف خدماتنا
                </Link>
              </div>
            </div>
            <div className="relative">
              <div className="w-full h-96 bg-gradient-to-br from-orange-100 to-blue-100 dark:from-gray-800 dark:to-gray-700 rounded-2xl flex items-center justify-center">
                <div className="text-center">
                  <Stethoscope className="w-24 h-24 text-orange-500 mx-auto mb-4" />
                  <p className="text-gray-600 dark:text-gray-300">
                    صورة المركز
                  </p>
                </div>
              </div>
            </div>
          </div>
        </div>
      </section>

      {/* Services Section */}
      <section id="services" className="py-16 bg-white dark:bg-gray-900">
        <div className="max-w-screen-xl mx-auto px-4">
          <div className="text-center mb-12">
            <h2 className="text-3xl md:text-4xl font-bold text-gray-900 dark:text-white mb-4">
              خدماتنا المتخصصة
            </h2>
            <p className="text-lg text-gray-600 dark:text-gray-300 max-w-2xl mx-auto">
              نقدم مجموعة شاملة من الخدمات الصحية مع أحدث التقنيات والذكاء
              الاصطناعي
            </p>
          </div>

          <div className="grid md:grid-cols-2 lg:grid-cols-3 gap-8">
            {[
              {
                icon: <Stethoscope className="h-8 w-8" />,
                title: "العلاج الطبيعي",
                desc: "برامج علاج طبيعي متخصصة مع متابعة ذكية للحالة",
                features: ["تقييم شامل", "برامج مخصصة", "متابعة ذكية"],
              },
              {
                icon: <Brain className="h-8 w-8" />,
                title: "العلاج النفسي",
                desc: "جلسات علاج نفسي مع مساعد ذكي للدعم المستمر",
                features: ["جلسات فردية", "مجموعات دعم", "مساعد ذكي"],
              },
              {
                icon: <Activity className="h-8 w-8" />,
                title: "العلاج الوظيفي",
                desc: "تحسين المهارات الوظيفية مع تقنيات متقدمة",
                features: ["تقييم المهارات", "برامج تطوير", "متابعة النتائج"],
              },
              {
                icon: <Users className="h-8 w-8" />,
                title: "الاستشارات الأسرية",
                desc: "دعم شامل للأسر مع برامج متخصصة",
                features: ["استشارات أسرية", "برامج تدريب", "دعم مستمر"],
              },
              {
                icon: <MessageSquare className="h-8 w-8" />,
                title: "المساعد الذكي",
                desc: "مساعد ذكي متاح 24/7 للدعم والإرشاد",
                features: ["دعم فوري", "إرشادات مخصصة", "متابعة الحالة"],
              },
              {
                icon: <Calendar className="h-8 w-8" />,
                title: "إدارة المواعيد",
                desc: "نظام ذكي لإدارة المواعيد والمتابعة",
                features: ["حجز سهل", "تذكيرات ذكية", "متابعة تلقائية"],
              },
            ].map((service, i) => (
              <div
                key={i}
                className="group bg-white dark:bg-gray-800 rounded-2xl p-8 shadow-lg hover:shadow-xl transition-all duration-300 border border-gray-200 dark:border-gray-700"
              >
                <div className="w-16 h-16 bg-gradient-to-br from-orange-500 to-blue-600 rounded-xl flex items-center justify-center text-white mb-6 group-hover:scale-110 transition-transform">
                  {service.icon}
                </div>
                <h3 className="text-xl font-bold text-gray-900 dark:text-white mb-3">
                  {service.title}
                </h3>
                <p className="text-gray-600 dark:text-gray-300 mb-4">
                  {service.desc}
                </p>
                <ul className="space-y-2">
                  {service.features.map((feature, j) => (
                    <li
                      key={j}
                      className="flex items-center text-sm text-gray-500 dark:text-gray-400"
                    >
                      <CheckCircle className="w-4 h-4 text-green-500 mr-2" />
                      {feature}
                    </li>
                  ))}
                </ul>
              </div>
            ))}
          </div>
        </div>
      </section>

      {/* Features Section */}
      <section className="py-16 bg-gray-50 dark:bg-gray-800">
        <div className="max-w-screen-xl mx-auto px-4">
          <div className="text-center mb-12">
            <h2 className="text-3xl md:text-4xl font-bold text-gray-900 dark:text-white mb-4">
              مميزاتنا التقنية
            </h2>
            <p className="text-lg text-gray-600 dark:text-gray-300 max-w-2xl mx-auto">
              نستخدم أحدث التقنيات والذكاء الاصطناعي لتقديم أفضل الخدمات
            </p>
          </div>

          <div className="grid md:grid-cols-2 lg:grid-cols-4 gap-6">
            {[
              {
                icon: <ShieldCheck className="h-6 w-6" />,
                title: "أمان متقدم",
                desc: "حماية كاملة للبيانات مع تشفير متقدم",
              },
              {
                icon: <MessageSquare className="h-6 w-6" />,
                title: "دردشة ذكية",
                desc: "مساعد ذكي متاح 24/7 للدعم الفوري",
              },
              {
                icon: <Calendar className="h-6 w-6" />,
                title: "مواعيد ذكية",
                desc: "نظام حجز ذكي مع تذكيرات تلقائية",
              },
              {
                icon: <Activity className="h-6 w-6" />,
                title: "متابعة مستمرة",
                desc: "تتبع التقدم مع تقارير مفصلة",
              },
            ].map((feature, i) => (
              <div
                key={i}
                className="bg-white dark:bg-gray-900 rounded-xl p-6 shadow-sm border border-gray-200 dark:border-gray-700"
              >
                <div className="w-12 h-12 bg-gradient-to-br from-orange-500 to-blue-600 rounded-lg flex items-center justify-center text-white mb-4">
                  {feature.icon}
                </div>
                <h3 className="text-lg font-semibold text-gray-900 dark:text-white mb-2">
                  {feature.title}
                </h3>
                <p className="text-gray-600 dark:text-gray-300 text-sm">
                  {feature.desc}
                </p>
              </div>
            ))}
          </div>
        </div>
      </section>

      {/* About Section */}
      <section id="about" className="py-16 bg-white dark:bg-gray-900">
        <div className="max-w-screen-xl mx-auto px-4">
          <div className="grid lg:grid-cols-2 gap-12 items-center">
            <div>
              <h2 className="text-3xl md:text-4xl font-bold text-gray-900 dark:text-white mb-6">
                من نحن
              </h2>
              <p className="text-lg text-gray-600 dark:text-gray-300 mb-6">
                مركز الهمم هو مركز رعاية صحية متخصص يهدف إلى تقديم أفضل الخدمات
                العلاجية باستخدام أحدث التقنيات والذكاء الاصطناعي لضمان أفضل
                النتائج للمرضى.
              </p>
              <div className="space-y-4">
                <div className="flex items-center">
                  <CheckCircle className="w-5 h-5 text-green-500 mr-3" />
                  <span className="text-gray-700 dark:text-gray-300">
                    فريق طبي متخصص وذو خبرة عالية
                  </span>
                </div>
                <div className="flex items-center">
                  <CheckCircle className="w-5 h-5 text-green-500 mr-3" />
                  <span className="text-gray-700 dark:text-gray-300">
                    أحدث التقنيات والذكاء الاصطناعي
                  </span>
                </div>
                <div className="flex items-center">
                  <CheckCircle className="w-5 h-5 text-green-500 mr-3" />
                  <span className="text-gray-700 dark:text-gray-300">
                    رعاية شاملة ومتابعة مستمرة
                  </span>
                </div>
              </div>
            </div>
            <div className="relative">
              <div className="w-full h-96 bg-gradient-to-br from-orange-100 to-blue-100 dark:from-gray-800 dark:to-gray-700 rounded-2xl flex items-center justify-center">
                <div className="text-center">
                  <Users className="w-24 h-24 text-blue-500 mx-auto mb-4" />
                  <p className="text-gray-600 dark:text-gray-300">
                    فريق المركز
                  </p>
                </div>
              </div>
            </div>
          </div>
        </div>
      </section>

      {/* Contact Section */}
      <section id="contact" className="py-16 bg-gray-50 dark:bg-gray-800">
        <div className="max-w-screen-xl mx-auto px-4">
          <div className="text-center mb-12">
            <h2 className="text-3xl md:text-4xl font-bold text-gray-900 dark:text-white mb-4">
              تواصل معنا
            </h2>
            <p className="text-lg text-gray-600 dark:text-gray-300">
              نحن هنا لمساعدتك في أي وقت
            </p>
          </div>

          <div className="grid md:grid-cols-3 gap-8">
            <div className="text-center">
              <div className="w-16 h-16 bg-gradient-to-br from-orange-500 to-blue-600 rounded-xl flex items-center justify-center text-white mx-auto mb-4">
                <Phone className="h-8 w-8" />
              </div>
              <h3 className="text-xl font-semibold text-gray-900 dark:text-white mb-2">
                اتصل بنا
              </h3>
              <p className="text-gray-600 dark:text-gray-300">
                +966 50 123 4567
              </p>
            </div>

            <div className="text-center">
              <div className="w-16 h-16 bg-gradient-to-br from-orange-500 to-blue-600 rounded-xl flex items-center justify-center text-white mx-auto mb-4">
                <MapPin className="h-8 w-8" />
              </div>
              <h3 className="text-xl font-semibold text-gray-900 dark:text-white mb-2">
                موقعنا
              </h3>
              <p className="text-gray-600 dark:text-gray-300">
                جدة، المملكة العربية السعودية
              </p>
            </div>

            <div className="text-center">
              <div className="w-16 h-16 bg-gradient-to-br from-orange-500 to-blue-600 rounded-xl flex items-center justify-center text-white mx-auto mb-4">
                <Clock className="h-8 w-8" />
              </div>
              <h3 className="text-xl font-semibold text-gray-900 dark:text-white mb-2">
                ساعات العمل
              </h3>
              <p className="text-gray-600 dark:text-gray-300">
                الأحد - الخميس: 8:00 - 20:00
              </p>
            </div>
          </div>
        </div>
      </section>

      {/* CTA Section */}
      <section className="py-16 bg-gradient-to-r from-orange-500 to-blue-600">
        <div className="max-w-screen-xl mx-auto px-4 text-center">
          <h2 className="text-3xl md:text-4xl font-bold text-white mb-4">
            ابدأ رحلتك نحو الشفاء
          </h2>
          <p className="text-xl text-white/90 mb-8 max-w-2xl mx-auto">
            احجز موعدك الآن واستفد من خدماتنا المتخصصة مع أحدث التقنيات
          </p>
          <div className="flex flex-col sm:flex-row gap-4 justify-center">
            <Link
              href="/register"
              className="px-8 h-12 inline-flex items-center justify-center gap-2 rounded-md bg-white text-gray-900 font-semibold shadow-lg hover:bg-gray-100 transition"
            >
              احجز موعد الآن <ArrowRight className="h-5 w-5" />
            </Link>
            <Link
              href="/login"
              className="px-8 h-12 inline-flex items-center justify-center rounded-md border-2 border-white text-white hover:bg-white/10 transition"
            >
              تسجيل الدخول
            </Link>
          </div>
        </div>
      </section>

      {/* Footer */}
      <footer className="bg-gray-900 text-white">
        <div className="max-w-screen-xl mx-auto px-4 py-12">
          <div className="grid md:grid-cols-4 gap-8">
            <div>
              <div className="flex items-center gap-3 mb-4">
                <div className="w-10 h-10 bg-gradient-to-br from-orange-500 to-blue-600 rounded-xl flex items-center justify-center">
                  <Heart className="w-6 h-6 text-white" />
                </div>
                <span className="text-xl font-bold">مركز الهمم</span>
              </div>
              <p className="text-gray-400">
                مركز رعاية صحية متخصص يهدف إلى تقديم أفضل الخدمات العلاجية
              </p>
            </div>

            <div>
              <h3 className="text-lg font-semibold mb-4">خدماتنا</h3>
              <ul className="space-y-2 text-gray-400">
                <li>
                  <Link href="#" className="hover:text-white transition">
                    العلاج الطبيعي
                  </Link>
                </li>
                <li>
                  <Link href="#" className="hover:text-white transition">
                    العلاج النفسي
                  </Link>
                </li>
                <li>
                  <Link href="#" className="hover:text-white transition">
                    العلاج الوظيفي
                  </Link>
                </li>
                <li>
                  <Link href="#" className="hover:text-white transition">
                    الاستشارات الأسرية
                  </Link>
                </li>
              </ul>
            </div>

            <div>
              <h3 className="text-lg font-semibold mb-4">روابط سريعة</h3>
              <ul className="space-y-2 text-gray-400">
                <li>
                  <Link href="/about" className="hover:text-white transition">
                    من نحن
                  </Link>
                </li>
                <li>
                  <Link href="/contact" className="hover:text-white transition">
                    تواصل معنا
                  </Link>
                </li>
                <li>
                  <Link href="/privacy" className="hover:text-white transition">
                    الخصوصية
                  </Link>
                </li>
                <li>
                  <Link href="/terms" className="hover:text-white transition">
                    الشروط
                  </Link>
                </li>
              </ul>
            </div>

            <div>
              <h3 className="text-lg font-semibold mb-4">تواصل معنا</h3>
              <div className="space-y-2 text-gray-400">
                <p>+966 50 123 4567</p>
                <p>info@alhemam.sa</p>
                <p>جدة، المملكة العربية السعودية</p>
              </div>
            </div>
          </div>

          <div className="border-t border-gray-800 mt-8 pt-8 text-center text-gray-400">
            <p>&copy; 2024 مركز الهمم. جميع الحقوق محفوظة.</p>
          </div>
        </div>
      </footer>

      {/* Direction Toggle */}
      <DirectionToggle />
    </div>
  );
}<|MERGE_RESOLUTION|>--- conflicted
+++ resolved
@@ -17,25 +17,7 @@
 } from "lucide-react";
 // Removed unused Image import to fix type error and reduce bundle size
 import Link from "next/link";
-<<<<<<< HEAD
-import {
-  Heart,
-  Users,
-  Stethoscope,
-  ShieldCheck,
-  MessageSquare,
-  Calendar,
-  Phone,
-  MapPin,
-  Clock,
-  ArrowRight,
-  CheckCircle,
-  Brain,
-  Activity,
-} from "lucide-react";
-=======
-
->>>>>>> fc5da32e
+
 import DirectionToggle from "@/components/common/DirectionToggle";
 
 export default function Home() {
