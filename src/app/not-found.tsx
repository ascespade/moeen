--- conflicted
+++ resolved
@@ -11,7 +11,6 @@
         {/* Logo */}
         <div className="mb-8">
           <Image
-<<<<<<< HEAD
             src="/logo.png"
             alt="Hemam Logo"
             width={80}
@@ -19,7 +18,6 @@
             className="mx-auto mb-4 rounded"
           />
           <h1 className="text-4xl font-bold text-brand">
-=======
             src="/logo.jpg"
             alt="Hemam Logo"
             width={80}
@@ -30,23 +28,19 @@
             className="text-4xl font-bold"
             style={{ color: "var(--brand-primary)" }}
           >
->>>>>>> b09a0dd9
             مُعين
           </h1>
         </div>
 
         {/* 404 Content */}
-<<<<<<< HEAD
         <div className="card shadow-soft p-8">
           <div className="text-brand mb-4 text-8xl font-bold">404</div>
           <h2 className="mb-4 text-3xl font-bold text-foreground">
-=======
         <div className="bg-white dark:bg-gray-800 rounded-2xl p-8 shadow-lg border border-gray-200 dark:border-gray-700">
           <div className="text-8xl font-bold text-[var(--brand-primary)] mb-4">
             404
           </div>
           <h2 className="text-3xl font-bold text-gray-900 dark:text-white mb-4">
->>>>>>> b09a0dd9
             الصفحة غير موجودة
           </h2>
           <p className="mb-8 text-lg text-gray-600 dark:text-gray-400">
@@ -54,11 +48,8 @@
           </p>
 
           {/* Action Buttons */}
-<<<<<<< HEAD
           <div className="mb-8 flex flex-col justify-center gap-4 sm:flex-row">
-=======
           <div className="flex flex-col sm:flex-row gap-4 justify-center mb-8">
->>>>>>> b09a0dd9
             <Link
               href="/"
               className="inline-flex items-center justify-center gap-2 rounded-lg bg-[var(--brand-primary)] px-6 py-3 text-white transition-colors hover:bg-[var(--brand-primary-hover)]"
@@ -80,37 +71,31 @@
             <h3 className="mb-4 text-lg font-semibold text-gray-900 dark:text-white">
               هل تحتاج مساعدة؟
             </h3>
-<<<<<<< HEAD
             <div className="grid gap-4 md:grid-cols-2">
               <Link
                 href={"/contact"}
                 className="flex items-center gap-3 rounded-lg p-3 transition-colors hover:bg-gray-100 dark:hover:bg-gray-600"
               >
                 <HelpCircle className="h-5 w-5 text-[var(--brand-primary)]" />
-=======
             <div className="grid md:grid-cols-2 gap-4">
               <Link
                 href="/contact"
                 className="flex items-center gap-3 p-3 rounded-lg hover:bg-gray-100 dark:hover:bg-gray-600 transition-colors"
               >
                 <HelpCircle className="w-5 h-5 text-[var(--brand-primary)]" />
->>>>>>> b09a0dd9
                 <span className="text-gray-700 dark:text-gray-300">
                   تواصل معنا
                 </span>
               </Link>
               <Link
-<<<<<<< HEAD
                 href={"/faq"}
                 className="flex items-center gap-3 rounded-lg p-3 transition-colors hover:bg-gray-100 dark:hover:bg-gray-600"
               >
                 <Search className="h-5 w-5 text-[var(--brand-primary)]" />
-=======
                 href="/faq"
                 className="flex items-center gap-3 p-3 rounded-lg hover:bg-gray-100 dark:hover:bg-gray-600 transition-colors"
               >
                 <Search className="w-5 h-5 text-[var(--brand-primary)]" />
->>>>>>> b09a0dd9
                 <span className="text-gray-700 dark:text-gray-300">
                   الأسئلة الشائعة
                 </span>
@@ -123,48 +108,36 @@
             <h4 className="mb-4 text-sm font-medium text-gray-500 dark:text-gray-400">
               صفحات شائعة:
             </h4>
-<<<<<<< HEAD
             <div className="flex flex-wrap justify-center gap-2">
               <Link
                 href={"/about"}
-=======
             <div className="flex flex-wrap gap-2 justify-center">
               <Link
                 href="/about"
->>>>>>> b09a0dd9
                 className="text-sm text-[var(--brand-primary)] hover:underline"
               >
                 من نحن
               </Link>
               <span className="text-gray-300">•</span>
               <Link
-<<<<<<< HEAD
                 href={"/features"}
-=======
                 href="/features"
->>>>>>> b09a0dd9
                 className="text-sm text-[var(--brand-primary)] hover:underline"
               >
                 المميزات
               </Link>
               <span className="text-gray-300">•</span>
               <Link
-<<<<<<< HEAD
                 href={"/pricing"}
-=======
                 href="/pricing"
->>>>>>> b09a0dd9
                 className="text-sm text-[var(--brand-primary)] hover:underline"
               >
                 الأسعار
               </Link>
               <span className="text-gray-300">•</span>
               <Link
-<<<<<<< HEAD
                 href={"/contact"}
-=======
                 href="/contact"
->>>>>>> b09a0dd9
                 className="text-sm text-[var(--brand-primary)] hover:underline"
               >
                 تواصل
