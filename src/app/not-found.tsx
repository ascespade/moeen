"use client";
import { Home, ArrowLeft, Search, HelpCircle } from "lucide-react";

import Link from "next/link";
import Image from "next/image";
<<<<<<< HEAD
import { Home, ArrowLeft, Search, HelpCircle } from "lucide-react";
=======
>>>>>>> fc5da32e

export default function NotFound() {
  return (
    <div className="min-h-screen bg-gray-50 dark:bg-gray-900 flex items-center justify-center p-4">
      <div className="max-w-2xl w-full text-center">
        {/* Logo */}
        <div className="mb-8">
          <Image
            src="/logo.jpg"
            alt="Hemam Logo"
            width={80}
            height={80}
            className="mx-auto rounded mb-4"
          />
          <h1
            className="text-4xl font-bold"
            style={{ color: "var(--brand-primary)" }}
          >
            مُعين
          </h1>
        </div>

        {/* 404 Content */}
        <div className="bg-white dark:bg-gray-800 rounded-2xl p-8 shadow-lg border border-gray-200 dark:border-gray-700">
          <div className="text-8xl font-bold text-[var(--brand-primary)] mb-4">
            404
          </div>
          <h2 className="text-3xl font-bold text-gray-900 dark:text-white mb-4">
            الصفحة غير موجودة
          </h2>
          <p className="text-lg text-gray-600 dark:text-gray-400 mb-8">
            عذراً، الصفحة التي تبحث عنها غير موجودة أو تم نقلها.
          </p>

          {/* Action Buttons */}
          <div className="flex flex-col sm:flex-row gap-4 justify-center mb-8">
            <Link
              href="/"
              className="inline-flex items-center justify-center gap-2 bg-[var(--brand-primary)] text-white px-6 py-3 rounded-lg hover:bg-[var(--brand-primary-hover)] transition-colors"
            >
              <Home className="w-5 h-5" />
              العودة للرئيسية
            </Link>
            <button
              onClick={() => window.history.back()}
              className="inline-flex items-center justify-center gap-2 border border-gray-300 dark:border-gray-600 text-gray-700 dark:text-gray-300 px-6 py-3 rounded-lg hover:bg-gray-50 dark:hover:bg-gray-700 transition-colors"
            >
              <ArrowLeft className="w-5 h-5" />
              العودة للخلف
            </button>
          </div>

          {/* Help Section */}
          <div className="bg-gray-50 dark:bg-gray-700 rounded-lg p-6">
            <h3 className="text-lg font-semibold text-gray-900 dark:text-white mb-4">
              هل تحتاج مساعدة؟
            </h3>
            <div className="grid md:grid-cols-2 gap-4">
              <Link
                href="/contact"
                className="flex items-center gap-3 p-3 rounded-lg hover:bg-gray-100 dark:hover:bg-gray-600 transition-colors"
              >
                <HelpCircle className="w-5 h-5 text-[var(--brand-primary)]" />
                <span className="text-gray-700 dark:text-gray-300">
                  تواصل معنا
                </span>
              </Link>
              <Link
                href="/faq"
                className="flex items-center gap-3 p-3 rounded-lg hover:bg-gray-100 dark:hover:bg-gray-600 transition-colors"
              >
                <Search className="w-5 h-5 text-[var(--brand-primary)]" />
                <span className="text-gray-700 dark:text-gray-300">
                  الأسئلة الشائعة
                </span>
              </Link>
            </div>
          </div>

          {/* Popular Links */}
          <div className="mt-8">
            <h4 className="text-sm font-medium text-gray-500 dark:text-gray-400 mb-4">
              صفحات شائعة:
            </h4>
            <div className="flex flex-wrap gap-2 justify-center">
              <Link
                href="/about"
                className="text-sm text-[var(--brand-primary)] hover:underline"
              >
                من نحن
              </Link>
              <span className="text-gray-300">•</span>
              <Link
                href="/features"
                className="text-sm text-[var(--brand-primary)] hover:underline"
              >
                المميزات
              </Link>
              <span className="text-gray-300">•</span>
              <Link
                href="/pricing"
                className="text-sm text-[var(--brand-primary)] hover:underline"
              >
                الأسعار
              </Link>
              <span className="text-gray-300">•</span>
              <Link
                href="/contact"
                className="text-sm text-[var(--brand-primary)] hover:underline"
              >
                تواصل
              </Link>
            </div>
          </div>
        </div>

        {/* Footer */}
        <div className="mt-8 text-center text-gray-500 dark:text-gray-400">
          <p className="text-sm">&copy; 2024 مُعين. جميع الحقوق محفوظة.</p>
        </div>
      </div>
    </div>
  );
}<|MERGE_RESOLUTION|>--- conflicted
+++ resolved
@@ -3,10 +3,6 @@
 
 import Link from "next/link";
 import Image from "next/image";
-<<<<<<< HEAD
-import { Home, ArrowLeft, Search, HelpCircle } from "lucide-react";
-=======
->>>>>>> fc5da32e
 
 export default function NotFound() {
   return (
