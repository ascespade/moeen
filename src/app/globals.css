--- conflicted
+++ resolved
@@ -2,11 +2,8 @@
 @tailwind components;
 @tailwind utilities;
 
-<<<<<<< HEAD
 /* Enhanced accessibility styles */
-=======
 
->>>>>>> da577b6a
 :root {
   /* High contrast color palette */
   --color-text-primary: #1a1a1a;
