--- conflicted
+++ resolved
@@ -2,52 +2,6 @@
 @tailwind components;
 @tailwind utilities;
 
-<<<<<<< HEAD
-:root {
-  /* Light theme base */
-  --background: #ffffff;
-  /* white */
-  --foreground: #0f172a;
-  /* slate-900 */
-
-  /* Brand palette (from logo) */
-  --brand-primary: #f58220;
-  /* orange */
-  --brand-primary-hover: #d66f15;
-  /* darkened orange */
-  --brand-secondary: #009688;
-  /* green */
-  --brand-accent: #007bff;
-  /* blue */
-  --brand-success: #009688;
-  /* align success with green */
-  --brand-warning: #f59e0b;
-  --brand-error: #ef4444;
-
-  --brand-border: #e5e7eb;
-  /* neutral border */
-  --brand-surface: #f9fafb;
-  /* very light gray */
-  --panel: #ffffff;
-  --focus-ring: #007bff;
-  /* blue accent */
-
-  --brand-gradient: linear-gradient(
-    135deg,
-    color-mix(in oklab, var(--brand-primary) 85%, #fff) 0%,
-    color-mix(in oklab, var(--brand-accent) 70%, #fff) 100%
-  );
-  --brand-gradient-2: linear-gradient(
-    135deg,
-    color-mix(in oklab, var(--brand-secondary) 85%, #fff) 0%,
-    color-mix(in oklab, var(--brand-primary) 70%, #fff) 100%
-  );
-  --brand-gradient-3: radial-gradient(
-    800px circle at 10% 10%,
-    color-mix(in oklab, var(--brand-accent) 18%, transparent),
-    transparent 40%
-  );
-=======
 /* Enhanced accessibility styles */
 :root {
   /* High contrast color palette */
@@ -68,7 +22,6 @@
 *:focus {
   outline: none;
   box-shadow: var(--focus-ring);
->>>>>>> aa5f402b
 }
 
 *:focus-visible {
@@ -79,149 +32,10 @@
 /* High contrast mode support */
 @media (prefers-contrast: high) {
   :root {
-<<<<<<< HEAD
-    --background: #0d1117;
-    /* dark navy */
-    --foreground: #e5eef7;
-
-    /* Keep brand consistent in dark */
-    --brand-primary: #f58220;
-    --brand-primary-hover: #c25e0f;
-    --brand-secondary: #009688;
-    --brand-accent: #007bff;
-    --brand-success: #00b39b;
-    --brand-warning: #fbbf24;
-    --brand-error: #f87171;
-
-    --brand-border: #1f2937;
-    --brand-surface: #0d1117;
-    --panel: #111827;
-    --focus-ring: #007bff;
-
-    --brand-gradient: linear-gradient(
-      135deg,
-      color-mix(in oklab, var(--brand-primary) 25%, #0d1117) 0%,
-      color-mix(in oklab, var(--brand-accent) 20%, #0d1117) 100%
-    );
-    --brand-gradient-2: linear-gradient(
-      135deg,
-      color-mix(in oklab, var(--brand-secondary) 25%, #0d1117) 0%,
-      color-mix(in oklab, var(--brand-primary) 20%, #0d1117) 100%
-    );
-    --brand-gradient-3: radial-gradient(
-      800px circle at 10% 10%,
-      color-mix(in oklab, var(--brand-accent) 10%, transparent),
-      transparent 40%
-    );
-  }
-}
-
-body {
-  background: var(--background);
-  color: var(--foreground);
-  font-family: var(--font-cairo), system-ui, sans-serif;
-  font-feature-settings:
-    "kern" 1,
-    "liga" 1,
-    "calt" 1;
-  text-rendering: optimizeLegibility;
-  -webkit-font-smoothing: antialiased;
-  -moz-osx-font-smoothing: grayscale;
-}
-
-/* Enhanced Brand utility helpers */
-.btn-brand {
-  background: var(--brand-primary);
-  color: #fff;
-  transition: all 0.2s ease;
-  transform: translateY(0);
-}
-
-.btn-brand:hover {
-  transform: translateY(-2px);
-  box-shadow: 0 10px 25px rgba(0, 0, 0, 0.2);
-}
-
-.btn-brand-2 {
-  background: var(--brand-primary);
-  color: #fff;
-  transition: all 0.2s ease;
-}
-
-.btn-brand-3 {
-  background: var(--brand-secondary);
-  color: #fff;
-  transition: all 0.2s ease;
-}
-
-.badge-accent {
-  background: linear-gradient(45deg, var(--brand-accent), #fbbf24);
-  color: #fff;
-  animation: pulse 2s infinite;
-}
-
-.border-brand {
-  border-color: var(--brand-border);
-}
-
-.bg-brand {
-  background: var(--brand-primary);
-}
-
-.text-brand {
-  color: var(--brand-primary);
-}
-
-/* Fun animations */
-@keyframes pulse {
-  0%,
-  100% {
-    transform: scale(1);
-  }
-
-  50% {
-    transform: scale(1.05);
-  }
-}
-
-@keyframes bounce {
-  0%,
-  20%,
-  53%,
-  80%,
-  100% {
-    transform: translate3d(0, 0, 0);
-  }
-
-  40%,
-  43% {
-    transform: translate3d(0, -8px, 0);
-  }
-
-  70% {
-    transform: translate3d(0, -4px, 0);
-  }
-
-  90% {
-    transform: translate3d(0, -2px, 0);
-  }
-}
-
-@keyframes fadeInUp {
-  from {
-    opacity: 0;
-    transform: translate3d(0, 40px, 0);
-  }
-
-  to {
-    opacity: 1;
-    transform: translate3d(0, 0, 0);
-=======
     --color-text-primary: #000000;
     --color-text-secondary: #333333;
     --color-background-primary: #ffffff;
     --color-border-primary: #000000;
->>>>>>> aa5f402b
   }
 }
 
@@ -237,71 +51,6 @@
   }
 }
 
-<<<<<<< HEAD
-.animate-pulse {
-  animation: pulse 2s infinite;
-}
-
-.animate-bounce {
-  animation: bounce 1s infinite;
-}
-
-.animate-fadeInUp {
-  animation: fadeInUp 0.6s ease-out;
-}
-
-.animate-slideInRight {
-  animation: slideInRight 0.6s ease-out;
-}
-
-/* Card and container utilities */
-.card {
-  background: color-mix(in oklab, var(--foreground) 2%, var(--background));
-  border: 1px solid var(--brand-border);
-  border-radius: 12px;
-  transition: all 0.2s ease;
-}
-
-.card:hover {
-  transform: translateY(-1px);
-  box-shadow: 0 4px 12px rgba(0, 0, 0, 0.1);
-}
-
-.card-pad {
-  padding: 1rem;
-}
-
-.shadow-soft {
-  box-shadow:
-    0 1px 2px rgba(0, 0, 0, 0.03),
-    0 8px 24px rgba(0, 0, 0, 0.04);
-  transition: box-shadow 0.2s ease;
-}
-
-@media (prefers-color-scheme: dark) {
-  .shadow-soft {
-    box-shadow:
-      0 1px 2px rgba(0, 0, 0, 0.35),
-      0 8px 24px rgba(0, 0, 0, 0.25);
-  }
-}
-
-.container-app {
-  max-width: 1200px;
-  margin-inline: auto;
-  width: 100%;
-  padding-inline: 1rem;
-}
-
-/* Performance optimizations */
-* {
-  box-sizing: border-box;
-}
-
-img {
-  max-width: 100%;
-  height: auto;
-=======
 /* Dark mode accessibility */
 @media (prefers-color-scheme: dark) {
   :root {
@@ -326,7 +75,6 @@
   clip: rect(0, 0, 0, 0);
   white-space: nowrap;
   border: 0;
->>>>>>> aa5f402b
 }
 
 /* Skip links for keyboard navigation */
