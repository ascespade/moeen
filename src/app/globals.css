--- conflicted
+++ resolved
@@ -308,8 +308,6 @@
   .no-print {
     display: none !important;
   }
-<<<<<<< HEAD
-=======
 }
 
 /* Enhanced Brand Components */
@@ -673,5 +671,4 @@
 .form-help {
   color: #6b7280;
   font-size: 0.75rem;
->>>>>>> fc5da32e
 }