@tailwind base;
@tailwind components;
@tailwind utilities;

<<<<<<< HEAD
/* Enhanced accessibility styles */
=======

>>>>>>> a7d435d9
:root {
  /* High contrast color palette */
  --color-text-primary: #1a1a1a;
  --color-text-secondary: #4a4a4a;
  --color-text-muted: #6b7280;
  --color-background-primary: #ffffff;
  --color-background-secondary: #f9fafb;
  --color-border-primary: #e5e7eb;
  --color-border-focus: #3b82f6;

  /* Focus indicators */
  --focus-ring: 0 0 0 3px rgba(59, 130, 246, 0.5);
  --focus-ring-offset: 2px;
}

/* Focus management */
*:focus {
  outline: none;
  box-shadow: var(--focus-ring);
}

*:focus-visible {
  outline: 2px solid var(--color-border-focus);
  outline-offset: var(--focus-ring-offset);
}

/* High contrast mode support */
@media (prefers-contrast: high) {
  :root {
    --color-text-primary: #000000;
    --color-text-secondary: #333333;
    --color-background-primary: #ffffff;
    --color-border-primary: #000000;
  }
}

/* Reduced motion support */
@media (prefers-reduced-motion: reduce) {
  *,
  *::before,
  *::after {
    animation-duration: 0.01ms !important;
    animation-iteration-count: 1 !important;
    transition-duration: 0.01ms !important;
    scroll-behavior: auto !important;
  }
}

/* Dark mode accessibility */
@media (prefers-color-scheme: dark) {
  :root {
    --color-text-primary: #f9fafb;
    --color-text-secondary: #d1d5db;
    --color-text-muted: #9ca3af;
    --color-background-primary: #111827;
    --color-background-secondary: #1f2937;
    --color-border-primary: #374151;
    --color-border-focus: #60a5fa;
  }
}

/* Screen reader only content */
.sr-only {
  position: absolute;
  width: 1px;
  height: 1px;
  padding: 0;
  margin: -1px;
  overflow: hidden;
  clip: rect(0, 0, 0, 0);
  white-space: nowrap;
  border: 0;
}

/* Skip links for keyboard navigation */
.skip-link {
  position: absolute;
  top: -40px;
  left: 6px;
  background: #000;
  color: #fff;
  padding: 8px;
  text-decoration: none;
  z-index: 1000;
}

.skip-link:focus {
  top: 6px;
}

/* Enhanced button styles for accessibility */
button:disabled {
  opacity: 0.6;
  cursor: not-allowed;
}

/* Loading spinner */
@keyframes spin {
  to {
    transform: rotate(360deg);
  }
}

.animate-spin {
  animation: spin 1s linear infinite;
}

/* Focus trap for modals */
.focus-trap {
  position: relative;
}

.focus-trap:focus-within {
  outline: 2px solid var(--color-border-focus);
  outline-offset: 2px;
}<|MERGE_RESOLUTION|>--- conflicted
+++ resolved
@@ -2,11 +2,8 @@
 @tailwind components;
 @tailwind utilities;
 
-<<<<<<< HEAD
 /* Enhanced accessibility styles */
-=======
 
->>>>>>> a7d435d9
 :root {
   /* High contrast color palette */
   --color-text-primary: #1a1a1a;
