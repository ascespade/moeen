--- conflicted
+++ resolved
@@ -100,43 +100,6 @@
 
   return (
     <div className="min-h-screen bg-[var(--brand-surface)]">
-<<<<<<< HEAD
-      {/* Header */}
-      <header className="border-brand sticky top-0 z-10 border-b bg-white dark:bg-gray-900">
-        <div className="container-app py-6">
-          <div className="flex items-center justify-between">
-            <div className="flex items-center gap-4">
-              <Image
-                src="/logo.png"
-                alt="مُعين"
-                width={50}
-                height={50}
-                className="rounded-lg"
-              />
-              <div>
-                <h1 className="text-brand text-2xl font-bold">
-                  إدارة المواعيد
-                </h1>
-                <p className="text-gray-600 dark:text-gray-300">
-                  نظام التقويم المتطور
-                </p>
-              </div>
-            </div>
-            <div className="flex items-center gap-3">
-              <button
-                onClick={() => setShowSidebar(!showSidebar)}
-                className="rounded-lg border border-gray-300 p-2 hover:bg-gray-50"
-              >
-                {showSidebar ? "إخفاء الشريط الجانبي" : "إظهار الشريط الجانبي"}
-              </button>
-              <button
-                onClick={() => setShowCreateModal(true)}
-                className="btn-brand rounded-lg px-6 py-2 text-white transition-colors hover:bg-[var(--brand-primary-hover)]"
-              >
-                إنشاء موعد
-              </button>
-            </div>
-=======
       {/* Page Header */}
       <div className="container-app py-8">
         <div className="mb-8 flex items-center justify-between">
@@ -159,7 +122,6 @@
             >
               إنشاء موعد
             </button>
->>>>>>> f2ef041e
           </div>
         </div>
       </div>
