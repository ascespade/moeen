"use client";
<<<<<<< HEAD

import { useState } from 'react';
import { ROUTES } from '@/constants/routes';

=======
import { useState } from "react";
import { ROUTES } from "@/constants/routes";
>>>>>>> f2ef041e

import Image from "next/image";

interface Session {
  id: string;
  patientName: string;
  doctorName: string;
  type: string;
  startTime: string;
  endTime: string;
  status: "upcoming" | "in-progress" | "completed" | "cancelled";
  notes?: string;
}

const mockSessions: Session[] = [
  {
    id: "1",
    patientName: "أحمد العتيبي",
    doctorName: "د. سارة أحمد",
    type: "علاج طبيعي",
    startTime: "09:00",
    endTime: "10:00",
    status: "in-progress",
    notes: "جلسة علاج طبيعي للظهر",
  },
  {
    id: "2",
    patientName: "فاطمة السعيد",
    doctorName: "د. محمد حسن",
    type: "علاج نفسي",
    startTime: "10:30",
    endTime: "11:15",
    status: "upcoming",
  },
  {
    id: "3",
    patientName: "خالد القحطاني",
    doctorName: "د. نورا محمد",
    type: "علاج وظيفي",
    startTime: "14:00",
    endTime: "14:30",
    status: "completed",
  },
  {
    id: "4",
    patientName: "نورا السعد",
    doctorName: "د. خالد العتيبي",
    type: "علاج طبيعي",
    startTime: "15:30",
    endTime: "16:30",
    status: "upcoming",
  },
];

export default function SessionsPage() {
  const [viewMode, setViewMode] = useState<"table" | "cards">("cards");
  const [selectedStatus, setSelectedStatus] = useState<string>("all");

  const getStatusColor = (status: Session["status"]) => {
    switch (status) {
      case "upcoming":
        return "bg-blue-100 text-blue-800";
      case "in-progress":
        return "bg-yellow-100 text-yellow-800";
      case "completed":
        return "bg-green-100 text-green-800";
      case "cancelled":
        return "bg-red-100 text-red-800";
      default:
        return "bg-gray-100 text-gray-800";
    }
  };

  const getStatusText = (status: Session["status"]) => {
    switch (status) {
      case "upcoming":
        return "قادمة";
      case "in-progress":
        return "جارية";
      case "completed":
        return "مكتملة";
      case "cancelled":
        return "ملغية";
      default:
        return "غير محدد";
    }
  };

  const filteredSessions =
    selectedStatus === "all"
      ? mockSessions
      : mockSessions.filter((session) => session.status === selectedStatus);

  return (
    <div className="min-h-screen bg-[var(--brand-surface)]">
<<<<<<< HEAD
      {/* Header */}
      <header className="border-brand sticky top-0 z-10 border-b bg-white dark:bg-gray-900">
        <div className="container-app py-6">
          <div className="flex items-center justify-between">
            <div className="flex items-center gap-4">
              <Image
                src="/logo.png"
                alt="مُعين"
                width={50}
                height={50}
                className="rounded-lg"
              />
              <div>
                <h1 className="text-brand text-2xl font-bold">إدارة الجلسات</h1>
                <p className="text-gray-600 dark:text-gray-300">
                  جلسات اليوم العلاجية
                </p>
              </div>
            </div>
            <div className="flex items-center gap-3">
              <select
                value={selectedStatus}
                onChange={(e) => setSelectedStatus(e.target.value)}
                className="rounded-lg border border-gray-300 px-3 py-2 text-sm"
=======
      <main className="container-app py-8">
        {/* Page Header */}
        <div className="mb-8 flex items-center justify-between">
          <div>
            <h1 className="text-brand text-3xl font-bold">إدارة الجلسات</h1>
            <p className="text-gray-600 dark:text-gray-300">
              جلسات اليوم العلاجية
            </p>
          </div>
          <div className="flex items-center gap-3">
            <select
              value={selectedStatus}
              onChange={(e) => setSelectedStatus(e.target.value)}
              className="rounded-lg border border-gray-300 px-3 py-2 text-sm"
            >
              <option value="all">جميع الجلسات</option>
              <option value="upcoming">قادمة</option>
              <option value="in-progress">جارية</option>
              <option value="completed">مكتملة</option>
              <option value="cancelled">ملغية</option>
            </select>
            <div className="flex rounded-lg border border-gray-300">
              <button
                onClick={() => setViewMode("cards")}
                className={`px-3 py-2 text-sm ${viewMode === "cards" ? "bg-[var(--brand-primary)] text-white" : "text-gray-600"}`}
>>>>>>> f2ef041e
              >
                بطاقات
              </button>
              <button
                onClick={() => setViewMode("table")}
                className={`px-3 py-2 text-sm ${viewMode === "table" ? "bg-[var(--brand-primary)] text-white" : "text-gray-600"}`}
              >
                جدول
              </button>
            </div>
          </div>
        </div>
        {/* Stats Cards */}
        <div className="mb-8 grid grid-cols-1 gap-6 md:grid-cols-4">
          <div className="card p-6 text-center">
            <div className="mb-2 text-3xl font-bold text-blue-600">
              {mockSessions.filter((s) => s.status === "upcoming").length}
            </div>
            <div className="text-gray-600 dark:text-gray-300">جلسات قادمة</div>
          </div>
          <div className="card p-6 text-center">
            <div className="mb-2 text-3xl font-bold text-yellow-600">
              {mockSessions.filter((s) => s.status === "in-progress").length}
            </div>
            <div className="text-gray-600 dark:text-gray-300">جلسات جارية</div>
          </div>
          <div className="card p-6 text-center">
            <div className="mb-2 text-3xl font-bold text-green-600">
              {mockSessions.filter((s) => s.status === "completed").length}
            </div>
            <div className="text-gray-600 dark:text-gray-300">جلسات مكتملة</div>
          </div>
          <div className="card p-6 text-center">
            <div className="mb-2 text-3xl font-bold text-gray-600">
              {mockSessions.length}
            </div>
            <div className="text-gray-600 dark:text-gray-300">
              إجمالي الجلسات
            </div>
          </div>
        </div>

        {/* Sessions Content */}
        {viewMode === "cards" ? (
          <div className="grid grid-cols-1 gap-6 md:grid-cols-2 lg:grid-cols-3">
            {filteredSessions.map((session) => (
              <div
                key={session.id}
                className="card hover:shadow-soft p-6 transition-shadow"
              >
                <div className="mb-4 flex items-start justify-between">
                  <div>
                    <h3 className="text-lg font-semibold text-gray-900 dark:text-white">
                      {session.patientName}
                    </h3>
                    <p className="text-gray-600 dark:text-gray-300">
                      {session.doctorName}
                    </p>
                  </div>
                  <span
                    className={`rounded-full px-3 py-1 text-sm ${getStatusColor(session.status)}`}
                  >
                    {getStatusText(session.status)}
                  </span>
                </div>

                <div className="mb-4 space-y-2">
                  <div className="flex justify-between">
                    <span className="text-gray-600 dark:text-gray-300">
                      النوع:
                    </span>
                    <span className="font-medium">{session.type}</span>
                  </div>
                  <div className="flex justify-between">
                    <span className="text-gray-600 dark:text-gray-300">
                      الوقت:
                    </span>
                    <span className="font-medium">
                      {session.startTime} - {session.endTime}
                    </span>
                  </div>
                </div>

                {session.notes && (
                  <div className="mb-4">
                    <p className="text-sm text-gray-600 dark:text-gray-300">
                      <strong>ملاحظات:</strong> {session.notes}
                    </p>
                  </div>
                )}

                <div className="flex gap-2">
                  {session.status === "upcoming" && (
                    <button className="btn-brand flex-1 rounded-lg py-2 text-sm text-white transition-colors hover:bg-[var(--brand-primary-hover)]">
                      بدء الجلسة
                    </button>
                  )}
                  {session.status === "in-progress" && (
                    <button className="flex-1 rounded-lg bg-green-600 py-2 text-sm text-white transition-colors hover:bg-green-700">
                      إنهاء الجلسة
                    </button>
                  )}
                  {session.status === "completed" && (
                    <button className="flex-1 rounded-lg border border-gray-300 py-2 text-sm text-gray-700 transition-colors hover:bg-gray-50">
                      عرض التفاصيل
                    </button>
                  )}
                  <button className="rounded-lg border border-gray-300 px-3 py-2 text-sm text-gray-700 transition-colors hover:bg-gray-50">
                    تعديل
                  </button>
                </div>
              </div>
            ))}
          </div>
        ) : (
          <div className="card overflow-hidden">
            <div className="overflow-x-auto">
              <table className="w-full">
                <thead className="bg-gray-50 dark:bg-gray-800">
                  <tr>
                    <th className="px-6 py-3 text-right text-xs font-medium uppercase tracking-wider text-gray-500 dark:text-gray-300">
                      المريض
                    </th>
                    <th className="px-6 py-3 text-right text-xs font-medium uppercase tracking-wider text-gray-500 dark:text-gray-300">
                      الطبيب
                    </th>
                    <th className="px-6 py-3 text-right text-xs font-medium uppercase tracking-wider text-gray-500 dark:text-gray-300">
                      النوع
                    </th>
                    <th className="px-6 py-3 text-right text-xs font-medium uppercase tracking-wider text-gray-500 dark:text-gray-300">
                      الوقت
                    </th>
                    <th className="px-6 py-3 text-right text-xs font-medium uppercase tracking-wider text-gray-500 dark:text-gray-300">
                      الحالة
                    </th>
                    <th className="px-6 py-3 text-right text-xs font-medium uppercase tracking-wider text-gray-500 dark:text-gray-300">
                      الإجراءات
                    </th>
                  </tr>
                </thead>
                <tbody className="divide-y divide-gray-200 bg-white dark:divide-gray-700 dark:bg-gray-900">
                  {filteredSessions.map((session) => (
                    <tr
                      key={session.id}
                      className="hover:bg-gray-50 dark:hover:bg-gray-800"
                    >
                      <td className="whitespace-nowrap px-6 py-4">
                        <div className="text-sm font-medium text-gray-900 dark:text-white">
                          {session.patientName}
                        </div>
                      </td>
                      <td className="whitespace-nowrap px-6 py-4">
                        <div className="text-sm text-gray-600 dark:text-gray-300">
                          {session.doctorName}
                        </div>
                      </td>
                      <td className="whitespace-nowrap px-6 py-4">
                        <div className="text-sm text-gray-600 dark:text-gray-300">
                          {session.type}
                        </div>
                      </td>
                      <td className="whitespace-nowrap px-6 py-4">
                        <div className="text-sm text-gray-600 dark:text-gray-300">
                          {session.startTime} - {session.endTime}
                        </div>
                      </td>
                      <td className="whitespace-nowrap px-6 py-4">
                        <span
                          className={`rounded-full px-2 py-1 text-xs ${getStatusColor(session.status)}`}
                        >
                          {getStatusText(session.status)}
                        </span>
                      </td>
                      <td className="whitespace-nowrap px-6 py-4 text-sm font-medium">
                        <div className="flex gap-2">
                          {session.status === "upcoming" && (
                            <button className="text-[var(--brand-primary)] hover:text-[var(--brand-primary-hover)]">
                              بدء
                            </button>
                          )}
                          {session.status === "in-progress" && (
                            <button className="text-green-600 hover:text-green-700">
                              إنهاء
                            </button>
                          )}
                          <button className="text-gray-600 hover:text-gray-900">
                            تعديل
                          </button>
                        </div>
                      </td>
                    </tr>
                  ))}
                </tbody>
              </table>
            </div>
          </div>
        )}

        {/* Empty State */}
        {filteredSessions.length === 0 && (
          <div className="py-12 text-center">
            <div className="mx-auto mb-4 flex h-24 w-24 items-center justify-center rounded-full bg-gray-100">
              <span className="text-4xl">📅</span>
            </div>
            <h3 className="mb-2 text-lg font-semibold text-gray-900 dark:text-white">
              لا توجد جلسات
            </h3>
            <p className="text-gray-600 dark:text-gray-300">
              لا توجد جلسات مطابقة للفلتر المحدد
            </p>
          </div>
        )}
      </main>
    </div>
  );
}<|MERGE_RESOLUTION|>--- conflicted
+++ resolved
@@ -1,13 +1,6 @@
 "use client";
-<<<<<<< HEAD
-
-import { useState } from 'react';
-import { ROUTES } from '@/constants/routes';
-
-=======
 import { useState } from "react";
 import { ROUTES } from "@/constants/routes";
->>>>>>> f2ef041e
 
 import Image from "next/image";
 
@@ -103,32 +96,6 @@
 
   return (
     <div className="min-h-screen bg-[var(--brand-surface)]">
-<<<<<<< HEAD
-      {/* Header */}
-      <header className="border-brand sticky top-0 z-10 border-b bg-white dark:bg-gray-900">
-        <div className="container-app py-6">
-          <div className="flex items-center justify-between">
-            <div className="flex items-center gap-4">
-              <Image
-                src="/logo.png"
-                alt="مُعين"
-                width={50}
-                height={50}
-                className="rounded-lg"
-              />
-              <div>
-                <h1 className="text-brand text-2xl font-bold">إدارة الجلسات</h1>
-                <p className="text-gray-600 dark:text-gray-300">
-                  جلسات اليوم العلاجية
-                </p>
-              </div>
-            </div>
-            <div className="flex items-center gap-3">
-              <select
-                value={selectedStatus}
-                onChange={(e) => setSelectedStatus(e.target.value)}
-                className="rounded-lg border border-gray-300 px-3 py-2 text-sm"
-=======
       <main className="container-app py-8">
         {/* Page Header */}
         <div className="mb-8 flex items-center justify-between">
@@ -154,7 +121,6 @@
               <button
                 onClick={() => setViewMode("cards")}
                 className={`px-3 py-2 text-sm ${viewMode === "cards" ? "bg-[var(--brand-primary)] text-white" : "text-gray-600"}`}
->>>>>>> f2ef041e
               >
                 بطاقات
               </button>
