--- conflicted
+++ resolved
@@ -1,17 +1,8 @@
 "use client";
-<<<<<<< HEAD
-
-import { useState } from 'react';
-import { useAuth } from '@/hooks/useAuth';
-import { ROUTES } from '@/constants/routes';
-import { getDefaultRouteForUser } from '@/lib/router';
-
-=======
 import { useState } from "react";
 import { useAuth } from "@/hooks/useAuth";
 import { ROUTES } from "@/constants/routes";
 import { getDefaultRouteForUser } from "@/lib/router";
->>>>>>> fc5da32e
 
 import Link from "next/link";
 
