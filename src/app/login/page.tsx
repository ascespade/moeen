--- conflicted
+++ resolved
@@ -25,11 +25,8 @@
         id: "temp",
         email,
         role: "user",
-<<<<<<< HEAD
       } as any);
-=======
       });
->>>>>>> a7d435d9
     } catch (err: any) {
       setError(err?.message || "Login failed");
     } finally {
