--- conflicted
+++ resolved
@@ -25,11 +25,8 @@
         id: "temp",
         email,
         role: "user",
-<<<<<<< HEAD
       } as any);
-=======
       });
->>>>>>> da577b6a
     } catch (err: any) {
       setError(err?.message || "Login failed");
     } finally {
