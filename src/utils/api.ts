--- conflicted
+++ resolved
@@ -1,9 +1,6 @@
 import { ApiResponse } from "@/types";
 // API utilities
-<<<<<<< HEAD
-=======
 import { ApiResponse } from "@/types";
->>>>>>> 67619cf5
 
 const API_BASE_URL = process.env.NEXT_PUBLIC_API_URL || "/api";
 
