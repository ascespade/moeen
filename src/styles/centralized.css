/* ========================================
   CENTRALIZED STYLING SYSTEM - مُعين
   ========================================
   This file contains all centralized styles for the application.
   All components and pages should use classes defined here.
*/

@tailwind base;
@tailwind components;
@tailwind utilities;

/* ========================================
   CSS CUSTOM PROPERTIES (DESIGN TOKENS)
   ======================================== */

:root {
  /* Brand Colors - Single Source of Truth */
<<<<<<< HEAD
  --brand-primary: #f58220;           /* Orange - Primary brand color */
  --brand-primary-hover: #d66f15;     /* Darker orange for hover states */
  --brand-secondary: #009688;         /* Green - Secondary brand color */
  --brand-accent: #007bff;            /* Blue - Accent color */
  --brand-success: #009688;           /* Green - Success states */
  --brand-warning: #f59e0b;           /* Yellow - Warning states */
  --brand-error: #ef4444;             /* Red - Error states */
  
  /* Dark Theme Background Colors */
  --background: #0d1117;              /* Dark navy background */
  --foreground: #e5eef7;              /* Light text color */
  --brand-surface: #111827;           /* Dark surface background */
  --panel: #111827;                   /* Dark panel background */
  --brand-border: #1f2937;            /* Dark border color */
  
  /* Focus and Interactive States */
  --focus-ring: #f58220;              /* Orange focus ring */
  
  /* Additional Dark Theme Colors */
  --card-bg: #1f2937;                 /* Card background */
  --input-bg: #374151;                /* Input background */
  --hover-bg: #374151;                /* Hover background */
  --text-muted: #9ca3af;              /* Muted text color */
  --text-secondary: #6b7280;          /* Secondary text color */
  
=======
  --brand-primary: #f58220; /* Orange - Primary brand color */
  --brand-primary-hover: #d66f15; /* Darker orange for hover states */
  --brand-secondary: #009688; /* Green - Secondary brand color */
  --brand-accent: #007bff; /* Blue - Accent color */
  --brand-success: #009688; /* Green - Success states */
  --brand-warning: #f59e0b; /* Yellow - Warning states */
  --brand-error: #ef4444; /* Red - Error states */

  /* Background Colors */
  --background: #fff; /* Main background */
  --foreground: #0f172a; /* Main text color */
  --brand-surface: #f9fafb; /* Surface background */
  --panel: #fff; /* Panel background */
  --brand-border: #e5e7eb; /* Border color */

  /* Focus and Interactive States */
  --focus-ring: #007bff; /* Focus ring color */

>>>>>>> f2ef041e
  /* Gradients */
  --brand-gradient: linear-gradient(
    135deg,
    color-mix(in oklab, var(--brand-primary) 85%, #fff) 0%,
    color-mix(in oklab, var(--brand-accent) 70%, #fff) 100%
  );
  --brand-gradient-2: linear-gradient(
    135deg,
    color-mix(in oklab, var(--brand-secondary) 85%, #fff) 0%,
    color-mix(in oklab, var(--brand-primary) 70%, #fff) 100%
  );
  --brand-gradient-3: radial-gradient(
    800px circle at 10% 10%,
    color-mix(in oklab, var(--brand-accent) 18%, transparent),
    transparent 40%
  );
<<<<<<< HEAD
  
  /* Spacing Scale */
  --space-1: 0.25rem;    /* 4px */
  --space-2: 0.5rem;     /* 8px */
  --space-3: 0.75rem;    /* 12px */
  --space-4: 1rem;       /* 16px */
  --space-6: 1.5rem;     /* 24px */
  --space-8: 2rem;       /* 32px */
  --space-12: 3rem;      /* 48px */
  --space-16: 4rem;      /* 64px */
  
  /* Border Radius */
  --radius-sm: 0.375rem;  /* 6px */
  --radius-md: 0.5rem;    /* 8px */
  --radius-lg: 0.75rem;   /* 12px */
  --radius-xl: 1rem;      /* 16px */
  
  /* Shadows */
  --shadow-sm: 0 1px 2px 0 rgb(0 0 0 / 5%);
  --shadow-md: 0 4px 6px -1px rgb(0 0 0 / 10%), 0 2px 4px -2px rgb(0 0 0 / 10%);
  --shadow-lg: 0 10px 15px -3px rgb(0 0 0 / 10%), 0 4px 6px -4px rgb(0 0 0 / 10%);
  --shadow-xl: 0 20px 25px -5px rgb(0 0 0 / 10%), 0 8px 10px -6px rgb(0 0 0 / 10%);
  
=======

  /* Spacing Scale */
  --space-1: 0.25rem; /* 4px */
  --space-2: 0.5rem; /* 8px */
  --space-3: 0.75rem; /* 12px */
  --space-4: 1rem; /* 16px */
  --space-6: 1.5rem; /* 24px */
  --space-8: 2rem; /* 32px */
  --space-12: 3rem; /* 48px */
  --space-16: 4rem; /* 64px */

  /* Border Radius */
  --radius-sm: 0.375rem; /* 6px */
  --radius-md: 0.5rem; /* 8px */
  --radius-lg: 0.75rem; /* 12px */
  --radius-xl: 1rem; /* 16px */

  /* Shadows */
  --shadow-sm: 0 1px 2px 0 rgb(0 0 0 / 5%);
  --shadow-md: 0 4px 6px -1px rgb(0 0 0 / 10%), 0 2px 4px -2px rgb(0 0 0 / 10%);
  --shadow-lg:
    0 10px 15px -3px rgb(0 0 0 / 10%), 0 4px 6px -4px rgb(0 0 0 / 10%);
  --shadow-xl:
    0 20px 25px -5px rgb(0 0 0 / 10%), 0 8px 10px -6px rgb(0 0 0 / 10%);

>>>>>>> f2ef041e
  /* Transitions */
  --transition-fast: 150ms ease-in-out;
  --transition-normal: 300ms ease-in-out;
  --transition-slow: 500ms ease-in-out;
<<<<<<< HEAD
  
  /* Typography */
  --font-family-sans: "Cairo", "Inter", system-ui, sans-serif;
  --font-family-mono: "Fira Code", monaco, consolas, monospace;
  
=======

  /* Typography */
  --font-family-sans: "Cairo", "Inter", system-ui, sans-serif;
  --font-family-mono: "Fira Code", monaco, consolas, monospace;

>>>>>>> f2ef041e
  /* Z-Index Scale */
  --z-dropdown: 1000;
  --z-sticky: 1020;
  --z-fixed: 1030;
  --z-modal-backdrop: 1040;
  --z-modal: 1050;
  --z-popover: 1060;
  --z-tooltip: 1070;
  --z-toast: 1080;
}

/* Dark Theme Variables */
@media (prefers-color-scheme: dark) {
  :root {
<<<<<<< HEAD
    --background: #0d1117;            /* Dark navy */
    --foreground: #e5eef7;            /* Light text */
    --brand-primary: #f58220;         /* Keep brand consistent */
    --brand-primary-hover: #c25e0f;   /* Darker orange for dark mode */
    --brand-secondary: #009688;       /* Keep secondary consistent */
    --brand-accent: #007bff;          /* Keep accent consistent */
    --brand-success: #00b39b;         /* Lighter green for dark mode */
    --brand-warning: #fbbf24;         /* Lighter yellow for dark mode */
    --brand-error: #f87171;           /* Lighter red for dark mode */
    --brand-border: #1f2937;          /* Dark border */
    --brand-surface: #0d1117;         /* Dark surface */
    --panel: #111827;                 /* Dark panel */
    --focus-ring: #007bff;            /* Keep focus ring consistent */
    
=======
    --background: #0d1117; /* Dark navy */
    --foreground: #e5eef7; /* Light text */
    --brand-primary: #f58220; /* Keep brand consistent */
    --brand-primary-hover: #c25e0f; /* Darker orange for dark mode */
    --brand-secondary: #009688; /* Keep secondary consistent */
    --brand-accent: #007bff; /* Keep accent consistent */
    --brand-success: #00b39b; /* Lighter green for dark mode */
    --brand-warning: #fbbf24; /* Lighter yellow for dark mode */
    --brand-error: #f87171; /* Lighter red for dark mode */
    --brand-border: #1f2937; /* Dark border */
    --brand-surface: #0d1117; /* Dark surface */
    --panel: #111827; /* Dark panel */
    --focus-ring: #007bff; /* Keep focus ring consistent */

>>>>>>> f2ef041e
    /* Dark mode gradients */
    --brand-gradient: linear-gradient(
      135deg,
      color-mix(in oklab, var(--brand-primary) 25%, #0d1117) 0%,
      color-mix(in oklab, var(--brand-accent) 20%, #0d1117) 100%
    );
    --brand-gradient-2: linear-gradient(
      135deg,
      color-mix(in oklab, var(--brand-secondary) 25%, #0d1117) 0%,
      color-mix(in oklab, var(--brand-primary) 20%, #0d1117) 100%
    );
    --brand-gradient-3: radial-gradient(
      800px circle at 10% 10%,
      color-mix(in oklab, var(--brand-accent) 10%, transparent),
      transparent 40%
    );
  }
}

/* ========================================
   BASE STYLES
   ======================================== */

* {
  box-sizing: border-box;
}

html {
  font-family: var(--font-family-sans);
  line-height: 1.5;
  text-size-adjust: 100%;
  scroll-behavior: smooth;
}

body {
  background: var(--background);
  color: var(--foreground);
  font-family: var(--font-family-sans);
<<<<<<< HEAD
  font-feature-settings: "kern" 1, "liga" 1, "calt" 1;
  text-rendering: optimizeLegibility;
  -webkit-font-smoothing: antialiased;
  -moz-osx-font-smoothing: grayscale;
  margin: 0;
  transition: background-color var(--transition-normal), color var(--transition-normal);
=======
  font-feature-settings:
    "kern" 1,
    "liga" 1,
    "calt" 1;
  text-rendering: optimizelegibility;
  -webkit-font-smoothing: antialiased;
  -moz-osx-font-smoothing: grayscale;
  margin: 0;
  transition:
    background-color var(--transition-normal),
    color var(--transition-normal);
>>>>>>> f2ef041e
}

/* Focus styles for accessibility */
:focus-visible {
  outline: 2px solid var(--focus-ring);
  outline-offset: 2px;
}

.focus\:outline-brand:focus {
  outline: 2px solid var(--brand-primary);
  outline-offset: 2px;
}

/* Selection styles */
::selection {
  background-color: var(--brand-primary);
  color: white;
<<<<<<< HEAD
}

/* Scrollbar styles */
::-webkit-scrollbar {
  width: 8px;
  height: 8px;
}

::-webkit-scrollbar-track {
  background: var(--brand-surface);
}

::-webkit-scrollbar-thumb {
  background: var(--brand-border);
  border-radius: 4px;
}

::-webkit-scrollbar-thumb:hover {
  background: var(--brand-primary);
}

/* ========================================
   LAYOUT COMPONENTS
   ======================================== */

/* Container */
.container-app {
  max-width: 1200px;
  margin-inline: auto;
  width: 100%;
  padding-inline: var(--space-4);
}

=======
}

/* Scrollbar styles */
::-webkit-scrollbar {
  width: 8px;
  height: 8px;
}

::-webkit-scrollbar-track {
  background: var(--brand-surface);
}

::-webkit-scrollbar-thumb {
  background: var(--brand-border);
  border-radius: 4px;
}

::-webkit-scrollbar-thumb:hover {
  background: var(--brand-primary);
}

/* ========================================
   LAYOUT COMPONENTS
   ======================================== */

/* Container */
.container-app {
  max-width: 1200px;
  margin-inline: auto;
  width: 100%;
  padding-inline: var(--space-4);
}

>>>>>>> f2ef041e
@media (max-width: 640px) {
  .container-app {
    padding-inline: var(--space-3);
  }
}

/* Section padding */
.section-padding {
  padding: var(--space-8) 0;
}

.section-padding-lg {
  padding: var(--space-16) 0;
}

/* ========================================
   BUTTON COMPONENTS
   ======================================== */

.btn {
  display: inline-flex;
  align-items: center;
  justify-content: center;
  gap: var(--space-2);
  padding: var(--space-3) var(--space-6);
  border: none;
  border-radius: var(--radius-md);
  text-decoration: none;
  font-weight: 500;
  font-size: 0.875rem;
  line-height: 1.25rem;
  cursor: pointer;
  transition: all var(--transition-fast);
  position: relative;
  overflow: hidden;
}

.btn:focus {
  outline: 2px solid transparent;
  outline-offset: 2px;
  box-shadow: 0 0 0 2px var(--brand-primary);
}

.btn:disabled {
  opacity: 0.5;
  cursor: not-allowed;
  transform: none;
}

/* Button variants */
.btn-brand {
  background: var(--brand-primary);
  color: #fff;
  transform: translateY(0);
}

.btn-brand:hover {
  background: var(--brand-primary-hover);
  transform: translateY(-2px);
  box-shadow: 0 10px 25px rgb(0 0 0 / 20%);
}

.btn-secondary {
  background: var(--brand-surface);
  color: var(--foreground);
  border: 1px solid var(--brand-border);
}

.btn-secondary:hover {
  background: var(--panel);
  transform: translateY(-1px);
}

.btn-outline {
  background: transparent;
  color: var(--brand-primary);
  border: 1px solid var(--brand-primary);
}

.btn-outline:hover {
  background: var(--brand-primary);
  color: white;
  transform: translateY(-1px);
}

/* Button sizes */
.btn-sm {
  padding: var(--space-2) var(--space-4);
  font-size: 0.75rem;
}

.btn-lg {
  padding: var(--space-4) var(--space-8);
  font-size: 1rem;
}

/* ========================================
   CARD COMPONENTS
   ======================================== */

.card {
  background: color-mix(in oklab, var(--foreground) 2%, var(--background));
  border: 1px solid var(--brand-border);
  border-radius: var(--radius-lg);
  transition: all var(--transition-fast);
}

.card:hover {
  transform: translateY(-1px);
  box-shadow: var(--shadow-lg);
}

.card-elevated {
  box-shadow: var(--shadow-lg);
}

.card-interactive {
  cursor: pointer;
<<<<<<< HEAD
  transition: transform var(--transition-fast), box-shadow var(--transition-fast);
}

.card-interactive:hover {
  transform: translateY(-2px);
  box-shadow: 0 20px 25px -5px rgb(0 0 0 / 15%), 0 10px 10px -5px rgb(0 0 0 / 10%);
}

/* Card sections */
.card-header {
  padding-bottom: var(--space-4);
  margin-bottom: var(--space-4);
  border-bottom: 1px solid var(--brand-border);
}

.card-title {
  font-size: 1.125rem;
  font-weight: 600;
  color: var(--foreground);
  margin-bottom: var(--space-2);
}

.card-description {
  color: var(--brand-border);
  font-size: 0.875rem;
}

.card-body {
  padding: var(--space-4) 0;
}

.card-footer {
  padding-top: var(--space-4);
  margin-top: var(--space-4);
  border-top: 1px solid var(--brand-border);
}

=======
  transition:
    transform var(--transition-fast),
    box-shadow var(--transition-fast);
}

.card-interactive:hover {
  transform: translateY(-2px);
  box-shadow:
    0 20px 25px -5px rgb(0 0 0 / 15%),
    0 10px 10px -5px rgb(0 0 0 / 10%);
}

/* Card sections */
.card-header {
  padding-bottom: var(--space-4);
  margin-bottom: var(--space-4);
  border-bottom: 1px solid var(--brand-border);
}

.card-title {
  font-size: 1.125rem;
  font-weight: 600;
  color: var(--foreground);
  margin-bottom: var(--space-2);
}

.card-description {
  color: var(--brand-border);
  font-size: 0.875rem;
}

.card-body {
  padding: var(--space-4) 0;
}

.card-footer {
  padding-top: var(--space-4);
  margin-top: var(--space-4);
  border-top: 1px solid var(--brand-border);
}

>>>>>>> f2ef041e
/* ========================================
   NAVIGATION COMPONENTS
   ======================================== */

.nav {
  background: var(--panel);
  box-shadow: 0 2px 4px rgb(0 0 0 / 10%);
  padding: var(--space-4) 0;
}

.nav-link {
  color: var(--foreground);
  text-decoration: none;
  padding: var(--space-2) var(--space-4);
  border-radius: var(--radius-md);
  transition: all var(--transition-normal);
}

.nav-link:hover {
  color: var(--brand-primary);
  background-color: var(--brand-surface);
}

/* Sidebar */
.sidebar {
  background: var(--panel);
  border-right: 1px solid var(--brand-border);
  width: 260px;
  min-height: 100vh;
  padding: var(--space-4);
}

.sidebar-item {
  display: block;
  padding: var(--space-2) var(--space-3);
  color: var(--foreground);
  border-radius: var(--radius-md);
  text-decoration: none;
<<<<<<< HEAD
  transition: background-color var(--transition-fast), color var(--transition-fast);
=======
  transition:
    background-color var(--transition-fast),
    color var(--transition-fast);
>>>>>>> f2ef041e
}

.sidebar-item:hover {
  background: var(--brand-surface);
}

.sidebar-item.active {
  background: var(--brand-surface);
  color: var(--brand-primary);
  font-weight: 600;
}

/* ========================================
   FORM COMPONENTS
   ======================================== */

.form-group {
  display: grid;
  gap: var(--space-3);
}

.form-input {
  width: 100%;
  padding: var(--space-3) var(--space-4);
  border: 1px solid var(--brand-border);
  border-radius: var(--radius-md);
  background: var(--panel);
  color: var(--foreground);
  font-size: 0.875rem;
  transition: all var(--transition-fast);
}

.form-input:focus {
  outline: none;
  border-color: var(--brand-primary);
  box-shadow: 0 0 0 3px rgb(245 130 32 / 10%);
}

.form-label {
  display: block;
  font-size: 0.875rem;
  font-weight: 500;
  color: var(--foreground);
  margin-bottom: var(--space-2);
<<<<<<< HEAD
}

.form-error {
  color: var(--brand-error);
  font-size: 0.75rem;
}

.form-help {
  color: var(--brand-border);
  font-size: 0.75rem;
}

=======
}

.form-error {
  color: var(--brand-error);
  font-size: 0.75rem;
}

.form-help {
  color: var(--brand-border);
  font-size: 0.75rem;
}

>>>>>>> f2ef041e
/* ========================================
   STATUS INDICATORS
   ======================================== */

.status-success {
  color: var(--brand-success);
  background-color: rgb(0 150 136 / 10%);
  padding: var(--space-1) var(--space-2);
  border-radius: var(--radius-sm);
  font-size: 0.75rem;
  font-weight: 500;
}

.status-warning {
  color: var(--brand-warning);
  background-color: rgb(245 158 11 / 10%);
  padding: var(--space-1) var(--space-2);
  border-radius: var(--radius-sm);
  font-size: 0.75rem;
  font-weight: 500;
}

.status-error {
  color: var(--brand-error);
  background-color: rgb(239 68 68 / 10%);
  padding: var(--space-1) var(--space-2);
  border-radius: var(--radius-sm);
  font-size: 0.75rem;
  font-weight: 500;
}

/* Badge components */
.badge {
  display: inline-flex;
  align-items: center;
  border-radius: 9999px;
  padding: var(--space-1) var(--space-2);
  font-size: 0.75rem;
  font-weight: 500;
}

.badge-success {
  background-color: rgb(0 150 136 / 10%);
  color: var(--brand-success);
}

.badge-warning {
  background-color: rgb(245 158 11 / 10%);
  color: var(--brand-warning);
}

.badge-error {
  background-color: rgb(239 68 68 / 12%);
  color: var(--brand-error);
}

.badge-info {
  background-color: rgb(0 123 255 / 12%);
  color: var(--brand-accent);
}

/* ========================================
   DASHBOARD COMPONENTS
   ======================================== */

.dashboard-grid {
  display: grid;
  grid-template-columns: repeat(1, minmax(0, 1fr));
  gap: var(--space-6);
}

@media (min-width: 768px) {
  .dashboard-grid {
    grid-template-columns: repeat(2, minmax(0, 1fr));
  }
}

@media (min-width: 1024px) {
  .dashboard-grid {
    grid-template-columns: repeat(4, minmax(0, 1fr));
  }
}

.dashboard-card {
  background: color-mix(in oklab, var(--foreground) 2%, var(--background));
  border: 1px solid var(--brand-border);
  border-radius: var(--radius-lg);
  padding: var(--space-6);
  text-align: center;
}

.dashboard-metric {
  font-size: 1.875rem;
  line-height: 2.25rem;
  font-weight: 700;
  color: var(--foreground);
}

.dashboard-label {
  color: var(--brand-border);
  font-size: 0.875rem;
}

/* ========================================
   UTILITY CLASSES
   ======================================== */

/* Brand utilities */
.text-brand {
  color: var(--brand-primary);
}

.bg-brand {
  background: var(--brand-primary);
<<<<<<< HEAD
}

.border-brand {
  border-color: var(--brand-border);
}

=======
}

.border-brand {
  border-color: var(--brand-border);
}

>>>>>>> f2ef041e
/* Gradient utilities */
.text-gradient {
  background: var(--brand-gradient);
  -webkit-text-fill-color: transparent;
  background-clip: text;
}

.bg-gradient-brand {
  background: var(--brand-gradient);
}

.bg-gradient-brand-2 {
  background: var(--brand-gradient-2);
}

.bg-gradient-brand-3 {
  background: var(--brand-gradient-3);
}

/* Shadow utilities */
.shadow-soft {
  box-shadow: var(--shadow-md);
  transition: box-shadow var(--transition-fast);
}

@media (prefers-color-scheme: dark) {
  .shadow-soft {
<<<<<<< HEAD
    box-shadow: 0 1px 2px rgb(0 0 0 / 35%), 0 8px 24px rgb(0 0 0 / 25%);
=======
    box-shadow:
      0 1px 2px rgb(0 0 0 / 35%),
      0 8px 24px rgb(0 0 0 / 25%);
>>>>>>> f2ef041e
  }
}

/* Animation utilities */
.animate-fadeInUp {
  animation: fadeInUp 0.6s ease-out;
}

.animate-slideInRight {
  animation: slideInRight 0.6s ease-out;
}

.animate-pulse {
  animation: pulse 2s infinite;
}

.animate-bounce {
  animation: bounce 1s infinite;
}

/* ========================================
   ANIMATIONS
   ======================================== */

@keyframes pulse {
  0%,
  100% {
    transform: scale(1);
  }

  50% {
    transform: scale(1.05);
  }
}

@keyframes bounce {
  0%,
  20%,
  53%,
  80%,
  100% {
    transform: translate3d(0, 0, 0);
  }

  40%,
  43% {
    transform: translate3d(0, -8px, 0);
  }

  70% {
    transform: translate3d(0, -4px, 0);
  }

  90% {
    transform: translate3d(0, -2px, 0);
  }
}

@keyframes fadeInUp {
  from {
    opacity: 0;
    transform: translate3d(0, 40px, 0);
  }

  to {
    opacity: 1;
    transform: translate3d(0, 0, 0);
  }
}

@keyframes slideInRight {
  from {
    opacity: 0;
    transform: translate3d(100%, 0, 0);
  }

  to {
    opacity: 1;
    transform: translate3d(0, 0, 0);
  }
}

/* ========================================
   RTL SUPPORT
   ======================================== */

[dir="rtl"] {
  text-align: right;
}

[dir="rtl"] .text-left {
  text-align: right;
}

[dir="rtl"] .text-right {
  text-align: left;
}

/* ========================================
   RESPONSIVE UTILITIES
   ======================================== */

@media (max-width: 640px) {
  .container-app {
    padding-inline: var(--space-3);
  }
<<<<<<< HEAD
  
  .card {
    padding: var(--space-3);
  }
  
  .btn {
    padding: var(--space-2) var(--space-4);
  }
}

/* ========================================
   PRINT STYLES
   ======================================== */

=======

  .card {
    padding: var(--space-3);
  }

  .btn {
    padding: var(--space-2) var(--space-4);
  }
}

/* ========================================
   PRINT STYLES
   ======================================== */

>>>>>>> f2ef041e
@media print {
  .no-print {
    display: none !important;
  }
<<<<<<< HEAD
  
=======

>>>>>>> f2ef041e
  .card {
    border: 1px solid #000;
    box-shadow: none;
  }
<<<<<<< HEAD
  
=======

>>>>>>> f2ef041e
  .btn {
    border: 1px solid #000;
    background: transparent;
    color: #000;
  }
}

/* ========================================
   LOADING STATES
   ======================================== */

.loading {
  opacity: 0.6;
  pointer-events: none;
}

.loading-spinner {
  display: inline-block;
  width: 1rem;
  height: 1rem;
  border: 2px solid var(--brand-border);
  border-radius: 50%;
  border-top-color: var(--brand-primary);
  animation: spin 1s ease-in-out infinite;
}

@keyframes spin {
  to {
    transform: rotate(360deg);
<<<<<<< HEAD
  }
}

/* ========================================
   ACCESSIBILITY
   ======================================== */

.sr-only {
  position: absolute;
  width: 1px;
  height: 1px;
  padding: 0;
  margin: -1px;
  overflow: hidden;
  clip: rect(0, 0, 0, 0);
  white-space: nowrap;
  border: 0;
}

.not-sr-only {
  position: static;
  width: auto;
  height: auto;
  padding: 0;
  margin: 0;
  overflow: visible;
  clip: auto;
  white-space: normal;
}

/* Focus visible for better accessibility */
.focus-visible:focus {
  outline: 2px solid var(--focus-ring);
  outline-offset: 2px;
}

/* High contrast mode support */
@media (prefers-contrast: high) {
  .card {
    border-width: 2px;
  }
  
=======
  }
}

/* ========================================
   ACCESSIBILITY
   ======================================== */

.sr-only {
  position: absolute;
  width: 1px;
  height: 1px;
  padding: 0;
  margin: -1px;
  overflow: hidden;
  clip: rect(0, 0, 0, 0);
  white-space: nowrap;
  border: 0;
}

.not-sr-only {
  position: static;
  width: auto;
  height: auto;
  padding: 0;
  margin: 0;
  overflow: visible;
  clip: auto;
  white-space: normal;
}

/* Focus visible for better accessibility */
.focus-visible:focus {
  outline: 2px solid var(--focus-ring);
  outline-offset: 2px;
}

/* High contrast mode support */
@media (prefers-contrast: high) {
  .card {
    border-width: 2px;
  }

>>>>>>> f2ef041e
  .btn {
    border-width: 2px;
  }
}

/* Reduced motion support */
@media (prefers-reduced-motion: reduce) {
  *,
  *::before,
  *::after {
    animation-duration: 0.01ms !important;
    animation-iteration-count: 1 !important;
    transition-duration: 0.01ms !important;
  }
}

/* ========================================
   DARK THEME SPECIFIC STYLES
   ======================================== */

/* Dark Theme Base Styles */
body {
  background: var(--background);
  color: var(--foreground);
  font-family: var(--font-cairo), system-ui, sans-serif;
}

/* Dark Theme Card Styles */
.card {
  background: var(--card-bg);
  border: 1px solid var(--brand-border);
  border-radius: 0.75rem;
  transition: all 0.2s ease;
}

.card:hover {
  transform: translateY(-1px);
  box-shadow: 0 4px 12px rgba(0, 0, 0, 0.3);
}

/* Dark Theme Input Styles */
.form-input {
  background: var(--input-bg);
  border: 1px solid var(--brand-border);
  color: var(--foreground);
}

.form-input:focus {
  border-color: var(--brand-primary);
  box-shadow: 0 0 0 3px rgba(245, 130, 32, 0.1);
}

/* Dark Theme Navigation Styles */
.nav {
  background: var(--panel);
  border-bottom: 1px solid var(--brand-border);
}

.nav-link {
  color: var(--foreground);
  transition: all 0.2s ease;
}

.nav-link:hover {
  color: var(--brand-primary);
  background: var(--hover-bg);
}

/* Dark Theme Sidebar Styles */
.sidebar {
  background: var(--panel);
  border-left: 1px solid var(--brand-border);
}

.sidebar-item {
  color: var(--foreground);
  transition: all 0.2s ease;
}

.sidebar-item:hover {
  background: var(--hover-bg);
  color: var(--brand-primary);
}

.sidebar-item.active {
  background: var(--brand-primary);
  color: white;
}

/* Dark Theme Dashboard Styles */
.dashboard-card {
  background: var(--card-bg);
  border: 1px solid var(--brand-border);
}

.dashboard-metric {
  color: var(--brand-primary);
}

.dashboard-label {
  color: var(--text-muted);
}

/* Dark Theme Status Indicators */
.status-success {
  color: var(--brand-success);
  background: rgba(0, 150, 136, 0.1);
}

.status-warning {
  color: var(--brand-warning);
  background: rgba(245, 158, 11, 0.1);
}

.status-error {
  color: var(--brand-error);
  background: rgba(239, 68, 68, 0.1);
}

/* Dark Theme Text Colors */
.text-primary {
  color: var(--foreground);
}

.text-secondary {
  color: var(--text-secondary);
}

.text-muted {
  color: var(--text-muted);
}

/* Dark Theme Background Colors */
.bg-primary {
  background: var(--background);
}

.bg-panel {
  background: var(--panel);
}

.bg-card {
  background: var(--card-bg);
}

.bg-surface {
  background: var(--brand-surface);
}<|MERGE_RESOLUTION|>--- conflicted
+++ resolved
@@ -15,33 +15,6 @@
 
 :root {
   /* Brand Colors - Single Source of Truth */
-<<<<<<< HEAD
-  --brand-primary: #f58220;           /* Orange - Primary brand color */
-  --brand-primary-hover: #d66f15;     /* Darker orange for hover states */
-  --brand-secondary: #009688;         /* Green - Secondary brand color */
-  --brand-accent: #007bff;            /* Blue - Accent color */
-  --brand-success: #009688;           /* Green - Success states */
-  --brand-warning: #f59e0b;           /* Yellow - Warning states */
-  --brand-error: #ef4444;             /* Red - Error states */
-  
-  /* Dark Theme Background Colors */
-  --background: #0d1117;              /* Dark navy background */
-  --foreground: #e5eef7;              /* Light text color */
-  --brand-surface: #111827;           /* Dark surface background */
-  --panel: #111827;                   /* Dark panel background */
-  --brand-border: #1f2937;            /* Dark border color */
-  
-  /* Focus and Interactive States */
-  --focus-ring: #f58220;              /* Orange focus ring */
-  
-  /* Additional Dark Theme Colors */
-  --card-bg: #1f2937;                 /* Card background */
-  --input-bg: #374151;                /* Input background */
-  --hover-bg: #374151;                /* Hover background */
-  --text-muted: #9ca3af;              /* Muted text color */
-  --text-secondary: #6b7280;          /* Secondary text color */
-  
-=======
   --brand-primary: #f58220; /* Orange - Primary brand color */
   --brand-primary-hover: #d66f15; /* Darker orange for hover states */
   --brand-secondary: #009688; /* Green - Secondary brand color */
@@ -60,7 +33,6 @@
   /* Focus and Interactive States */
   --focus-ring: #007bff; /* Focus ring color */
 
->>>>>>> f2ef041e
   /* Gradients */
   --brand-gradient: linear-gradient(
     135deg,
@@ -77,31 +49,6 @@
     color-mix(in oklab, var(--brand-accent) 18%, transparent),
     transparent 40%
   );
-<<<<<<< HEAD
-  
-  /* Spacing Scale */
-  --space-1: 0.25rem;    /* 4px */
-  --space-2: 0.5rem;     /* 8px */
-  --space-3: 0.75rem;    /* 12px */
-  --space-4: 1rem;       /* 16px */
-  --space-6: 1.5rem;     /* 24px */
-  --space-8: 2rem;       /* 32px */
-  --space-12: 3rem;      /* 48px */
-  --space-16: 4rem;      /* 64px */
-  
-  /* Border Radius */
-  --radius-sm: 0.375rem;  /* 6px */
-  --radius-md: 0.5rem;    /* 8px */
-  --radius-lg: 0.75rem;   /* 12px */
-  --radius-xl: 1rem;      /* 16px */
-  
-  /* Shadows */
-  --shadow-sm: 0 1px 2px 0 rgb(0 0 0 / 5%);
-  --shadow-md: 0 4px 6px -1px rgb(0 0 0 / 10%), 0 2px 4px -2px rgb(0 0 0 / 10%);
-  --shadow-lg: 0 10px 15px -3px rgb(0 0 0 / 10%), 0 4px 6px -4px rgb(0 0 0 / 10%);
-  --shadow-xl: 0 20px 25px -5px rgb(0 0 0 / 10%), 0 8px 10px -6px rgb(0 0 0 / 10%);
-  
-=======
 
   /* Spacing Scale */
   --space-1: 0.25rem; /* 4px */
@@ -127,24 +74,15 @@
   --shadow-xl:
     0 20px 25px -5px rgb(0 0 0 / 10%), 0 8px 10px -6px rgb(0 0 0 / 10%);
 
->>>>>>> f2ef041e
   /* Transitions */
   --transition-fast: 150ms ease-in-out;
   --transition-normal: 300ms ease-in-out;
   --transition-slow: 500ms ease-in-out;
-<<<<<<< HEAD
-  
+
   /* Typography */
   --font-family-sans: "Cairo", "Inter", system-ui, sans-serif;
   --font-family-mono: "Fira Code", monaco, consolas, monospace;
-  
-=======
-
-  /* Typography */
-  --font-family-sans: "Cairo", "Inter", system-ui, sans-serif;
-  --font-family-mono: "Fira Code", monaco, consolas, monospace;
-
->>>>>>> f2ef041e
+
   /* Z-Index Scale */
   --z-dropdown: 1000;
   --z-sticky: 1020;
@@ -159,22 +97,6 @@
 /* Dark Theme Variables */
 @media (prefers-color-scheme: dark) {
   :root {
-<<<<<<< HEAD
-    --background: #0d1117;            /* Dark navy */
-    --foreground: #e5eef7;            /* Light text */
-    --brand-primary: #f58220;         /* Keep brand consistent */
-    --brand-primary-hover: #c25e0f;   /* Darker orange for dark mode */
-    --brand-secondary: #009688;       /* Keep secondary consistent */
-    --brand-accent: #007bff;          /* Keep accent consistent */
-    --brand-success: #00b39b;         /* Lighter green for dark mode */
-    --brand-warning: #fbbf24;         /* Lighter yellow for dark mode */
-    --brand-error: #f87171;           /* Lighter red for dark mode */
-    --brand-border: #1f2937;          /* Dark border */
-    --brand-surface: #0d1117;         /* Dark surface */
-    --panel: #111827;                 /* Dark panel */
-    --focus-ring: #007bff;            /* Keep focus ring consistent */
-    
-=======
     --background: #0d1117; /* Dark navy */
     --foreground: #e5eef7; /* Light text */
     --brand-primary: #f58220; /* Keep brand consistent */
@@ -189,7 +111,6 @@
     --panel: #111827; /* Dark panel */
     --focus-ring: #007bff; /* Keep focus ring consistent */
 
->>>>>>> f2ef041e
     /* Dark mode gradients */
     --brand-gradient: linear-gradient(
       135deg,
@@ -228,14 +149,6 @@
   background: var(--background);
   color: var(--foreground);
   font-family: var(--font-family-sans);
-<<<<<<< HEAD
-  font-feature-settings: "kern" 1, "liga" 1, "calt" 1;
-  text-rendering: optimizeLegibility;
-  -webkit-font-smoothing: antialiased;
-  -moz-osx-font-smoothing: grayscale;
-  margin: 0;
-  transition: background-color var(--transition-normal), color var(--transition-normal);
-=======
   font-feature-settings:
     "kern" 1,
     "liga" 1,
@@ -247,7 +160,6 @@
   transition:
     background-color var(--transition-normal),
     color var(--transition-normal);
->>>>>>> f2ef041e
 }
 
 /* Focus styles for accessibility */
@@ -265,7 +177,6 @@
 ::selection {
   background-color: var(--brand-primary);
   color: white;
-<<<<<<< HEAD
 }
 
 /* Scrollbar styles */
@@ -299,41 +210,6 @@
   padding-inline: var(--space-4);
 }
 
-=======
-}
-
-/* Scrollbar styles */
-::-webkit-scrollbar {
-  width: 8px;
-  height: 8px;
-}
-
-::-webkit-scrollbar-track {
-  background: var(--brand-surface);
-}
-
-::-webkit-scrollbar-thumb {
-  background: var(--brand-border);
-  border-radius: 4px;
-}
-
-::-webkit-scrollbar-thumb:hover {
-  background: var(--brand-primary);
-}
-
-/* ========================================
-   LAYOUT COMPONENTS
-   ======================================== */
-
-/* Container */
-.container-app {
-  max-width: 1200px;
-  margin-inline: auto;
-  width: 100%;
-  padding-inline: var(--space-4);
-}
-
->>>>>>> f2ef041e
 @media (max-width: 640px) {
   .container-app {
     padding-inline: var(--space-3);
@@ -452,13 +328,16 @@
 
 .card-interactive {
   cursor: pointer;
-<<<<<<< HEAD
-  transition: transform var(--transition-fast), box-shadow var(--transition-fast);
+  transition:
+    transform var(--transition-fast),
+    box-shadow var(--transition-fast);
 }
 
 .card-interactive:hover {
   transform: translateY(-2px);
-  box-shadow: 0 20px 25px -5px rgb(0 0 0 / 15%), 0 10px 10px -5px rgb(0 0 0 / 10%);
+  box-shadow:
+    0 20px 25px -5px rgb(0 0 0 / 15%),
+    0 10px 10px -5px rgb(0 0 0 / 10%);
 }
 
 /* Card sections */
@@ -490,49 +369,6 @@
   border-top: 1px solid var(--brand-border);
 }
 
-=======
-  transition:
-    transform var(--transition-fast),
-    box-shadow var(--transition-fast);
-}
-
-.card-interactive:hover {
-  transform: translateY(-2px);
-  box-shadow:
-    0 20px 25px -5px rgb(0 0 0 / 15%),
-    0 10px 10px -5px rgb(0 0 0 / 10%);
-}
-
-/* Card sections */
-.card-header {
-  padding-bottom: var(--space-4);
-  margin-bottom: var(--space-4);
-  border-bottom: 1px solid var(--brand-border);
-}
-
-.card-title {
-  font-size: 1.125rem;
-  font-weight: 600;
-  color: var(--foreground);
-  margin-bottom: var(--space-2);
-}
-
-.card-description {
-  color: var(--brand-border);
-  font-size: 0.875rem;
-}
-
-.card-body {
-  padding: var(--space-4) 0;
-}
-
-.card-footer {
-  padding-top: var(--space-4);
-  margin-top: var(--space-4);
-  border-top: 1px solid var(--brand-border);
-}
-
->>>>>>> f2ef041e
 /* ========================================
    NAVIGATION COMPONENTS
    ======================================== */
@@ -571,13 +407,9 @@
   color: var(--foreground);
   border-radius: var(--radius-md);
   text-decoration: none;
-<<<<<<< HEAD
-  transition: background-color var(--transition-fast), color var(--transition-fast);
-=======
   transition:
     background-color var(--transition-fast),
     color var(--transition-fast);
->>>>>>> f2ef041e
 }
 
 .sidebar-item:hover {
@@ -622,7 +454,6 @@
   font-weight: 500;
   color: var(--foreground);
   margin-bottom: var(--space-2);
-<<<<<<< HEAD
 }
 
 .form-error {
@@ -635,20 +466,6 @@
   font-size: 0.75rem;
 }
 
-=======
-}
-
-.form-error {
-  color: var(--brand-error);
-  font-size: 0.75rem;
-}
-
-.form-help {
-  color: var(--brand-border);
-  font-size: 0.75rem;
-}
-
->>>>>>> f2ef041e
 /* ========================================
    STATUS INDICATORS
    ======================================== */
@@ -763,21 +580,12 @@
 
 .bg-brand {
   background: var(--brand-primary);
-<<<<<<< HEAD
 }
 
 .border-brand {
   border-color: var(--brand-border);
 }
 
-=======
-}
-
-.border-brand {
-  border-color: var(--brand-border);
-}
-
->>>>>>> f2ef041e
 /* Gradient utilities */
 .text-gradient {
   background: var(--brand-gradient);
@@ -805,13 +613,9 @@
 
 @media (prefers-color-scheme: dark) {
   .shadow-soft {
-<<<<<<< HEAD
-    box-shadow: 0 1px 2px rgb(0 0 0 / 35%), 0 8px 24px rgb(0 0 0 / 25%);
-=======
     box-shadow:
       0 1px 2px rgb(0 0 0 / 35%),
       0 8px 24px rgb(0 0 0 / 25%);
->>>>>>> f2ef041e
   }
 }
 
@@ -918,12 +722,11 @@
   .container-app {
     padding-inline: var(--space-3);
   }
-<<<<<<< HEAD
-  
+
   .card {
     padding: var(--space-3);
   }
-  
+
   .btn {
     padding: var(--space-2) var(--space-4);
   }
@@ -933,40 +736,16 @@
    PRINT STYLES
    ======================================== */
 
-=======
-
-  .card {
-    padding: var(--space-3);
-  }
-
-  .btn {
-    padding: var(--space-2) var(--space-4);
-  }
-}
-
-/* ========================================
-   PRINT STYLES
-   ======================================== */
-
->>>>>>> f2ef041e
 @media print {
   .no-print {
     display: none !important;
   }
-<<<<<<< HEAD
-  
-=======
-
->>>>>>> f2ef041e
+
   .card {
     border: 1px solid #000;
     box-shadow: none;
   }
-<<<<<<< HEAD
-  
-=======
-
->>>>>>> f2ef041e
+
   .btn {
     border: 1px solid #000;
     background: transparent;
@@ -996,7 +775,6 @@
 @keyframes spin {
   to {
     transform: rotate(360deg);
-<<<<<<< HEAD
   }
 }
 
@@ -1038,51 +816,7 @@
   .card {
     border-width: 2px;
   }
-  
-=======
-  }
-}
-
-/* ========================================
-   ACCESSIBILITY
-   ======================================== */
-
-.sr-only {
-  position: absolute;
-  width: 1px;
-  height: 1px;
-  padding: 0;
-  margin: -1px;
-  overflow: hidden;
-  clip: rect(0, 0, 0, 0);
-  white-space: nowrap;
-  border: 0;
-}
-
-.not-sr-only {
-  position: static;
-  width: auto;
-  height: auto;
-  padding: 0;
-  margin: 0;
-  overflow: visible;
-  clip: auto;
-  white-space: normal;
-}
-
-/* Focus visible for better accessibility */
-.focus-visible:focus {
-  outline: 2px solid var(--focus-ring);
-  outline-offset: 2px;
-}
-
-/* High contrast mode support */
-@media (prefers-contrast: high) {
-  .card {
-    border-width: 2px;
-  }
-
->>>>>>> f2ef041e
+
   .btn {
     border-width: 2px;
   }
@@ -1097,137 +831,4 @@
     animation-iteration-count: 1 !important;
     transition-duration: 0.01ms !important;
   }
-}
-
-/* ========================================
-   DARK THEME SPECIFIC STYLES
-   ======================================== */
-
-/* Dark Theme Base Styles */
-body {
-  background: var(--background);
-  color: var(--foreground);
-  font-family: var(--font-cairo), system-ui, sans-serif;
-}
-
-/* Dark Theme Card Styles */
-.card {
-  background: var(--card-bg);
-  border: 1px solid var(--brand-border);
-  border-radius: 0.75rem;
-  transition: all 0.2s ease;
-}
-
-.card:hover {
-  transform: translateY(-1px);
-  box-shadow: 0 4px 12px rgba(0, 0, 0, 0.3);
-}
-
-/* Dark Theme Input Styles */
-.form-input {
-  background: var(--input-bg);
-  border: 1px solid var(--brand-border);
-  color: var(--foreground);
-}
-
-.form-input:focus {
-  border-color: var(--brand-primary);
-  box-shadow: 0 0 0 3px rgba(245, 130, 32, 0.1);
-}
-
-/* Dark Theme Navigation Styles */
-.nav {
-  background: var(--panel);
-  border-bottom: 1px solid var(--brand-border);
-}
-
-.nav-link {
-  color: var(--foreground);
-  transition: all 0.2s ease;
-}
-
-.nav-link:hover {
-  color: var(--brand-primary);
-  background: var(--hover-bg);
-}
-
-/* Dark Theme Sidebar Styles */
-.sidebar {
-  background: var(--panel);
-  border-left: 1px solid var(--brand-border);
-}
-
-.sidebar-item {
-  color: var(--foreground);
-  transition: all 0.2s ease;
-}
-
-.sidebar-item:hover {
-  background: var(--hover-bg);
-  color: var(--brand-primary);
-}
-
-.sidebar-item.active {
-  background: var(--brand-primary);
-  color: white;
-}
-
-/* Dark Theme Dashboard Styles */
-.dashboard-card {
-  background: var(--card-bg);
-  border: 1px solid var(--brand-border);
-}
-
-.dashboard-metric {
-  color: var(--brand-primary);
-}
-
-.dashboard-label {
-  color: var(--text-muted);
-}
-
-/* Dark Theme Status Indicators */
-.status-success {
-  color: var(--brand-success);
-  background: rgba(0, 150, 136, 0.1);
-}
-
-.status-warning {
-  color: var(--brand-warning);
-  background: rgba(245, 158, 11, 0.1);
-}
-
-.status-error {
-  color: var(--brand-error);
-  background: rgba(239, 68, 68, 0.1);
-}
-
-/* Dark Theme Text Colors */
-.text-primary {
-  color: var(--foreground);
-}
-
-.text-secondary {
-  color: var(--text-secondary);
-}
-
-.text-muted {
-  color: var(--text-muted);
-}
-
-/* Dark Theme Background Colors */
-.bg-primary {
-  background: var(--background);
-}
-
-.bg-panel {
-  background: var(--panel);
-}
-
-.bg-card {
-  background: var(--card-bg);
-}
-
-.bg-surface {
-  background: var(--brand-surface);
 }