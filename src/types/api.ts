--- conflicted
+++ resolved
@@ -1,9 +1,6 @@
 import { ApiResponse, PaginationParams, PaginatedResponse } from "./index";
 // API-specific type definitions
-<<<<<<< HEAD
-=======
 import { ApiResponse, PaginationParams, PaginatedResponse } from "./index";
->>>>>>> 67619cf5
 
 // Auth API Types
 export interface LoginRequest {
